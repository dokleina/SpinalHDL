package spinal.tester.code

import spinal.core
import spinal.core._
import spinal.lib._
import spinal.lib.bus.amba3.ahblite._
import spinal.lib.bus.amba3.apb.Apb3Config
import spinal.lib.bus.amba4.axi._

object PlayAhbLite3{
  class TopLevel extends Component{
    val ahbConfig = AhbLite3Config(addressWidth = 16,dataWidth = 32)
    val apbConfig = Apb3Config(addressWidth = 16,dataWidth = 32)

    val ahbMasters = Vec(slave(AhbLite3Master(ahbConfig)),3)
    val ahbSlaves  = Vec(master(AhbLite3(ahbConfig)),4)

    val perMaster = for(ahbMaster <- ahbMasters) yield new Area{
      val decoder = AhbLite3Decoder(
        AhbLite3Config = ahbConfig,
        decodings = List(
          (0x1000,0x1000),
          (0x3000,0x1000),
          (0x4000,0x1000),
          (0x6000,0x1000)
        )
      )
      decoder.io.input <> ahbMaster.toAhbLite3()
    }

    val perSlave = for((ahbSlave,idx) <- ahbSlaves.zipWithIndex) yield new Area{
      val arbiter = AhbLite3Arbiter(
        AhbLite3Config = ahbConfig,
        inputsCount = ahbMasters.length
      )
      (arbiter.io.inputs,perMaster).zipped.foreach(_ <> _.decoder.io.outputs(idx))
      arbiter.io.output <> ahbSlave
    }
  }

  def main(args: Array[String]) {
    SpinalVhdl(new TopLevel)
  }
}


object PlayAhbLite3_2{
  class TopLevel extends Component{
    val ahbConfig = AhbLite3Config(addressWidth = 16,dataWidth = 32)
//    val apbConfig = Apb3Config(addressWidth = 16,dataWidth = 32)

    val ahbMasters = Vec(slave(AhbLite3Master(ahbConfig)),3)
    val ahbSlaves  = Vec(master(AhbLite3(ahbConfig)),4)

    val crossbar = AhbLite3CrossbarFactory(ahbConfig)
      .addSlaves(
        ahbSlaves(0) -> (0x1000,0x1000),
        ahbSlaves(1) -> (0x3000,0x1000),
        ahbSlaves(2) -> (0x4000,0x1000),
        ahbSlaves(3) -> (0x5000,0x1000)
      )
      .addConnections(
        ahbMasters(0).toAhbLite3() -> List(ahbSlaves(0),ahbSlaves(1)),
        ahbMasters(1).toAhbLite3() -> List(ahbSlaves(1),ahbSlaves(2),ahbSlaves(3)),
        ahbMasters(2).toAhbLite3() -> List(ahbSlaves(0),ahbSlaves(3))
      )
      .build()
    (ClockDomain.current.frequency.getValue) sec
  }

  def main(args: Array[String]) {
    SpinalVhdl(new TopLevel).printPruned()
  }
}


//object PlayAxi4ArUnburstify{
//  class TopLevel extends Component{
//    val axiConfig = Axi4Config(32,32,4)
//    val cmd = slave(Stream(Axi4Ar(axiConfig)))
//    val rsp = master(cmd.stage.unburstify.stage)
//  }
//
//  def main(args: Array[String]) {
//    SpinalVhdl(new TopLevel)
//  }
//}

object PlayAxi4AddrIncr{
  class TopLevel extends Component{
    val address = in UInt(32 bits)
    val burst = in Bits(2 bits)
    val len = in UInt(8 bits)
    val size = in UInt(3 bits)

    val result = out(Axi4.incr(
      address,
      burst,
      len,size,
      4
    ))
  }

  def main(args: Array[String]) {
    SpinalVhdl(new TopLevel)
  }
}

//object PlayImplicitScopeAxi{
//  val stream =Stream[Axi4Ar](null)
//  stream.drive()
//}



object PlayAxi4StrbConnect{
  class TopLevel extends Component{
    val axiConfig = Axi4Config(32,32,4)
    val source = slave(Axi4(axiConfig.copy(useLast = false)))
    val sink   = master(Axi4(axiConfig))
    source.w drive sink.w
    source >> sink
  }

  def main(args: Array[String]) {
    SpinalVhdl(new TopLevel).printPruned()
  }
}


object PlayDualRail{
  case class DualRailBool() extends Bundle{
    val t,f = Bool

    def & (that : DualRailBool) : DualRailBool = {
      ???
    }
  }

}


object PlayKeepAll{
  class TopLevel extends Component{
    val a,b = in Bool
    val result = out Bool
    val toto = U"1010"
    val yolo = toto + 2

    result := a || b
  }

  def main(args: Array[String]) {
    SpinalConfig(keepAll = true).generateVhdl(new TopLevel).printPruned()
  }
}


object PlayFloat{

  case class FP(mantissaSize: Int,
                exponentSize: Int) extends Bundle {
    val sign = Bool
    val exponent = Bits(exponentSize bits)
    val mantissa = Bits(mantissaSize bits)
  }

  case class RecodedFP(mantissaSize: Int,
                       exponentSize: Int) extends Bundle {
    val sign = Bool
    val exponent = Bits(exponentSize bits)
    val mantissa = Bits(mantissaSize bits)
  }

  class floatTest extends Component {
    val io = new Bundle {
      val inp = in(FP(23, 8))
      val outp = out Bits(32 bits)
    }
    io.outp := io.inp.asBits
  }
}


object PlayFloating{
  import spinal.core._
  import spinal.lib._

  case class FP(exponentSize: Int,
                mantissaSize: Int) extends Bundle {
    val sign = Bool
    val exponent = Bits(exponentSize bits)
    val mantissa = Bits(mantissaSize bits)

    private def isExponentZero = exponent === 0
    private def isMantissaZero = mantissa === 0

    def isZero = isMantissaZero && isExponentZero
    def isPositive = !sign

    def fromBits(word: Bits): Unit = {
      mantissa := word(mantissaSize-1 downto 0)
      exponent := word(mantissaSize+exponentSize-1 downto mantissaSize)
      sign := word(mantissaSize+exponentSize)
    }

    def asRecodedFP = {
      val recoded = RecodedFP(exponentSize+1, mantissaSize)
      val firstMantissaBit = mantissaSize-OHMasking.first(OHToUInt(mantissa))
      val normalizedMantissa = (mantissa << firstMantissaBit)(mantissaSize-1 downto 0)
      val denormExponent = B(exponentSize + 1 bits, default -> True) ^ firstMantissaBit.asBits
      val recodedExponent = Mux(isExponentZero, denormExponent, exponent).asUInt +
        ((1 << exponentSize - 1) | Mux(isExponentZero, U(2), U(1)))
      val isNaN = recodedExponent(exponentSize - 1 downto exponentSize - 2) === 3 && !isMantissaZero
      val finalExponent = recodedExponent.asBits & (B(3 bits, default -> isZero) << (exponentSize - 3)) | (isNaN.asBits << (exponentSize - 3))
      recoded.sign := sign
      recoded.exponent := finalExponent
      recoded.mantissa := Mux(isExponentZero, normalizedMantissa, mantissa)
      recoded
    }
  }

  case class RecodedFP(exponentSize: Int,
                       mantissaSize: Int) extends Bundle {
    val sign = Bool
    val exponent = Bits(exponentSize bits)
    val mantissa = Bits(mantissaSize bits)

    def isZero = exponent(exponentSize-1 downto exponentSize-3) === 0
    def isNaN = exponent(exponentSize-1 downto exponentSize-3) === 7
    def isQNaN = isNaN && !mantissa(mantissaSize-1)
    def isSNaN = isNaN && mantissa(mantissaSize-1)
    def isPositive = !sign
    def isInfinite = exponent(exponentSize-1 downto exponentSize-3) === 6
  }
}


object PlayOhToUInt{

  class TopLevel extends Component{
    val input = in Bits(24 bits)
    val output = out UInt(5 bits)

    output := OHToUInt(input)
  }

  def main(args: Array[String]) {
    SpinalVhdl(new TopLevel)
    SpinalVerilog(new TopLevel)
  }
}


<<<<<<< HEAD
object PlayLFSR{

  class LFSR_Top extends Component{
    val io = new Bundle{
      val fib_seed      = in Bits(32 bits)
      val fib_result    = out Bits(32 bits)
      val fib_inc       = in Bool
      val fib_init      = in Bool
      val fib_rightLeft = in Bool

      val gal_seed      = in Bits(16 bits)
      val gal_result    = out Bits(16 bits)
      val gal_inc       = in Bool
      val gal_init      = in Bool
      val gal_rightLeft = in Bool
    }

    // Fibonacci LFSR

    val fib_shiftReg = Reg(Bits(32 bits))

    when(io.fib_init){ fib_shiftReg := io.fib_seed }
    when(io.fib_rightLeft){
      when(io.fib_inc){ fib_shiftReg := LFSR.Fibonacci(fib_shiftReg, Seq(0,2,3,5,10), LFSR.SHIFT_RIGHT) }
    }otherwise{
      when(io.fib_inc){ fib_shiftReg := LFSR.Fibonacci(fib_shiftReg, Seq(0,2,3,5,10), LFSR.SHIFT_LEFT) }
    }

    io.fib_result := fib_shiftReg


    // Galois LFSR

    val gal_shiftReg = Reg(Bits(16 bits))

    when(io.gal_init){ gal_shiftReg := io.gal_seed }
    when(io.gal_rightLeft){
      when(io.gal_inc){ gal_shiftReg :=  LFSR.Galois(gal_shiftReg, Seq(1,2), LFSR.SHIFT_RIGHT) }
    }otherwise{
      when(io.gal_inc){ gal_shiftReg :=  LFSR.Galois(gal_shiftReg, Seq(1,2), LFSR.SHIFT_LEFT) }
    }

    io.gal_result := gal_shiftReg


  }

  def main(args: Array[String]) {
    SpinalConfig(
      mode = Verilog,
      dumpWave = DumpWaveConfig(depth = 0),
      defaultConfigForClockDomains = ClockDomainConfig(clockEdge = RISING, resetKind = ASYNC, resetActiveLevel = LOW),
      defaultClockDomainFrequency = FixedFrequency(50e6)
    ).generate(new LFSR_Top).printPruned
=======
object PlayVariableError{
  class TopLevel(size : Int) extends Component{
    val io = new Bundle{
      val cond = in Bool
      val a = in UInt(-30 bit)
      val b = in UInt(-10 bit)
      val result = out UInt(size bit)       //result = a + b
    }

    var c = False                    //Carry, like a VHDL variable
    for (i <- 0 until size) {
      //Create some intermediate value in the loop scope.
      val a = io.a(i)
      val b = io.b(i)

      //The carry adder's asynchronous logic
      io.result(i) := a ^ b ^ c
      when(io.cond){
        c = (a & b) | (a & c) | (b & c);    //variable assignment
      }
    }
  }

  def main(args: Array[String]) {
    SpinalVhdl(new TopLevel(4))
  }
  def sumBiggerThanZero(a : Float,b : Float) = {
    (a + b) > 0
  }



}


object PlayClockAndArea{
  class TopLevel(size : Int) extends Component{
    val clk = in Bool
    val cd = ClockDomain(clk)
    val yolo = cd.apply( new Area{

    })


    val yolo2 = cd(new Area {

    })


    val yolo3 = new ClockingArea(cd) {

    }
    object Apb3UartCtrl{
      def getApb3Config = Apb3Config(
        addressWidth = 4,
        dataWidth    = 32
      )
    }
  }

  def main(args: Array[String]) {
    SpinalVhdl(new TopLevel(4))
  }
}

import spinal.lib.soc.pinsec._

object PinsecMain{
  val vec = Vec(Bool,4)
  vec.reduceBalancedTree(_ || _,(value,level) => if(level % 2 == 1) RegNext(value) else value)
  def main(args: Array[String]) {
    SpinalVhdl(new Pinsec(100 MHz))
    SpinalVerilog(new Pinsec(100 MHz))
  }
}



object PlayVecSplit2{
  class TopLevel extends Component{
    val vec = in Vec(Bool,16)
    val result = out Bool()
    result := vec.slice(2,11).reduceBalancedTree(_ && _)
  }

  def main(args: Array[String]) {
    SpinalVhdl(new TopLevel)
>>>>>>> 22524327
  }
}<|MERGE_RESOLUTION|>--- conflicted
+++ resolved
@@ -252,7 +252,97 @@
 }
 
 
-<<<<<<< HEAD
+object PlayVariableError{
+  class TopLevel(size : Int) extends Component{
+    val io = new Bundle{
+      val cond = in Bool
+      val a = in UInt(-30 bit)
+      val b = in UInt(-10 bit)
+      val result = out UInt(size bit)       //result = a + b
+    }
+
+    var c = False                    //Carry, like a VHDL variable
+    for (i <- 0 until size) {
+      //Create some intermediate value in the loop scope.
+      val a = io.a(i)
+      val b = io.b(i)
+
+      //The carry adder's asynchronous logic
+      io.result(i) := a ^ b ^ c
+      when(io.cond){
+        c = (a & b) | (a & c) | (b & c);    //variable assignment
+      }
+    }
+  }
+
+  def main(args: Array[String]) {
+    SpinalVhdl(new TopLevel(4))
+  }
+  def sumBiggerThanZero(a : Float,b : Float) = {
+    (a + b) > 0
+  }
+
+
+
+}
+
+
+object PlayClockAndArea{
+  class TopLevel(size : Int) extends Component{
+    val clk = in Bool
+    val cd = ClockDomain(clk)
+    val yolo = cd.apply( new Area{
+
+    })
+
+
+    val yolo2 = cd(new Area {
+
+    })
+
+
+    val yolo3 = new ClockingArea(cd) {
+
+    }
+    object Apb3UartCtrl{
+      def getApb3Config = Apb3Config(
+        addressWidth = 4,
+        dataWidth    = 32
+      )
+    }
+  }
+
+  def main(args: Array[String]) {
+    SpinalVhdl(new TopLevel(4))
+  }
+}
+
+import spinal.lib.soc.pinsec._
+
+object PinsecMain{
+  val vec = Vec(Bool,4)
+  vec.reduceBalancedTree(_ || _,(value,level) => if(level % 2 == 1) RegNext(value) else value)
+  def main(args: Array[String]) {
+    SpinalVhdl(new Pinsec(100 MHz))
+    SpinalVerilog(new Pinsec(100 MHz))
+  }
+}
+
+
+
+object PlayVecSplit2{
+  class TopLevel extends Component{
+    val vec = in Vec(Bool,16)
+    val result = out Bool()
+    result := vec.slice(2,11).reduceBalancedTree(_ && _)
+  }
+
+  def main(args: Array[String]) {
+    SpinalVhdl(new TopLevel)
+  }
+}
+
+
 object PlayLFSR{
 
   class LFSR_Top extends Component{
@@ -307,94 +397,5 @@
       defaultConfigForClockDomains = ClockDomainConfig(clockEdge = RISING, resetKind = ASYNC, resetActiveLevel = LOW),
       defaultClockDomainFrequency = FixedFrequency(50e6)
     ).generate(new LFSR_Top).printPruned
-=======
-object PlayVariableError{
-  class TopLevel(size : Int) extends Component{
-    val io = new Bundle{
-      val cond = in Bool
-      val a = in UInt(-30 bit)
-      val b = in UInt(-10 bit)
-      val result = out UInt(size bit)       //result = a + b
-    }
-
-    var c = False                    //Carry, like a VHDL variable
-    for (i <- 0 until size) {
-      //Create some intermediate value in the loop scope.
-      val a = io.a(i)
-      val b = io.b(i)
-
-      //The carry adder's asynchronous logic
-      io.result(i) := a ^ b ^ c
-      when(io.cond){
-        c = (a & b) | (a & c) | (b & c);    //variable assignment
-      }
-    }
-  }
-
-  def main(args: Array[String]) {
-    SpinalVhdl(new TopLevel(4))
-  }
-  def sumBiggerThanZero(a : Float,b : Float) = {
-    (a + b) > 0
-  }
-
-
-
-}
-
-
-object PlayClockAndArea{
-  class TopLevel(size : Int) extends Component{
-    val clk = in Bool
-    val cd = ClockDomain(clk)
-    val yolo = cd.apply( new Area{
-
-    })
-
-
-    val yolo2 = cd(new Area {
-
-    })
-
-
-    val yolo3 = new ClockingArea(cd) {
-
-    }
-    object Apb3UartCtrl{
-      def getApb3Config = Apb3Config(
-        addressWidth = 4,
-        dataWidth    = 32
-      )
-    }
-  }
-
-  def main(args: Array[String]) {
-    SpinalVhdl(new TopLevel(4))
-  }
-}
-
-import spinal.lib.soc.pinsec._
-
-object PinsecMain{
-  val vec = Vec(Bool,4)
-  vec.reduceBalancedTree(_ || _,(value,level) => if(level % 2 == 1) RegNext(value) else value)
-  def main(args: Array[String]) {
-    SpinalVhdl(new Pinsec(100 MHz))
-    SpinalVerilog(new Pinsec(100 MHz))
-  }
-}
-
-
-
-object PlayVecSplit2{
-  class TopLevel extends Component{
-    val vec = in Vec(Bool,16)
-    val result = out Bool()
-    result := vec.slice(2,11).reduceBalancedTree(_ && _)
-  }
-
-  def main(args: Array[String]) {
-    SpinalVhdl(new TopLevel)
->>>>>>> 22524327
   }
 }