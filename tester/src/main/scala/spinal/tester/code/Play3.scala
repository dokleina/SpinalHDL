package spinal.tester.code

import spinal.core
import spinal.core._
import spinal.lib._
import spinal.lib.bus.amba3.ahblite._
import spinal.lib.bus.amba3.apb.{Apb3SlaveFactory, Apb3, Apb3Config}
import spinal.lib.bus.amba4.axi._
<<<<<<< HEAD
import spinal.lib.crypto.symmetric._
=======
import spinal.lib.memory.sdram.W9825G6JH6
import spinal.lib.soc.pinsec.{Pinsec, PinsecConfig}
>>>>>>> a55a1c68

import scala.collection.mutable
import scala.collection.mutable.ArrayBuffer

object PlayAhbLite3{
  class TopLevel extends Component{
    val ahbConfig = AhbLite3Config(addressWidth = 16,dataWidth = 32)
    val apbConfig = Apb3Config(addressWidth = 16,dataWidth = 32)

    val ahbMasters = Vec(slave(AhbLite3Master(ahbConfig)),3)
    val ahbSlaves  = Vec(master(AhbLite3(ahbConfig)),4)

    val perMaster = for(ahbMaster <- ahbMasters) yield new Area{
      val decoder = AhbLite3Decoder(
        AhbLite3Config = ahbConfig,
        decodings = List(
          (0x1000,0x1000),
          (0x3000,0x1000),
          (0x4000,0x1000),
          (0x6000,0x1000)
        )
      )
      decoder.io.input <> ahbMaster.toAhbLite3()
    }

    val perSlave = for((ahbSlave,idx) <- ahbSlaves.zipWithIndex) yield new Area{
      val arbiter = AhbLite3Arbiter(
        AhbLite3Config = ahbConfig,
        inputsCount = ahbMasters.length
      )
      (arbiter.io.inputs,perMaster).zipped.foreach(_ <> _.decoder.io.outputs(idx))
      arbiter.io.output <> ahbSlave
    }
  }

  def main(args: Array[String]) {
    SpinalVhdl(new TopLevel)
  }
}


object PlayAhbLite3_2{
  class TopLevel extends Component{
    val ahbConfig = AhbLite3Config(addressWidth = 16,dataWidth = 32)
//    val apbConfig = Apb3Config(addressWidth = 16,dataWidth = 32)

    val ahbMasters = Vec(slave(AhbLite3Master(ahbConfig)),3)
    val ahbSlaves  = Vec(master(AhbLite3(ahbConfig)),4)

    val crossbar = AhbLite3CrossbarFactory(ahbConfig)
      .addSlaves(
        ahbSlaves(0) -> (0x1000,0x1000),
        ahbSlaves(1) -> (0x3000,0x1000),
        ahbSlaves(2) -> (0x4000,0x1000),
        ahbSlaves(3) -> (0x5000,0x1000)
      )
      .addConnections(
        ahbMasters(0).toAhbLite3() -> List(ahbSlaves(0),ahbSlaves(1)),
        ahbMasters(1).toAhbLite3() -> List(ahbSlaves(1),ahbSlaves(2),ahbSlaves(3)),
        ahbMasters(2).toAhbLite3() -> List(ahbSlaves(0),ahbSlaves(3))
      )
      .build()
    (ClockDomain.current.frequency.getValue) sec
  }

  def main(args: Array[String]) {
    SpinalVhdl(new TopLevel).printPruned()
  }
}


//object PlayAxi4ArUnburstify{
//  class TopLevel extends Component{
//    val axiConfig = Axi4Config(32,32,4)
//    val cmd = slave(Stream(Axi4Ar(axiConfig)))
//    val rsp = master(cmd.stage.unburstify.stage)
//  }
//
//  def main(args: Array[String]) {
//    SpinalVhdl(new TopLevel)
//  }
//}

object PlayAxi4AddrIncr{
  class TopLevel extends Component{
    val address = in UInt(32 bits)
    val burst = in Bits(2 bits)
    val len = in UInt(8 bits)
    val size = in UInt(3 bits)

    val result = out(Axi4.incr(
      address,
      burst,
      len,size,
      4
    ))
  }

  def main(args: Array[String]) {
    SpinalVhdl(new TopLevel)
  }
}

//object PlayImplicitScopeAxi{
//  val stream =Stream[Axi4Ar](null)
//  stream.drive()
//}



object PlayAxi4StrbConnect{
  class TopLevel extends Component{
    val axiConfig = Axi4Config(32,32,4)
    val source = slave(Axi4(axiConfig.copy(useLast = false)))
    val sink   = master(Axi4(axiConfig))
    source.w drive sink.w
    source >> sink
  }

  def main(args: Array[String]) {
    SpinalVhdl(new TopLevel).printPruned()
  }
}


object PlayDualRail{
  case class DualRailBool() extends Bundle{
    val t,f = Bool

    def & (that : DualRailBool) : DualRailBool = {
      ???
    }
  }

}


object PlayKeepAll{
  class TopLevel extends Component{
    val a,b = in Bool
    val result = out Bool
    val toto = U"1010"
    val yolo = toto + 2

    result := a || b
  }

  def main(args: Array[String]) {
    SpinalConfig(keepAll = true).generateVhdl(new TopLevel).printPruned()
  }
}


object PlayFloat{

  case class FP(mantissaSize: Int,
                exponentSize: Int) extends Bundle {
    val sign = Bool
    val exponent = Bits(exponentSize bits)
    val mantissa = Bits(mantissaSize bits)
  }

  case class RecodedFP(mantissaSize: Int,
                       exponentSize: Int) extends Bundle {
    val sign = Bool
    val exponent = Bits(exponentSize bits)
    val mantissa = Bits(mantissaSize bits)
  }

  class floatTest extends Component {
    val io = new Bundle {
      val inp = in(FP(23, 8))
      val outp = out Bits(32 bits)
    }
    io.outp := io.inp.asBits
  }
}


object PlayFloating{
  import spinal.core._
  import spinal.lib._

  case class FP(exponentSize: Int,
                mantissaSize: Int) extends Bundle {
    val sign = Bool
    val exponent = Bits(exponentSize bits)
    val mantissa = Bits(mantissaSize bits)

    private def isExponentZero = exponent === 0
    private def isMantissaZero = mantissa === 0

    def isZero = isMantissaZero && isExponentZero
    def isPositive = !sign

    def fromBits(word: Bits): Unit = {
      mantissa := word(mantissaSize-1 downto 0)
      exponent := word(mantissaSize+exponentSize-1 downto mantissaSize)
      sign := word(mantissaSize+exponentSize)
    }

    def asRecodedFP = {
      val recoded = RecodedFP(exponentSize+1, mantissaSize)
      val firstMantissaBit = mantissaSize-OHMasking.first(OHToUInt(mantissa))
      val normalizedMantissa = (mantissa << firstMantissaBit)(mantissaSize-1 downto 0)
      val denormExponent = B(exponentSize + 1 bits, default -> True) ^ firstMantissaBit.asBits
      val recodedExponent = Mux(isExponentZero, denormExponent, exponent).asUInt +
        ((1 << exponentSize - 1) | Mux(isExponentZero, U(2), U(1)))
      val isNaN = recodedExponent(exponentSize - 1 downto exponentSize - 2) === 3 && !isMantissaZero
      val finalExponent = recodedExponent.asBits & (B(3 bits, default -> isZero) << (exponentSize - 3)) | (isNaN.asBits << (exponentSize - 3))
      recoded.sign := sign
      recoded.exponent := finalExponent
      recoded.mantissa := Mux(isExponentZero, normalizedMantissa, mantissa)
      recoded
    }
  }

  case class RecodedFP(exponentSize: Int,
                       mantissaSize: Int) extends Bundle {
    val sign = Bool
    val exponent = Bits(exponentSize bits)
    val mantissa = Bits(mantissaSize bits)

    def isZero = exponent(exponentSize-1 downto exponentSize-3) === 0
    def isNaN = exponent(exponentSize-1 downto exponentSize-3) === 7
    def isQNaN = isNaN && !mantissa(mantissaSize-1)
    def isSNaN = isNaN && mantissa(mantissaSize-1)
    def isPositive = !sign
    def isInfinite = exponent(exponentSize-1 downto exponentSize-3) === 6
  }
}


object PlayOhToUInt{

  class TopLevel extends Component{
    val input = in Bits(24 bits)
    val output = out UInt(5 bits)

    output := OHToUInt(input)
  }

  def main(args: Array[String]) {
    SpinalVhdl(new TopLevel)
    SpinalVerilog(new TopLevel)
  }
}


object PlayVariableError{
  class TopLevel(size : Int) extends Component{
    val io = new Bundle{
      val cond = in Bool
      val a = in UInt(-30 bit)
      val b = in UInt(-10 bit)
      val result = out UInt(size bit)       //result = a + b
    }

    var c = False                    //Carry, like a VHDL variable
    for (i <- 0 until size) {
      //Create some intermediate value in the loop scope.
      val a = io.a(i)
      val b = io.b(i)

      //The carry adder's asynchronous logic
      io.result(i) := a ^ b ^ c
      when(io.cond){
        c = (a & b) | (a & c) | (b & c);    //variable assignment
      }
    }
  }

  def main(args: Array[String]) {
    SpinalVhdl(new TopLevel(4))
  }
  def sumBiggerThanZero(a : Float,b : Float) = {
    (a + b) > 0
  }



}


object PlayClockAndArea{
  class TopLevel(size : Int) extends Component{
    val clk = in Bool
    val cd = ClockDomain(clk)
    val yolo = cd.apply( new Area{

    })


    val yolo2 = cd(new Area {

    })


    val yolo3 = new ClockingArea(cd) {

    }
    object Apb3UartCtrl{
      def getApb3Config = Apb3Config(
        addressWidth = 4,
        dataWidth    = 32
      )
    }
  }

  def main(args: Array[String]) {
    SpinalVhdl(new TopLevel(4))
  }
}





object PlayVecSplit2{
  class TopLevel extends Component{
    val vec = in Vec(Bool,16)
    val result = out Bool()
    result := vec.slice(2,11).reduceBalancedTree(_ && _)
  }

  def main(args: Array[String]) {
    SpinalVhdl(new TopLevel)
  }
}



object PlayFloating32{

  case class Floating(a : Int,b : Int) extends Bundle{

  }
  object Floating32{
    def apply() = Floating(8,23)
  }

  val yolo = in(Floating32())
  val yolo2 = out(Floating32())

  class TopLevel extends Component{
    val vec = in Vec(Bool,16)
    val result = out Bool()
    result := vec.slice(2,11).reduceBalancedTree(_ && _)
  }

  def main(args: Array[String]) {
    SpinalVhdl(new TopLevel)
  }
}


object PlayTest1515 {

  class TopLevel extends Component {
    val io = new Bundle {
      val a, b = in UInt (4 bits)
      val result = out UInt (4 bits)
    }

    io.result := RegNext(io.a + io.b)
  }

  def main(args: Array[String]) {
    println("MIAOU")
    println(100 MHz)
    SpinalVhdl(new TopLevel)
  }
}



object PlayGrayCounter2{

  // A generic Gray counter
  class GrayCnt(size : Int = 4) extends Component {

    // All IO signals for the Gray counter
    val io = new Bundle {

      // Counter output port
      val gval = out UInt(size bits)

    }

    // Operation used for calculating the counter equations
    val andNot = (a : Bool, b : Bool) => a & (~b)

    // Helper bit for toggling
    val toggle = Reg(Bool) init(False)

    // Counter register
    val cnt = Reg(UInt(size bits)) init(0)

    // Toggle the helper
    toggle := !toggle

    // Calculate the LSB
    cnt.lsb := !(cnt.lsb ^ toggle)

    // Handle all 'middle' bits
    for(i <- 1 to size - 2) {

      // This equation checks the 0^* pattern
      val tmp = cnt(i - 1) && cnt(i - 2 downto 0).asBools.reduceBalancedTree(andNot) && toggle

      // Calculate the ith bit of the counter
      cnt(i) := cnt(i) ^ tmp

    }

    // Calculate the MSB
    cnt.msb := cnt.msb ^ (cnt(size - 3 downto 0).asBools.reduceBalancedTree(andNot) && toggle)

    // Map the register to the output logic;
    io.gval := cnt

  }
}


object PlayApb3{
  val apbConfig = Apb3Config(
    addressWidth = 12,
    dataWidth    = 32
  )
  val apbX = Apb3(apbConfig)
  val apbY = Apb3(apbConfig)

  apbX >> apbY
  val myUInt = UInt(8 bits)
  myUInt := (0 -> true, default -> false)
  when(myUInt === U(0 -> true, (myUInt.high downto 1) -> false)){

  }

  when(apbY.PENABLE){
    //...
  }
}

object PlayRotateInt{
  class TopLevel extends Component {
    val io = new Bundle {
      val a = in Bits(12 bits)
      val sel = in UInt (4 bits)
      val result = out Bits (12 bits)
    }

    io.result := io.a.rotateLeft(4)
    val yolo = out(B"".resized | B"000")
    val register = out(Reg(UInt(4 bits)))init(U"0000")

    when(True){
      io.result := "0000"
      when(True){
        io.result(1 downto 0)  := "00000"
        when(True){
      io.result := "000"
      }
     }
    }

  }

  def main(args: Array[String]) {
    println("MIAOU")
    println(100 MHz)
    SpinalVhdl(new TopLevel)
  }
}



object PlayVecAssign{
  class TopLevel extends Component {
    val sel = in UInt(2 bits)
    val outputs = out Vec(Reg(Bool) init(False),4)

    outputs.foreach(_ := False)
    outputs(sel) := True
  }

  def main(args: Array[String]) {
    SpinalVhdl({
      val toplevel = new TopLevel
      ClockDomain.current.reset.setName("areset")
      toplevel
    })
  }
}


object PlayMuxBits{
  class TopLevel extends Component {
    val sel = in Bool
    val result = out(sel ? U(2) | U(1,1 bits))
    val result2 = out SInt(4 bits)
    result2 := S(-9,4 bits)
  }

  def main(args: Array[String]) {
    SpinalConfig(genVhdlPkg = false).generateVhdl(new TopLevel)
    BigDecimal(2).toDouble
  }
}



object PlayImplicitParameter{
  def yolo(implicit x : Int = 0) = x + 1

  def main(args: Array[String]) {
    println(yolo)
    implicit val newImplicit = 10
    println(yolo)
  }
}



object PlayTypedef{
  class TopLevel(t : HardType[Data]) extends Component {
    val input = in(t())
    val output = out(t())
    output := input
  }

  def main(args: Array[String]) {
    SpinalVhdl(new TopLevel(UInt(3 bits)))
  }
}


object PlayRamInfer{
  class TopLevel() extends Component {
    val a = out(U(8 bits,1 -> True,default -> False))
  }

  def main(args: Array[String]) {
    SpinalVhdl(new TopLevel())
    SpinalVerilog(new TopLevel())
  }
}

object PlayRoundRobin{
  class TopLevel() extends Component {
    val requests,ohPriority = in Bits(4 bits)
    val roundrobin = out(OHMasking.roundRobin(requests,ohPriority))
    val dummy = out(RegNext(U"111") init(0))
  }

  def main(args: Array[String]) {
    SpinalVhdl(new TopLevel())
    SpinalVerilog(new TopLevel())
  }
}


object PlayFifoVerilog{
  def main(args: Array[String]) {
    SpinalVerilog(new StreamFifo(Bits(8 bits),16))
  }

  class Ram_1w_1r(wordWidth: Int, wordCount: Int) extends BlackBox {

    // SpinalHDL will lock at Generic classes to get attributes which
    // should be used ad VHDL gererics / Verilog parameter
    val generic = new Generic {
      val wordCount = Ram_1w_1r.this.wordCount
      val wordWidth = Ram_1w_1r.this.wordWidth
    }

    // Define io of the VHDL entiry / Verilog module
    val io = new Bundle {
      val clk = in Bool
      val wr = new Bundle {
        val en   = in Bool
        val addr = in UInt (log2Up(wordCount) bit)
        val data = in Bits (wordWidth bit)
      }
      val rd = new Bundle {
        val en   = in Bool
        val addr = in UInt (log2Up(wordCount) bit)
        val data = out Bits (wordWidth bit)
      }
    }

    //Map the current clock domain to the io.clk pin
    mapClockDomain(clock=io.clk)
  }
}


object PlayhashMap{
  def main(args: Array[String]) {
    val dic = mutable.HashMap[String,String]()
    dic += ("miaou" -> "toto")
    dic += ("miaou2" -> "toto2")

    println(dic("miaou"))

    val set = mutable.HashSet[String]()
    set += "yolo"
    set += "yili"

    println(set.contains("yolo"))
  }
}




object PlayNodeAnalyse{
  class TopLevel() extends Component {
    val a,b,c,d = in Bool
    val result = out Bool

    var b_and_c = b && c
    result := a || b_and_c || d
    b_and_c = null //b_and_c will not be named by the reflection
  }

  def main(args: Array[String]) {
    val toplevel = SpinalVhdl(new TopLevel()).toplevel

    iterateOverBaseTypeInputs(toplevel.result.input)(baseType => {
      println(baseType)
    })
  }

  def iterateOverBaseTypeInputs(node : Node)(gen : BaseType => Unit): Unit = node match {
    case bt : BaseType if bt.isNamed => gen(bt)
    case null =>
    case _ => node.onEachInput(iterateOverBaseTypeInputs(_)(gen))
  }
}


object PlayRomRam{
  class TopLevel() extends Component {
    def initialContent = List(
      B"1000_0000_0000_0111",
      B"0000_0000_0000_0001"
    )

    val ram = Mem(Bits(16 bits),initialContent ++ List.fill((1<<15) - initialContent.length)(B"x0000"))
    ram.write(
      address = in UInt(15 bits),
      data = in Bits(16 bits),
      enable = in Bool
    )


    out(ram.readAsync(
      address = in UInt(15 bits)
    ))
  }

  def main(args: Array[String]) {
    SpinalVhdl(new TopLevel)
  }
}



object PlayRomRam2{
  class Assembler{
    val array = ArrayBuffer[Bits]()

    def jump(address : Int) = array += B(address,16 bits)
    def push(value : Int)   = array += B((1 << 15) | value,16 bits)
    // ...

    def build(ramSize : Int) = array ++ List.fill(ramSize - array.length)(B"x0000")
  }

  class TopLevel() extends Component {
    def asm = new Assembler()
    asm.push(7)
    asm.jump(1)


    M"111_3"
    val ram = Mem(Bits(16 bits),asm.build(1 << 15))

    ram.write(
      address = in UInt(15 bits),
      data = in Bits(16 bits),
      enable = in Bool
    )


    out(ram.readAsync(
      address = in UInt(15 bits)
    ))
  }

  def main(args: Array[String]) {
    SpinalVhdl(new TopLevel)
  }
}



object PlayPruned{
  class TopLevel() extends Component {
    val io = new Bundle{
      val a,b = in UInt(8 bits)
      val result = out UInt(8 bits)
    }

    io.result := io.a + io.b

    val unusedSignal = UInt(8 bits)
    val unusedSignal2 = UInt(8 bits)

    unusedSignal2 := unusedSignal
  }

  def main(args: Array[String]) {
    SpinalVhdl(new TopLevel).printPruned()
  }
}



object PlayPruned2{
  class TopLevel() extends Component {
    val io = new Bundle{
      val a,b = in UInt(8 bits)
      val result = out UInt(8 bits)
    }

    io.result := io.a + io.b

    val unusedSignal = UInt(8 bits)
    val unusedSignal2 = UInt(8 bits).keep()

    unusedSignal := 0
    unusedSignal2 := unusedSignal
  }

  def main(args: Array[String]) {
    SpinalVhdl(new TopLevel).printPruned()
  }
}


<<<<<<< HEAD
object PlayDesBlock{

  class DES_Block_Tester() extends Component{

    val g    = DESBlockGenerics()
    val gIO  = SymmetricCryptoBlockGeneric(   keyWidth    = g.keyWidth + g.keyWidthParity,
                                              blockWidth  = g.blockWidth,
                                              useEncDec   = true)

    val io = new SymmetricCryptoBlockIO(gIO)

    val des = new DESBlock(g)

    des.io <> io
  }

  def main(args: Array[String]) {
    SpinalConfig(
      mode = Verilog,
      dumpWave = DumpWaveConfig(depth = 0),
      defaultConfigForClockDomains = ClockDomainConfig(clockEdge = RISING, resetKind = ASYNC, resetActiveLevel = LOW),
      defaultClockDomainFrequency = FixedFrequency(50e6)
    ).generate(new DES_Block_Tester).printPruned()
  }
}


object Play3DESBlock{

  class Triple_DES_Tester extends Component{

    val gDES = DESBlockGenerics()
    val gIO  = SymmetricCryptoBlockGeneric(keyWidth    = ((gDES.keyWidth.value + gDES.keyWidthParity.value) * 3) bits, // TODO remove .value
                                           blockWidth  = gDES.blockWidth,
                                           useEncDec   = true)

    val io = new SymmetricCryptoBlockIO(gIO)

    val des3 = new TripleDESBlock()
    des3.io <> io
  }

  def main(args: Array[String]) {
    SpinalConfig(
      mode = Verilog,
      dumpWave = DumpWaveConfig(depth = 0),
      defaultConfigForClockDomains = ClockDomainConfig(clockEdge = RISING, resetKind = ASYNC, resetActiveLevel = LOW),
      defaultClockDomainFrequency  = FixedFrequency(50e6)
    ).generate(new Triple_DES_Tester).printPruned
  }
}
=======
object PlaySumBig{
  def main(args: Array[String]) {
    var idx = 0l
    var sum = 0l
    while(idx < 10000000l){
      sum += idx;
      idx += 1
    }
    printf("%x%x",(sum >> 32).toInt,(sum >> 0).toInt)
  }
}



object PlayConnectBundle{
  case class Inputs(mode : Int) extends Bundle{
    val a,b = in UInt(8 bits)
    val c = if(mode == 1) in UInt(8 bits) else null
    val d = if(mode == 2) in UInt(8 bits) else null
  }

  case class Outputs() extends Bundle{
    val a,b = in UInt(8 bits)
  }
  class TopLevel() extends Component {
    val inputs = Inputs(1)
    val outputs = Inputs(2).flip
    outputs <> inputs
  }

  def main(args: Array[String]) {
    SpinalVhdl(new TopLevel)
  }
}



object PlayBusSlaveFactory42{
  class TopLevel extends Component {
    val bus = slave(Apb3(8,32))
    val busCtrl = (Apb3SlaveFactory(bus))
    val a = out(UInt(40 bits))
    a := 0
    busCtrl.drive(a.apply(31 downto 0),0)
   // busCtrl.drive(a(39 downto 32),4)
  }

  def main(args: Array[String]) {
    SpinalVhdl(new TopLevel)
  }
}





object PlaySFixInit{
  class TopLevel extends Component {
    val x = out SFix(4 exp, -3 exp)
    x := 0.3

    val rom = Mem(SFix(4 exp, -3 exp),List(SF(0.3,4 exp, -3 exp),SF(0.3,4 exp, -3 exp),SF(0.3,4 exp, -3 exp),SF(0.3,4 exp, -3 exp)))
    val y = out(rom(in UInt(2 bits)))
  }

  def main(args: Array[String]) {
    SpinalVhdl(new TopLevel)
  }
}


object PinsecSpartan6Plus{
  def main(args: Array[String]) {
    val config = PinsecConfig.default.copy(
      axiFrequency = 50 MHz,
      onChipRamSize = 36 kB,
      sdramLayout = W9825G6JH6.layout,
      sdramTimings = W9825G6JH6.timingGrade7
    )
    
    SpinalVerilog(new Pinsec(config))
  }
}

object PinsecSmall{
  def main(args: Array[String]) {
    val config = PinsecConfig.default.copy(
      axiFrequency = 50 MHz,
      onChipRamSize = 36 kB,
      sdramLayout = W9825G6JH6.layout,
      sdramTimings = W9825G6JH6.timingGrade7
    )

    SpinalVerilog(new Pinsec(config))
  }
}

object PinsecTest34{
  def main(args: Array[String]) {
    SpinalVerilog(new Pinsec(100 MHz))
  }
}

object PlayMasked232{
  class TopLevel extends Component {
    val sel = in UInt(7 bits)
    val result = out Bool

    result := False
    switch(sel){
      is(M"011-0111") {result := True}
      is(M"011_1000") {result := True}
      is(M"011_1000") {result := True}
    }
  }

  def main(args: Array[String]) {
    SpinalVhdl(new TopLevel)
  }
}

>>>>>>> a55a1c68
<|MERGE_RESOLUTION|>--- conflicted
+++ resolved
@@ -6,12 +6,9 @@
 import spinal.lib.bus.amba3.ahblite._
 import spinal.lib.bus.amba3.apb.{Apb3SlaveFactory, Apb3, Apb3Config}
 import spinal.lib.bus.amba4.axi._
-<<<<<<< HEAD
-import spinal.lib.crypto.symmetric._
-=======
 import spinal.lib.memory.sdram.W9825G6JH6
 import spinal.lib.soc.pinsec.{Pinsec, PinsecConfig}
->>>>>>> a55a1c68
+import spinal.lib.crypto.symmetric._
 
 import scala.collection.mutable
 import scala.collection.mutable.ArrayBuffer
@@ -326,7 +323,14 @@
   }
 }
 
-
+import spinal.lib.soc.pinsec._
+
+object PinsecMain{
+  def main(args: Array[String]) {
+    SpinalVhdl(new Pinsec(100 MHz))
+    SpinalVerilog(new Pinsec(100 MHz))
+  }
+}
 
 
 
@@ -765,59 +769,6 @@
 }
 
 
-<<<<<<< HEAD
-object PlayDesBlock{
-
-  class DES_Block_Tester() extends Component{
-
-    val g    = DESBlockGenerics()
-    val gIO  = SymmetricCryptoBlockGeneric(   keyWidth    = g.keyWidth + g.keyWidthParity,
-                                              blockWidth  = g.blockWidth,
-                                              useEncDec   = true)
-
-    val io = new SymmetricCryptoBlockIO(gIO)
-
-    val des = new DESBlock(g)
-
-    des.io <> io
-  }
-
-  def main(args: Array[String]) {
-    SpinalConfig(
-      mode = Verilog,
-      dumpWave = DumpWaveConfig(depth = 0),
-      defaultConfigForClockDomains = ClockDomainConfig(clockEdge = RISING, resetKind = ASYNC, resetActiveLevel = LOW),
-      defaultClockDomainFrequency = FixedFrequency(50e6)
-    ).generate(new DES_Block_Tester).printPruned()
-  }
-}
-
-
-object Play3DESBlock{
-
-  class Triple_DES_Tester extends Component{
-
-    val gDES = DESBlockGenerics()
-    val gIO  = SymmetricCryptoBlockGeneric(keyWidth    = ((gDES.keyWidth.value + gDES.keyWidthParity.value) * 3) bits, // TODO remove .value
-                                           blockWidth  = gDES.blockWidth,
-                                           useEncDec   = true)
-
-    val io = new SymmetricCryptoBlockIO(gIO)
-
-    val des3 = new TripleDESBlock()
-    des3.io <> io
-  }
-
-  def main(args: Array[String]) {
-    SpinalConfig(
-      mode = Verilog,
-      dumpWave = DumpWaveConfig(depth = 0),
-      defaultConfigForClockDomains = ClockDomainConfig(clockEdge = RISING, resetKind = ASYNC, resetActiveLevel = LOW),
-      defaultClockDomainFrequency  = FixedFrequency(50e6)
-    ).generate(new Triple_DES_Tester).printPruned
-  }
-}
-=======
 object PlaySumBig{
   def main(args: Array[String]) {
     var idx = 0l
@@ -897,7 +848,7 @@
       sdramLayout = W9825G6JH6.layout,
       sdramTimings = W9825G6JH6.timingGrade7
     )
-    
+
     SpinalVerilog(new Pinsec(config))
   }
 }
@@ -939,4 +890,57 @@
   }
 }
 
->>>>>>> a55a1c68
+
+
+
+object PlayDesBlock{
+
+  class DES_Block_Tester() extends Component{
+
+    val g    = DESBlockGenerics()
+    val gIO  = SymmetricCryptoBlockGeneric(   keyWidth    = g.keyWidth + g.keyWidthParity,
+                                              blockWidth  = g.blockWidth,
+                                              useEncDec   = true)
+
+    val io = new SymmetricCryptoBlockIO(gIO)
+
+    val des = new DESBlock(g)
+
+    des.io <> io
+  }
+
+  def main(args: Array[String]) {
+    SpinalConfig(
+      mode = Verilog,
+      dumpWave = DumpWaveConfig(depth = 0),
+      defaultConfigForClockDomains = ClockDomainConfig(clockEdge = RISING, resetKind = ASYNC, resetActiveLevel = LOW),
+      defaultClockDomainFrequency = FixedFrequency(50e6)
+    ).generate(new DES_Block_Tester).printPruned()
+  }
+}
+
+
+object Play3DESBlock{
+
+  class Triple_DES_Tester extends Component{
+
+    val gDES = DESBlockGenerics()
+    val gIO  = SymmetricCryptoBlockGeneric(keyWidth    = ((gDES.keyWidth.value + gDES.keyWidthParity.value) * 3) bits, // TODO remove .value
+                                           blockWidth  = gDES.blockWidth,
+                                           useEncDec   = true)
+
+    val io = new SymmetricCryptoBlockIO(gIO)
+
+    val des3 = new TripleDESBlock()
+    des3.io <> io
+  }
+
+  def main(args: Array[String]) {
+    SpinalConfig(
+      mode = Verilog,
+      dumpWave = DumpWaveConfig(depth = 0),
+      defaultConfigForClockDomains = ClockDomainConfig(clockEdge = RISING, resetKind = ASYNC, resetActiveLevel = LOW),
+      defaultClockDomainFrequency  = FixedFrequency(50e6)
+    ).generate(new Triple_DES_Tester).printPruned
+  }
+}
