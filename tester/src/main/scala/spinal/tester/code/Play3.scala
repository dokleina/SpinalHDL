--- conflicted
+++ resolved
@@ -1139,6 +1139,7 @@
     io.toto := regToto
 
     val cnt = Reg(UInt(32 bits)) init(0)
+    factory.onWrite(0x10){ cnt := cnt + 1 }
     io.cnt := cnt
 
     factory.readStreamNonBlocking(io.myStream, 0x0l)
@@ -1227,10 +1228,7 @@
   }
 
   def main(args: Array[String]): Unit ={
-    SpinalConfig(
-      mode = VHDL,
-      onlyStdLogicVectorAtTopLevelIo =  true
-    ).generate(new TopLevel)
+    SpinalVhdl(new TopLevel)
   }
 }
 
@@ -1253,62 +1251,6 @@
 }
 
 
-<<<<<<< HEAD
-object PlayWithBlackBoxPath{
-
-  class MyBlackBox extends BlackBox{
-    val io = new Bundle{
-      val clk   = in Bool
-      val rstn  = in Bool
-      val store = in Bool
-      val din   = in Bits(32 bits)
-      val dout  = out Bits(32 bits)
-    }
-
-    addRTLPath("./Pinsec.v")
-    addRTLPath("./OperatorTester.vhd")
-    addRTLPath("./StreamTester2.v")
-
-
-    mapCurrentClockDomain(io.clk, io.rstn)
-  }
-
-  class MyBlackBox2 extends BlackBox {
-    val io = new Bundle {
-      val din  = in UInt(32 bits)
-      val dout = out UInt(32 bits)
-    }
-
-    addRTLPath("./OperatorTestessr.vhd")
-    addRTLPath("./OperatorTestessr.vhdas")
-
-  }
-
-  class MyTopLevel extends Component{
-    val io = new Bundle{
-      val store = in Bool
-      val din   = in Bits(32 bits)
-      val dout  = out Bits(32 bits)
-      val dout2 = out UInt(32 bits)
-    }
-
-    val bb = new MyBlackBox()
-    bb.io.store := io.store
-    bb.io.din   := io.din
-    io.dout     := bb.io.dout
-
-    val bb1 = new MyBlackBox2()
-    io.dout2 := bb1.io.dout
-    bb1.io.din := io.din.asUInt
-
-  }
-
-  def main(args: Array[String]) {
-    SpinalConfig(
-      mode = VHDL,
-      mergeBlackBoxRTL = true
-    ).generate(new MyTopLevel)
-=======
 
 object PlayStateMachineDelay{
   class TopLevel extends Component {
@@ -1343,6 +1285,63 @@
       mode = VHDL,
       defaultClockDomainFrequency = FixedFrequency(50 MHz)
     ).generate(new TopLevel)
->>>>>>> 89745e2c
+  }
+}
+
+
+object PlayWithBlackBoxPath{
+
+  class MyBlackBox extends BlackBox{
+    val io = new Bundle{
+      val clk   = in Bool
+      val rstn  = in Bool
+      val store = in Bool
+      val din   = in Bits(32 bits)
+      val dout  = out Bits(32 bits)
+    }
+
+    addRTLPath("./Pinsec.v")
+    addRTLPath("./OperatorTester.vhd")
+    addRTLPath("./StreamTester2.v")
+
+
+    mapCurrentClockDomain(io.clk, io.rstn)
+  }
+
+  class MyBlackBox2 extends BlackBox {
+    val io = new Bundle {
+      val din  = in UInt(32 bits)
+      val dout = out UInt(32 bits)
+    }
+
+    addRTLPath("./OperatorTestessr.vhd")
+    addRTLPath("./OperatorTestessr.vhdas")
+
+  }
+
+  class MyTopLevel extends Component{
+    val io = new Bundle{
+      val store = in Bool
+      val din   = in Bits(32 bits)
+      val dout  = out Bits(32 bits)
+      val dout2 = out UInt(32 bits)
+    }
+
+    val bb = new MyBlackBox()
+    bb.io.store := io.store
+    bb.io.din   := io.din
+    io.dout     := bb.io.dout
+
+    val bb1 = new MyBlackBox2()
+    io.dout2 := bb1.io.dout
+    bb1.io.din := io.din.asUInt
+
+  }
+
+  def main(args: Array[String]) {
+    SpinalConfig(
+      mode = VHDL,
+      mergeBlackBoxRTL = true
+    ).generate(new MyTopLevel)
   }
 }