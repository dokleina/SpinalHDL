--- conflicted
+++ resolved
@@ -922,8 +922,7 @@
 
   /**
    * ALT_INBUF
-    *
-    * @TODO add library altera.altera_primitives_components
+   * @TODO add library altera.altera_primitives_components
    */
   case class alt_inbuf(_io_standard           : IO_STRANDARD = STD_NONE,
                        _location              : String       = "None",
@@ -1016,37 +1015,6 @@
   }
 }
 
-<<<<<<< HEAD
-object PlayI2CMasterCtrl_7bits {
-
-  class TopLevel_I2CMasterCtrl extends Component {
-
-    val config = I2CMasterCtrConfig(ADDR_7bits, Fast)
-    val myMasterI2C = new I2CMasterCtrl(config)
-
-    val io = new Bundle {
-      val i2c = master(I2C())
-      val read = master Flow (Bits(config.dataSize bits))
-      val write = slave Stream (Bits(config.dataSize bits))
-      val start = in Bool
-      // pulse to start the sequence..
-      val read_cmd = slave(Event)
-      val addrDevice = in UInt (config.modeAddr.value bits)
-      val errorAck = out Bool
-      val busy = out Bool
-    }
-
-    io <> myMasterI2C.io
-  }
-
-  def main(args: Array[String]) {
-    SpinalConfig(
-      mode = Verilog,
-      dumpWave = true,
-      defaultConfigForClockDomains = ClockDomainConfig(clockEdge = RISING, resetKind = ASYNC, resetActiveLevel = LOW),
-      defaultClockDomainFrequency = FixedFrequency(50e6)
-    ).generate(new TopLevel_I2CMasterCtrl).printPruned
-=======
 object PlayEnumTypes{
   class MyEnum extends SpinalEnum{
     val s0,s1,s2 = newElement()
@@ -1103,6 +1071,5 @@
 
   def main(args: Array[String]): Unit = {
     SpinalVhdl(new TopLevel)
->>>>>>> 0194a602
   }
 }