package spinal.tester.code


import java.io.{PrintWriter, ByteArrayOutputStream}
import java.util

import spinal.core._
import spinal.lib._
import spinal.lib.bus.neutral.NeutralStreamDma
import spinal.lib.com.uart.UartCtrl
import spinal.lib.fsm._
import spinal.lib.graphic.RgbConfig
import spinal.lib.graphic.vga.{AvalonMMVgaCtrl, VgaCtrl}
import spinal.lib.com.i2c._


import scala.collection.mutable
import scala.collection.mutable.ArrayBuffer
import scala.sys.process.{ProcessLogger, Process, ProcessIO}


/**
 * Created by PIC32F_USER on 21/05/2016.
 */


object PlayB7 {

  class TopLevel extends Component {

    val io = new Bundle {
      val x = in  UInt( 4 bits )
      val z = out UInt( 4 bits )
    }
    val a = Stream(Fragment(UInt(4 bits)))
    val b = StreamArbiterCore().inOrder.noLock.build(a,10)
  }

  def main(args: Array[String]): Unit = {
    SpinalVhdl(new TopLevel)
  }
}


object Play74 {

  class TopLevel extends Component {

    when(in(Bool)) {
      assert(
        assertion = True,
        message = "Address read doesn't match the address of the device ",
        severity = NOTE
      )
    }
    report(
      message = "Address read doesn't match the address of the device ",
      severity = NOTE
    )
  }


  def main(args: Array[String]): Unit = {
    SpinalVhdl(new TopLevel)
  }
}


object PlayB6 {

  class TopLevel extends Component {
    val notUsed = False


    val uartCtrl = new UartCtrl()
    val writeCmd = Stream(Bits(8 bits))
    writeCmd.queue(16).haltWhen(True) >> uartCtrl.io.write

    val result = out(True)
  }

  def main(args: Array[String]): Unit = {
    SpinalVhdl(new TopLevel)
  }
}


object PlayB5 {

  class TopLevel extends Component {
    val myClock = in Bool

    val myClockDomain = ClockDomain(myClock, True)

    val area = new ClockingArea(myClockDomain) {
      val result = out(RegNext(in(Bool)) init (True))
    }

  }

  def main(args: Array[String]): Unit = {
    SpinalVhdl(new TopLevel)
  }
}

object PlayFixedPoint {

  class TopLevel extends Component {
    val i16_m2 = in.SFix(16 exp,-2 exp)
    val i16_0 = in SFix(16 exp,0 exp)
    val i8_m2 = in SFix(8 exp,-2 exp)
    val o16_m2 = out SFix(16 exp,-2 exp)
    val o16_m0 = out SFix(16 exp,0 exp)
    val o14_m2 = out SFix(14 exp,-2 exp)


    o16_m2 := i16_m2
    o16_m0 := i16_m2.truncated
    o14_m2 := i16_m2.truncated
    o16_m0 := i16_m2.truncated
    o14_m2 := i16_m2.truncated

    val o4_m2 = out(SFix(4 exp,-2 exp))
    o4_m2 := 1.25    //Will load 5 in i4_m2.raw
    val oo4_m2 = out(SFix(4 exp,-2 exp))
    oo4_m2 := 4       //Will load 16 in i4_m2.raw

  }

  def main(args: Array[String]): Unit = {
    SpinalVhdl(new TopLevel)
  }
}


object PlayBug75 {
  implicit class StreamPimped(pimped : Stream[UInt]){
    def asStreamSInt() : Stream[SInt] = pimped.translateWith(pimped.payload.asSInt)
  }

  class TopLevel extends Component {
    val src = slave Stream(UInt(4 bits))
    val sink = master Stream(SInt(4 bits))

    sink << src.asStreamSInt()
  }

  def main(args: Array[String]): Unit = {
    SpinalVhdl(new TopLevel)
  }
}

object PlayBlackBox3 {
  class Ram_1w_1r(_wordWidth: Int, _wordCount: Int) extends BlackBox {
    val generic = new Generic {
      val wordCount = _wordCount
      val wordWidth = _wordWidth
    }

    val io = new Bundle {
      val clk = in Bool

      val wr = new Bundle {
        val en = in Bool
        val addr = in UInt (log2Up(_wordCount) bit)
        val data = in Bits (_wordWidth bit)
      }
      val rd = new Bundle {
        val en = in Bool
        val addr = in UInt (log2Up(_wordCount) bit)
        val data = out Bits (_wordWidth bit)
      }
    }.setName("")

    mapClockDomain(clock=io.clk)
  }

  class TopLevel extends Component {
    val io = new Bundle {
      val wr = new Bundle {
        val en = in Bool
        val addr = in UInt (log2Up(16) bit)
        val data = in Bits (8 bit)
      }
      val rd = new Bundle {
        val en = in Bool
        val addr = in UInt (log2Up(16) bit)
        val data = out Bits (8 bit)
      }
    }
    val ram = new Ram_1w_1r(8,16)

    io.wr.en <> ram.io.wr.en
    io.wr.addr <> ram.io.wr.addr
    io.wr.data <> ram.io.wr.data
    io.rd.en   <> ram.io.rd.en
    io.rd.addr <> ram.io.rd.addr
    io.rd.data <> ram.io.rd.data

  }

  def main(args: Array[String]): Unit = {
    SpinalVhdl(new TopLevel)
  }
}


object PlayB1 {

  class TopLevel extends Component {
    val io = new Bundle() {
      val cond = in Bool
      val input = in UInt (4 bit)
      val output = out UInt(4 bits)
    }

    var carry = Bool(false)
    for (bit <- io.input.asBools) {
      when(io.cond) {
        carry \= carry & bit
      }
    }
    io.output := carry.asUInt

  }

  def main(args: Array[String]): Unit = {
    //SpinalVhdl(new TopLevel)
    SpinalVhdl(new TopLevel)
  }
}

object PlayB2 {

  class TopLevel extends Component {

    val input = in UInt (3 bit)
    val output = out UInt(4 bits)
    output := input + input
    //    switch(io.input){
    //      is(0){
    //        io.output := 0
    //      }
    //      is(1){
    //        io.output := 1
    //      }
    //      is(2){
    //        io.output := 2
    //      }
    //      default{
    //        io.output := 3
    //      }
    //    }
  }

  def main(args: Array[String]): Unit = {
    //SpinalVhdl(new TopLevel)

    SpinalConfig(mode = VHDL).generate(new TopLevel)
  }
}
object PlayB3 {

  class TopLevel extends Component {

    val input = in UInt (4 bit)
    val output = out UInt(4 bits)
    output := 1

  }

  def main(args: Array[String]): Unit = {
    SpinalVhdl(new TopLevel)
  }
}

object PlayB4 {

  class TopLevel extends Component {
    val address = in UInt(4 bits)
    val writeData = in Bits(8 bits)
    val chipSelect = in Bool
    val writeEnable = in Bool
    val readData = out Bits(8 bits)

    val mem = Mem(Bits(8 bits),16)
    readData := mem.writeOrReadSync(address,writeData,chipSelect,writeEnable)




    address := 0
  }

  def main(args: Array[String]): Unit = {
    //SpinalVhdl(new TopLevel)
    SpinalVhdl(new TopLevel)
  }
}


object PlayAssert {

  class TopLevel extends Component {
    val a,b = in UInt(4 bits)
    val tmp = a + 2
    when(a.lsb) {
      when(a.msb) {
        assert(tmp === 8, "Yolo", NOTE)
      }
    }
  }

  def main(args: Array[String]): Unit = {
    //SpinalVhdl(new TopLevel)
    SpinalVhdl(new TopLevel)
  }
}



object PlayAssert2 {

  class TopLevel extends Component {
    val valid = RegInit(False)
    val ready = in Bool

    when(ready){
      valid := False
    }
    // some logic

    assert(
      assertion = !(valid.fall && !ready),
      message   = "Valid drop when ready was low",
      severity  = ERROR
    )
  }

  def main(args: Array[String]): Unit = {
    //SpinalVhdl(new TopLevel)
    SpinalVhdl(new TopLevel)
  }
}


object PlayPerf {

  def timeOf(that : => Unit,message : String) : Unit = {
    for(i <- 0 until 10){
      val start = System.nanoTime()
      that
      val end = System.nanoTime()
      println(message + " " + (end-start)*1e-9)
    }

  }

  def main(args: Array[String]): Unit = {
    var total = 0
    val arrayBuffer = ArrayBuffer.tabulate(1000*1000*10)(i => i)
    val array = Array.tabulate(1000*1000*10)(i => i)
    timeOf({
      var sum = 0
      for(e <- arrayBuffer){
        sum += e
      }
      total += sum
    },"For loop ArrayBuffer")

    timeOf({
      var sum = 0
      var idx = arrayBuffer.length
      while(idx != 0){
        idx -= 1
        sum += arrayBuffer(idx)
      }
      total += sum
    },"While ArrayBuffer")


    timeOf({
      var sum = 0
      for(e <- array){
        sum += e
      }
      total += sum
    },"For loop Array")

    timeOf({
      var sum = 0
      var idx = array.length
      while(idx != 0){
        idx -= 1
        sum += array(idx)
      }
      total += sum
    },"While Array")


    timeOf({
      var sum = 0
      def doIt(i : Int) = sum += i
      var idx = array.length
      while(idx != 0){
        idx -= 1
        sum += idx
      }
      total += sum
    },"while inc")

    timeOf({
      var sum = 0
      def doIt(i : Int) = sum += i
      var idx = array.length
      while(idx != 0){
        idx -= 1
        doIt(idx)
      }
      total += sum
    },"while doit")


    abstract class AbstractWorker{
      def doIt(dx : Int) : Unit
    }

    var sum = 0
    class WorkerA extends AbstractWorker{
      override def doIt(idx : Int) : Unit = sum += idx
    }
    class WorkerB extends AbstractWorker{
      override def doIt(idx : Int) : Unit = print(idx)
    }

    val arrayWorkerA = Array.tabulate(1000*1000*10)(i => new WorkerA)
    timeOf({
      sum = 0
      var idx = array.length
      while(idx != 0){
        idx -= 1
        arrayWorkerA(idx).doIt(idx)
      }
      total += sum
    },"while WorkerA")

    class NodeArrayBuffer(val inputs : ArrayBuffer[Int]){

    }

    abstract class NodeAbstract{
      def onEachInput(doThat : (Int,Int) => Unit) : Unit
    }

    class FuncCtion(a : Int,b : Int) extends NodeAbstract{
      override def onEachInput(doThat: (Int, Int) => Unit): Unit = {
        doThat(a,0)
        doThat(b,1)
      }
    }
    class OperRator(a : Int,b : Int) extends NodeAbstract{
      override def onEachInput(doThat: (Int, Int) => Unit): Unit = {
        doThat(a,0)
        doThat(b,1)
      }
    }

    val arrayNodeArrayBuffer = Array.tabulate(1000*1000)(i => new NodeArrayBuffer(ArrayBuffer(i*2,i*3)))
    val arrayNodeAbstract = Array.tabulate(1000*1000)(i => if(i % 2 == 0) new FuncCtion(i*2,i*3) else new OperRator(i*2,i*3))

    timeOf({
      sum = 0
      var idx = arrayNodeArrayBuffer.length
      while(idx != 0){
        idx -= 1
        arrayNodeArrayBuffer(idx).inputs.foreach(sum += _)
      }
      total += sum
    },"while NodeArrayBuffer foreach")

    timeOf({
      sum = 0
      var idx = arrayNodeArrayBuffer.length
      while(idx != 0){
        idx -= 1
        for(e <- arrayNodeArrayBuffer(idx).inputs)
          sum += e
      }
      total += sum
    },"while NodeArrayBuffer for")

    timeOf({
      sum = 0
      var idx = arrayNodeArrayBuffer.length
      while(idx != 0){
        idx -= 1
        val inputs = arrayNodeArrayBuffer(idx).inputs
        var idx2 = inputs.length
        while(idx2 != 0){
          idx2 -= 1
          sum += inputs(idx2)
        }
      }
      total += sum
    },"while NodeArrayBuffer while")


    timeOf({
      sum = 0
      var idx = arrayNodeAbstract.length
      while(idx != 0){
        idx -= 1
        arrayNodeAbstract(idx).onEachInput((e,i) => sum += e)
      }
      total += sum
    },"while NodeAbstract")

    class Toto{
      var i = 5
    }
    val toto = new Toto
    timeOf({
      sum = 0
      var idx = arrayNodeAbstract.length
      while(idx != 0){
        idx -= 1
        new Toto
      }
      total += sum
    },"while new")

    timeOf({
      sum = 0
      var idx = arrayNodeAbstract.length
      while(idx != 0){
        idx -= 1
        toto.getClass().newInstance()
      }
      total += sum
    },"while new")


    println(total)
  }
}




object PlayBug43{

  /* Bus configuration  */
  case class SimpleBusConfig(val dataWidth:Int=32, val addrWidth:Int=32)

  /* Bus definition */
  case class SimpleBus(val config:SimpleBusConfig) extends Bundle with IMasterSlave {
    val cs   = Bool
    val rwn  = Bool
    val dIn  = Bits(config.dataWidth bits)
    val addr = Bits(config.addrWidth bits)
    val dOut = Bits(config.dataWidth bits)

    override def asMaster(): this.type = {
      out(cs)
      out(rwn)
      out(dIn)
      out(addr)
      in(dOut)
      this
    }
  }


  /* Factory */
  trait SimpleBusSlaveFactoryElement

  case class SimpleBusSlaveFactoryRead(that : Data, address : BigInt) extends SimpleBusSlaveFactoryElement
  case class SimpleBusSlaveFactoryWrite(that : Data, address : BigInt) extends SimpleBusSlaveFactoryElement

  class SimpleBusSlaveFactory(bus : SimpleBus) extends Area {

    val elements = ArrayBuffer[SimpleBusSlaveFactoryElement]()

    def read(that : Data, address : BigInt ): Unit = elements += SimpleBusSlaveFactoryRead(that, address)
    def write(that: Data, address : BigInt ): Unit = elements += SimpleBusSlaveFactoryWrite(that, address)

    component.addPrePopTask(() =>{

      bus.dOut := 0
      when(bus.cs){
        when(bus.rwn){

          for (e <- elements ; if e.isInstanceOf[SimpleBusSlaveFactoryWrite]){
            val w = e.asInstanceOf[SimpleBusSlaveFactoryWrite]
            when(w.address === bus.addr){
              w.that := bus.dIn
            }
          }

        } otherwise {

          for (e <- elements ; if e.isInstanceOf[SimpleBusSlaveFactoryRead]){
            val w = e.asInstanceOf[SimpleBusSlaveFactoryRead]
            when(w.address === bus.addr){
              bus.dOut := w.that.asBits
            }
          }

        }
      }
    })

  }

  /* Top Level */
  class PlaySimpleBus(dataWidth : Int, addrWidth:Int ) extends Component{

    val io = new Bundle{
      val bus    = slave(SimpleBus(SimpleBusConfig(dataWidth,addrWidth)))
      val reg1   = out Bits(dataWidth bits)
    }

    val factory = new SimpleBusSlaveFactory(io.bus)
    val reg1 = Reg(Bits( dataWidth bits )) init(0)

    factory.read(reg1, 0x00112233l)
    factory.write(reg1, 0xdeadbeefl)
    io.reg1 := reg1

  }
  def main(args: Array[String]) {
    SpinalVhdl(new PlaySimpleBus(32,32))
  }


}


object PlayUnconstrained {
  class Counter extends Component{
    val io = new Bundle{
      val load = slave  Flow(UInt)
      val value = out UInt
    }
    val register = Reg(UInt()) init(0)
    register := register + 1
    when(io.load.valid){
      register := io.load.payload
    }
    io.value := register
  }

  class TopLevel extends Component {
    val io = new Bundle{
      val load = slave Flow(UInt(8 bits))
      val value = out UInt
    }

    val counter = new Counter
    counter.io.load <> io.load
    counter.io.value <> io.value
  }

  def main(args: Array[String]): Unit = {
    SpinalVhdl(new TopLevel)
  }
}

object PlayBootReset {

  class TopLevel extends Component {
    val coreClk = in Bool
    val coreClockDomain = ClockDomain(coreClk,config = ClockDomainConfig(resetKind = BOOT))
    val core = new ClockingArea(coreClockDomain){
      val input = in UInt (4 bit)
      val output = out UInt(4 bits)
      output := RegNext(output) init(0)

    }

  }

  def main(args: Array[String]): Unit = {
    SpinalVhdl(new TopLevel)
  }
}



object PlayWidthChanger {
  case class RGB() extends Bundle{
    val r,g,b = UInt(8 bits)
  }
  
  class TopLevel extends Component {
    val cmd = slave (Stream Fragment Bits(8 bits))
    val rsp = master(cmd.toStreamOf(RGB()))
  }

  def main(args: Array[String]): Unit = {
    SpinalVhdl(new TopLevel)
  }
}


object PlayB8 {

  def main(args: Array[String]): Unit = {
//    SpinalConfig(mode = VHDL,targetDirectory="temp/myDesign").generate(new UartCtrl)
    SpinalConfig.shell(Seq("-aa"))(new UartCtrl)
  }
}

object PlayVerilog1 {
  class Sub extends Component{
    val cmd = in UInt(4 bits)
    val rsp = out UInt(4 bits)
    rsp := cmd + cmd
  }

  class TopLevel extends Component {
    val a,b = in UInt(4 bits)
    val x,y,z = out UInt(4 bits)

    x := a - b

    y := a + b
    y(0) := False

    z(z.range) := U"0110"

    val l,m = UInt(4 bits).keep()
    l := a & b
    m := a
    when(a === b){
      m := b
    }

    val n,o = Reg(UInt(4 bits)).keep()
    n := a & b
    o := a
    when(a === b){
      o := b
    }

    val p,q = Reg(UInt(4 bits)).keep() init(U"0010")
    p := a & b
    q := a
    when(a === b){
      q := b
    }

    val sub = new Sub
    sub.cmd := 0
    val subOut = out(UInt(4 bits))
    subOut := sub.rsp

    val r = UInt(5 bits).keep()
    r := ((a-b) >> 2).resized


    object MyEnum extends SpinalEnum{
      val a,b,c = newElement
    }

    val e1 = MyEnum().keep
    e1 := MyEnum.a

    r.addAttribute("flag")
    r.addAttribute("value","yolo")


    val s = out(UInt(4 bits))
    s := 15
    s(0) := False
  }
  def main(args: Array[String]): Unit = {
    SpinalConfig(mode = Verilog,defaultConfigForClockDomains=ClockDomainConfig(clockEdge = RISING,resetKind = SYNC,resetActiveLevel = LOW))
      .generate(new TopLevel)
  }
}



object PlaySwitch4 {

  object MyEnum extends SpinalEnum{
    val a,b,c = newElement
  }

  class TopLevel extends Component {
    val sel = in (MyEnum())
    val result = out UInt(8 bits)

    result := 5
    switch(sel){
      is(MyEnum.a){
        result := 0
      }
      is(MyEnum.b){
        result := 1
      }
//      default{
//        result := 2
//      }
    }

    val sel2 = in UInt(8 bits)
    val result2 = out UInt(8 bits)
    result2 := 3
    switch(sel2){
      is(0){
        result2 := 0
      }
      is(1){
        result2 := 1
      }
      is(2){
        result2 := 2
      }
    }
  }



  def main(args: Array[String]): Unit = {
    SpinalVhdl(new TopLevel)
    SpinalVerilog(new TopLevel)
  }
}



object Play65{


  class TopLevel extends Component {
    val sel = in (Vec(Bool,8))
    val result = out UInt(8 bits)
    val result2 = out UInt(8 bits)

    result := 6
    result2 := 0

    when(sel(3)){
      result := 5
    }.elsewhen(sel(4)){
      result := 6
    }

    when(sel(0)){
      result := 0
    }otherwise{
      result := 1
      result2 := 1
      when(sel(1)){
        result := 2
      }.elsewhen(sel(2)){
        result := 4
        result2 := 3
      }
    }
  }



  def main(args: Array[String]): Unit = {
    SpinalVhdl(new TopLevel)
  }
}



object PlayResize{


  class TopLevel extends Component {
    val cmd = in Vec(Bool,3)
    val rsp = out Vec(Bool,2)
    rsp := cmd.asBits.asSInt.resize(2).asBools

    for((e,i) <- cmd.zipWithIndex) e.setName(('a' + i).toChar.toString)
    for((e,i) <- rsp.zipWithIndex) e.setName(('x' + i).toChar.toString)
  }



  def main(args: Array[String]): Unit = {
    SpinalVhdl(new TopLevel)
    SpinalVerilog(new TopLevel().setDefinitionName("TopLevelV"))
  }
}




object PlayGenerics{
  class TopLevel extends Component {

    val io = new Bundle {
      val in1  = in Bool
      val out1 = out Bool
    }

    val inbuf = alt_inbuf()
    inbuf.i := io.in1
    io.out1 := inbuf.o
  }


  trait BOOLEAN { def value : String }
  case object ON   extends BOOLEAN { def value = "ON"   }
  case object OFF  extends BOOLEAN { def value = "OFF"  }
  case object NONE extends BOOLEAN { def value = "None" }


  trait IO_STRANDARD { def value : String }
  case object STD_1_2V      extends IO_STRANDARD { def value = "1.2V" }
  case object STD_1_2V_HSTL extends IO_STRANDARD { def value = "1.2- V HSTL" }
  case object STD_1_2V_HSUL extends IO_STRANDARD { def value = "1.2- V HSUL" }
  case object STD_NONE      extends IO_STRANDARD { def value = "None" }


  /**
   * ALT_INBUF
   * @TODO add library altera.altera_primitives_components
   */
  case class alt_inbuf(_io_standard           : IO_STRANDARD = STD_NONE,
                       _location              : String       = "None",
                       _enable_bus_hold       : BOOLEAN      = NONE,
                       _weak_pull_up_resistor : BOOLEAN      = NONE,
                       _termination           : String       = "None") extends BlackBox{

    val generic = new Generic {
      val io_standard           = _io_standard.value
      val location              = _location
      val enable_bus_hold       = _enable_bus_hold.value
      val weak_pull_up_resistor = _weak_pull_up_resistor.value
      val termination           = _termination
    }

    val io = new Bundle{
      val i = in Bool
      val o = out Bool
    }.setName("")

    def i : Bool = io.i
    def o : Bool = io.o
  }



  def main(args: Array[String]) {
    SpinalVhdl(new TopLevel)
  }
}



object PlayCocotb{


  class TopLevel extends Component {
    val clear = in Bool
    val incrementBy = in UInt(16 bits)
    val result = out (Reg(UInt(16 bits))) init(0)
    result := result + incrementBy
    when(clear){
      result := 0
    }
  }



  def main(args: Array[String]): Unit = {
    //SpinalVhdl(new TopLevel)
    SpinalVerilog(new TopLevel)

    import scala.sys.process._


    def doCmd(cmd : String): Unit ={
      println(cmd)
      Process("sh -c \"" + cmd + "\"") !
    }

    doCmd("export COCOTB=/d/pro/hdl/cocotbRepo && cd tester/src/test/python/TopLevel && make")

  }
}

object PlayShell{
  def main(args: Array[String]) {
    var res = ""
    val io = new ProcessIO(
      stdin  => { stdin.write(("Yolo\n").getBytes)
        stdin.flush()
        stdin.close() },
      stdout => { scala.io.Source.fromInputStream(stdout).getLines.foreach(println)
        stdout.close() },
      stderr => { scala.io.Source.fromInputStream(stderr).getLines.foreach(println)
        stderr.close()})
    val proc = Process("cmd").run(io)
  }
}

object PlayRefl{
  def main(args: Array[String]) {
    class Toto{
      @dontName var caca = 42.0
      @dontName val cash = 2.0
      @dontName val name = "salut"
    }
    val toto = new Toto
    println(toto)
  }
}

object PlayEnumTypes{
  class MyEnum extends SpinalEnum{
    val s0,s1,s2 = newElement()
  }
  class MyEnum2 extends SpinalEnum{
    val s0,s1,s2 = newElement()
  }

  class TopLevel extends Component {
    val enumDef = new MyEnum
    val enumDef2 = new MyEnum2

    //    implicit def EnumEtoEnumE2[T <: SpinalEnum,T2 <: T](element : SpinalEnumElement[T])  = element.asInstanceOf[SpinalEnumElement[T2]]

    val e0 = enumDef()
    val e1 : SpinalEnumElement[MyEnum] = enumDef.s0.asInstanceOf[ SpinalEnumElement[MyEnum] ]
    val e2 : SpinalEnumElement[MyEnum] = enumDef.s0
    e2 := enumDef.s0
    val e3 : enumDef.E = e1.asInstanceOf[enumDef.E]
    val e4 : enumDef.E = e1

    //    val f0 = enumDef2()
    //    val f1 : SpinalEnumElement[MyEnum2] = enumDef.s0.asInstanceOf[ SpinalEnumElement[MyEnum] ]
    //    val f2 : SpinalEnumElement[MyEnum2] = enumDef.s0
    //    f2 := enumDef.s0
    //    val f3 : enumDef2.E = f1.asInstanceOf[enumDef.E]
    //    val f4 : enumDef2.E = f1
  }



  def main(args: Array[String]): Unit = {
    SpinalVhdl(new TopLevel)
  }
}


object PlayOthersLike {

  import spinal.lib.fsm._

  class TopLevel extends Component {
    val t0 = out(B(5 -> true,default -> false))
    val t1 = out Bits(10 bits)
    t1 := B(5 -> true,default -> false)


    val t2 = out(B(5 -> true,default -> False))
    val t3 = out Bits(10 bits)
    t3 := B(5 -> true,default -> False)
  }


  def main(args: Array[String]): Unit = {
    SpinalVhdl(new TopLevel)
  }
}


object PlayNodeWithoutWidth{
  import spinal.lib.fsm._
  class TopLevel extends Component {
    val a,b,c = in UInt(8 bits)

    val result = out Bits


      result := 0
    out(B((3 downto 0) -> a(0)))
//    result := a + a
//    when(b === 0){
//      result := c + a
//    }
//    result.getWidth
  }



  def main(args: Array[String]): Unit = {
    SpinalVhdl(new TopLevel)
  }
}

object PlayI2CMasterHAL {

  class I2CMasterHALTester extends Component {

    val generic = I2CMasterHALGenerics()

    val io = new Bundle {
      val i2c    = master( I2C() )
      val config = in( I2CMasterHALConfig(generic) )
      val cmd    = slave Stream(I2CMasteHALCmd(generic))
      val rsp    = master Flow(I2CMasterHALRsp (generic))
    }


    val myMasterI2C = new I2CMasterHAL(generic)
    io <> myMasterI2C.io
    myMasterI2C.io.config.setFrequency(2e6)

  }

  def main(args: Array[String]) {
    SpinalConfig(
      mode = Verilog,
      dumpWave = DumpWaveConfig(depth = 0),
      defaultConfigForClockDomains = ClockDomainConfig(clockEdge = RISING, resetKind = ASYNC, resetActiveLevel = LOW),
      defaultClockDomainFrequency = FixedFrequency(50e6)
    ).generate(new I2CMasterHALTester).printPruned
  }
}

<<<<<<< HEAD

object PlayI2CSlaveHAL {

  class I2CSlaveHALTester extends Component {

    val generic = I2CSlaveHALGenerics()

    val io = new Bundle {
      val i2c  = slave( I2C() )
      val cmd  = master  Stream ( I2CSlaveHALCmd(generic) )
      val rsp  = slave Stream ( I2CSlaveHALRsp(generic) )
    }

    val mySlave = new I2CSlaveHAL(generic)
    io <> mySlave.io
  }

  def main(args: Array[String]) {
    SpinalConfig(
      mode = Verilog,
      dumpWave = DumpWaveConfig(depth = 0),
      defaultConfigForClockDomains = ClockDomainConfig(clockEdge = RISING, resetKind = ASYNC, resetActiveLevel = LOW),
      defaultClockDomainFrequency  = FixedFrequency(50e6)
    ).generate(new I2CSlaveHALTester).printPruned
=======
object PlayEnumName {

  class TopLevel extends Component {
    val a = new SpinalEnum{
      val x,b,c = newElement
    }
    val myEnum = new SpinalEnum{
      val a,b,c = newElement
    }
    val state = out(myEnum.a())
    val state2 = out(a.b())

    switch(state){
      is(myEnum.a, myEnum.b){
        state2 := a.c
      }
    }

    def toto: Unit ={
      val enumDef = new SpinalEnum{
        val a,b,c = newElement
        setName("myEnum")
      }
      val xx = out(enumDef.b())
    }
    toto
  }

  def main(args: Array[String]) {
    SpinalVhdl(new TopLevel)
  }
}



object PlayWidthInferation {

  class TopLevel extends Component {
    val sel = in Bool
    val result = out(Mux(sel,S(1),S(0)) + 1 + 3)

  }

  def main(args: Array[String]) {
    SpinalVhdl(new TopLevel)
  }
}

object PlaySoftReset {

  class TopLevel extends Component {
    val io = new Bundle{
      val clk = in Bool
      val resetn = in Bool
      val softReset = in Bool

      val result = out UInt(4 bits)
    }

    val asyncClockDomain = ClockDomain(
      clock     = io.clk,
      reset     = io.resetn,
      softReset = io.softReset,
      config = ClockDomainConfig(
        clockEdge = RISING,
        resetActiveLevel = LOW,
        resetKind = ASYNC,
        softResetActiveLevel = HIGH
      )
    )

    val syncClockDomain = ClockDomain(
      clock     = io.clk,
      reset     = io.resetn,
      softReset = io.softReset,
      config = ClockDomainConfig(
        clockEdge = RISING,
        resetActiveLevel = LOW,
        resetKind = SYNC,
        softResetActiveLevel = HIGH
      )
    )

    val bootClockDomain = ClockDomain(
      clock     = io.clk,
      softReset = io.softReset,
      config = ClockDomainConfig(
        clockEdge = RISING,
        resetActiveLevel = LOW,
        resetKind = BOOT,
        softResetActiveLevel = HIGH
      )
    )

    val noResetClockDomain = ClockDomain(
      clock     = io.clk,
      softReset = io.softReset,
      config = ClockDomainConfig(
        clockEdge = RISING,
        softResetActiveLevel = HIGH
      )
    )

    val noResetNoSoftResetClockDomain = ClockDomain(
      clock     = io.clk,
      config = ClockDomainConfig(
        clockEdge = RISING
      )
    )

    val async = new ClockingArea(asyncClockDomain) {
      val counter = Reg(UInt(4 bits)) init (0)
      counter := counter + 1
    }

    val sync = new ClockingArea(syncClockDomain) {
      val counter = Reg(UInt(4 bits)) init (0)
      counter := counter + 1
    }

    val boot = new ClockingArea(bootClockDomain) {
      val counter = Reg(UInt(4 bits)) init (0)
      counter := counter + 1
    }

    val noReset = new ClockingArea(noResetClockDomain) {
      val counter = Reg(UInt(4 bits)) init (0)
      counter := counter + 1
    }

    val noResetNoSoftReset = new ClockingArea(noResetNoSoftResetClockDomain) {
      val counter = Reg(UInt(4 bits))
      counter := counter + 1
    }
    io.result := async.counter + sync.counter  + boot.counter + noReset.counter + noResetNoSoftReset.counter
  }

  def main(args: Array[String]) {
    val config = SpinalConfig()
    config.generateVerilog(new TopLevel)
    config.generateVhdl(new TopLevel)
  }
}


object PlayEnumInferation {
  object myEnum extends SpinalEnum{
    val a,b,c = newElement
  }
  class TopLevel extends Component {

    val sel = in UInt(4 bits)
//    val stateAuto             = out(myEnum())
//    val stateNative           = out(myEnum(native))
//    val stateBinarySequancial = out(myEnum(binarySequancial))
//    val stateBinaryOneHot     = out(myEnum(binaryOneHot))
//
//    stateAuto := myEnum.a
//    stateNative := myEnum.a
//    stateBinarySequancial := myEnum.a
//    stateBinaryOneHot := myEnum.a
//
//    when(sel === 0){
//      stateBinaryOneHot := stateBinarySequancial
//    }

    val inferredMux1 = Mux(sel(0),myEnum.a(binaryOneHot),myEnum.a)
    val inferredMux2 = Mux(sel(0),myEnum.b,myEnum.a)
    val egualsOut     = out(inferredMux1 === inferredMux2)
    val stateIn = in (myEnum(binaryOneHot))
    val stateBinarySequancialIsA    = out(stateIn === myEnum.a)
    val outState = out (myEnum())
    outState := stateIn
  }

  def main(args: Array[String]) {
    SpinalVhdl(new TopLevel)
    SpinalVerilog(new TopLevel)
  }
}

object PlayHex {

  class TopLevel extends Component {
    val io = new Bundle {
      val HEX0 = out Bits (7 bit)
      val HEX1 = out Bits (7 bit)
    }

    val segROM = Vec(Bits(7 bit),10)
    segROM(0) := "1000000"
    segROM(1) := "1111001"
    segROM(2) := "0100100"
    segROM(3) := "0110000"
    segROM(4) := "0011001"
    segROM(5) := "0010010"
    segROM(6) := "0000010"
    segROM(7) := "1011000"
    segROM(8) := "0000000"
    segROM(9) := "0010000"

    val hexFSM = new StateMachine{

      val delayState = new StateDelay(cyclesCount = 27000000) with EntryPoint
      val countState = new State
      val translationState = new State

      val sighex0 = Reg(UInt(4 bit)) init(0)
      val sighex1 = Reg(UInt(4 bit)) init(0)

      val HEX0 = Reg(Bits (7 bit))
      val HEX1 = Reg(Bits (7 bit))

      delayState
        .whenCompleted {
          goto(countState)
        }

      countState
        .whenIsActive {
          sighex0 := sighex0 + 1
          when(sighex0 === 0x9) {
            sighex0 := 0
            sighex1 := sighex1 + 1
            when(sighex1 === 0x9) {
              sighex1 := 0
            }
          }
          goto(translationState)
        }

      translationState
        .whenIsActive {
          HEX0 := segROM(sighex0)
          HEX1 := segROM(sighex1)
          goto(delayState)
        }
    }

    io.HEX0 := hexFSM.HEX0
    io.HEX1 := hexFSM.HEX1
  }

  def main(args: Array[String]) {
    SpinalVhdl(new TopLevel)
>>>>>>> 61d94bd9
  }
}<|MERGE_RESOLUTION|>--- conflicted
+++ resolved
@@ -1129,7 +1129,6 @@
   }
 }
 
-<<<<<<< HEAD
 
 object PlayI2CSlaveHAL {
 
@@ -1154,7 +1153,10 @@
       defaultConfigForClockDomains = ClockDomainConfig(clockEdge = RISING, resetKind = ASYNC, resetActiveLevel = LOW),
       defaultClockDomainFrequency  = FixedFrequency(50e6)
     ).generate(new I2CSlaveHALTester).printPruned
-=======
+  }
+}
+
+
 object PlayEnumName {
 
   class TopLevel extends Component {
@@ -1400,6 +1402,5 @@
 
   def main(args: Array[String]) {
     SpinalVhdl(new TopLevel)
->>>>>>> 61d94bd9
   }
 }