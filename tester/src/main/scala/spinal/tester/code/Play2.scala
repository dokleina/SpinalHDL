--- conflicted
+++ resolved
@@ -922,8 +922,7 @@
 
   /**
    * ALT_INBUF
-    *
-    * @TODO add library altera.altera_primitives_components
+   * @TODO add library altera.altera_primitives_components
    */
   case class alt_inbuf(_io_standard           : IO_STRANDARD = STD_NONE,
                        _location              : String       = "None",
@@ -1058,23 +1057,47 @@
   import spinal.lib.fsm._
 
   class TopLevel extends Component {
-    val t0 = out(B(5 -> true, default -> false))
-    val t1 = out Bits (10 bits)
-    t1 := B(5 -> true, default -> false)
-
-
-    val t2 = out(B(5 -> true, default -> False))
-    val t3 = out Bits (10 bits)
-    t3 := B(5 -> true, default -> False)
-  }
-
-
-  def main(args: Array[String]): Unit = {
-    SpinalVhdl(new TopLevel)
-  }
-}
-
-<<<<<<< HEAD
+    val t0 = out(B(5 -> true,default -> false))
+    val t1 = out Bits(10 bits)
+    t1 := B(5 -> true,default -> false)
+
+
+    val t2 = out(B(5 -> true,default -> False))
+    val t3 = out Bits(10 bits)
+    t3 := B(5 -> true,default -> False)
+  }
+
+
+  def main(args: Array[String]): Unit = {
+    SpinalVhdl(new TopLevel)
+  }
+}
+
+
+object PlayNodeWithoutWidth{
+  import spinal.lib.fsm._
+  class TopLevel extends Component {
+    val a,b,c = in UInt(8 bits)
+
+    val result = out Bits
+
+
+      result := 0
+    out(B((3 downto 0) -> a(0)))
+//    result := a + a
+//    when(b === 0){
+//      result := c + a
+//    }
+//    result.getWidth
+  }
+
+
+
+  def main(args: Array[String]): Unit = {
+    SpinalVhdl(new TopLevel)
+  }
+}
+
 object PlayI2CMasterHAL {
 
   class TopLevel_I2CMasterHAL extends Component {
@@ -1101,29 +1124,5 @@
       defaultConfigForClockDomains = ClockDomainConfig(clockEdge = RISING, resetKind = ASYNC, resetActiveLevel = LOW),
       defaultClockDomainFrequency = FixedFrequency(50e6)
     ).generate(new TopLevel_I2CMasterHAL).printPruned
-=======
-
-object PlayNodeWithoutWidth{
-  import spinal.lib.fsm._
-  class TopLevel extends Component {
-    val a,b,c = in UInt(8 bits)
-
-    val result = out Bits
-
-
-      result := 0
-    out(B((3 downto 0) -> a(0)))
-//    result := a + a
-//    when(b === 0){
-//      result := c + a
-//    }
-//    result.getWidth
-  }
-
-
-
-  def main(args: Array[String]): Unit = {
-    SpinalVhdl(new TopLevel)
->>>>>>> 965f1437
   }
 }