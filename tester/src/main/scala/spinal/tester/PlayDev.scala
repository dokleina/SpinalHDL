--- conflicted
+++ resolved
@@ -1494,116 +1494,6 @@
   }
 }
 
-<<<<<<< HEAD
-
-object PlayFixPointProperty extends App{
-  def check(roundType: RoundType, sym: Boolean): Unit = {
-    println(s"${FixPointProperty.get}, $roundType, $sym ")
-  }
-
-  class Topxx extends Component {
-    check(RoundType.ROUNDUP, true)
-    val start = in Bool()
-    val din = in SInt(16 bits)
-
-    val area = FixPointProperty(DefaultFixPointConfig) on new Area{
-      check(RoundType.ROUNDTOINF, false)
-      val broundtoinffalse = din.fixTo(10 downto 3)
-    }
-
-//    FixPointProperty.push(FixPointConfig(RoundType.CEIL, false))
-//    check(RoundType.CEIL, false)
-    val cceilfalse = {
-      FixPointProperty(FixPointConfig(RoundType.FLOOR, true)) on {
-        check(RoundType.FLOOR, true)
-      }
-      FixPointConfig(RoundType.ROUNDTOZERO, false){
-        check(RoundType.ROUNDTOZERO, false)
-      }
-      FixPointConfig(RoundType.ROUNDTOEVEN, true) on {
-        check(RoundType.ROUNDTOEVEN, true)
-      }
-      din.fixTo(4 downto 1)
-    }
-//    check(RoundType.CEIL, false)
-//    FixPointProperty.pop()
-    val droudnuptrue = din.fixTo(12 downto 9)
-    check(RoundType.ROUNDUP, true)
-  }
-  FixPointConfig(RoundType.ROUNDTOEVEN, true) on {
-    check(RoundType.ROUNDTOEVEN, true)
-  }
-  LowCostFixPointConfig{
-    check(RoundType.ROUNDUP, true)
-  }
-  val config = SpinalConfig(targetDirectory = "./tmp")
-  config.setScopeProperty(FixPointProperty, LowCostFixPointConfig)
-  config.generateVerilog(new Topxx)
-  check(RoundType.ROUNDTOINF, true)
-}
-
-object PlayFixPointProperty2 extends App {
-  def check(roundType: RoundType, sym: Boolean): Unit = {
-    println(s"${FixPointProperty.get}, ${FixPointConfig(roundType, sym)}")
-  }
-
-  class TopXX extends Component{
-    check(RoundType.FLOOR, false)
-  }
-
-  FixPointConfig(RoundType.ROUNDTOEVEN, true) on {
-    check(RoundType.ROUNDTOEVEN, true)
-
-    val config = SpinalConfig(targetDirectory = "./tmp")
-    config.setScopeProperty(FixPointProperty, FixPointConfig(RoundType.FLOOR, false))
-    config.generateVerilog(new TopXX)
-
-    check(RoundType.ROUNDTOEVEN, true)  //it's ok now
-  }
-
-}
-
-object PlayFixWrapper extends App{
-  class Top extends Component{
-    val a = in SInt( 16 bits)
-    val b = out SInt(8 bits)
-    b := a.tag(SQ(16,10)).fixTo(SQ(8,4))
-  }
-  val config = SpinalConfig(targetDirectory = "./tmp", fixToWithWrap = true)
-  config.generateVerilog(new Top)
-}
-
-object PlayAnonymousComponent extends App{
-
-  class Top extends Component{
-    val a = in SInt(8 bits)
-    val b,c = out SInt(8 bits)
-    def withWrapper(a: SInt) = {
-      class FixTo extends Component{
-        this.setDefinitionName(s"FixTo${a.getWidth}")
-        val din = in SInt()
-        val dout = out SInt()
-        dout := din
-      }
-      val dut = new FixTo
-      dut.din := a
-      dut.dout
-    }
-
-    b := withWrapper(a)
-    c := withWrapper(a)
-  }
-  val config = SpinalConfig(targetDirectory = "./tmp", fixToWithWrap = true)
-  config.setScopeProperty(FixPointProperty, LowCostFixPointConfig)
-  config.generateVerilog(new Top)
-  config.generateVhdl(new Top)
-}
-
-
-object PlayScopeProperty extends App{
-  object FixedPointProperty extends ScopeProperty[Int]{
-    var _default: Int = 42
-=======
 object PlayDevSpinalSim3 extends App{
   import spinal.core.sim._
   SimConfig.withWave.compile(new Component {
@@ -1617,16 +1507,9 @@
     println(dut.input.toInt)
     sleep(0)
     println(dut.input.toInt)
->>>>>>> 0ab26c07
-  }
-}
-
-<<<<<<< HEAD
-  case class ComplexPropertyValue(x : Int, y : Int) extends ScopePropertyValue(ComplexProperty)
-  object ComplexProperty extends ScopeProperty[ComplexPropertyValue]{
-    var _default = ComplexPropertyValue(1,2)
-  }
-=======
+  }
+}
+
 import spinal.core._
 import spinal.core.sim._
 
@@ -1638,7 +1521,6 @@
           val cond0 = in Bool
         }
         val counter = Reg(UInt(8 bits)) init (0)
->>>>>>> 0ab26c07
 
         when(io.cond0) {
           counter := counter + 1
@@ -1655,4 +1537,73 @@
       assert(false)
     }
   }
-}+}
+
+
+
+object PlayFixPointProperty extends App{
+  def check(roundType: RoundType, sym: Boolean): Unit = {
+    println(s"${FixPointProperty.get}, $roundType, $sym ")
+  }
+
+  class Topxx extends Component {
+    check(RoundType.ROUNDUP, true)
+    val start = in Bool()
+    val din = in SInt(16 bits)
+
+    val area = FixPointProperty(DefaultFixPointConfig) on new Area{
+      check(RoundType.ROUNDTOINF, false)
+      val broundtoinffalse = din.fixTo(10 downto 3)
+    }
+
+//    FixPointProperty.push(FixPointConfig(RoundType.CEIL, false))
+//    check(RoundType.CEIL, false)
+    val cceilfalse = {
+      FixPointProperty(FixPointConfig(RoundType.FLOOR, true)) on {
+        check(RoundType.FLOOR, true)
+      }
+      FixPointConfig(RoundType.ROUNDTOZERO, false){
+        check(RoundType.ROUNDTOZERO, false)
+      }
+      FixPointConfig(RoundType.ROUNDTOEVEN, true) on {
+        check(RoundType.ROUNDTOEVEN, true)
+      }
+      din.fixTo(4 downto 1)
+    }
+//    check(RoundType.CEIL, false)
+//    FixPointProperty.pop()
+    val droudnuptrue = din.fixTo(12 downto 9)
+    check(RoundType.ROUNDUP, true)
+  }
+  FixPointConfig(RoundType.ROUNDTOEVEN, true) on {
+    check(RoundType.ROUNDTOEVEN, true)
+  }
+  LowCostFixPointConfig{
+    check(RoundType.ROUNDUP, true)
+  }
+  val config = SpinalConfig(targetDirectory = "./tmp")
+  config.setScopeProperty(FixPointProperty, LowCostFixPointConfig)
+  config.generateVerilog(new Topxx)
+  check(RoundType.ROUNDTOINF, true)
+}
+
+object PlayFixPointProperty2 extends App {
+  def check(roundType: RoundType, sym: Boolean): Unit = {
+    println(s"${FixPointProperty.get}, ${FixPointConfig(roundType, sym)}")
+  }
+
+  class TopXX extends Component{
+    check(RoundType.FLOOR, false)
+  }
+
+  FixPointConfig(RoundType.ROUNDTOEVEN, true) on {
+    check(RoundType.ROUNDTOEVEN, true)
+
+    val config = SpinalConfig(targetDirectory = "./tmp")
+    config.setScopeProperty(FixPointProperty, FixPointConfig(RoundType.FLOOR, false))
+    config.generateVerilog(new TopXX)
+
+    check(RoundType.ROUNDTOEVEN, true)  //it's ok now
+  }
+
+}   