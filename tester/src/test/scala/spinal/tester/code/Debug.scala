--- conflicted
+++ resolved
@@ -11,7 +11,6 @@
 import spinal.core.sim._
 import spinal.idslplugin.Location
 import spinal.lib.bus.amba4.axilite.AxiLite4
-import spinal.lib.bus.misc.{AddressMapping, SizeMapping}
 import spinal.lib.eda.bench.{Bench, Rtl, XilinxStdTargets}
 import spinal.lib.fsm._
 import spinal.lib.graphic.Rgb
@@ -296,17 +295,8 @@
 }
 
 object Debug2 extends App{
-  val Something = new ScopeProperty[Int]
   SpinalConfig(allowOutOfRangeLiterals = true)
   def gen = new Component{
-<<<<<<< HEAD
-    val xxx = AddressMapping.terms(SizeMapping(0x5000, 0x9000), 20)
-    println(xxx)
-
-//    Something.set(42)
-//    println(Something.get)
-//    rework(println(Something.get))
-=======
     val cdA = ClockDomain.external("cdA")
     val cdB = ClockDomain.external("cdB")
     val input = in Bool()
@@ -314,7 +304,6 @@
     val tmp = CombInit(regA)
     val outputA = cdA(out(RegNext(tmp)))
     val outputB = cdB(out(RegNext(tmp)))
->>>>>>> 2b6cc56b
 //    val value = in UInt(2 bits)
 ////    val result = out((value < U"101011"))
 //
@@ -1395,7 +1384,7 @@
 
 object AssertDemo {
   def main(args: Array[String]): Unit = {
-    SimConfig.doSim(new AssertDemo){ dut =>
+    SimConfig.withIVerilog.doSim(new AssertDemo){ dut =>
       dut.getAllIo.filter(_.isInput).foreach(_.randomize())
       dut.clockDomain.forkStimulus(10)
       dut.clockDomain.waitSampling(100)
