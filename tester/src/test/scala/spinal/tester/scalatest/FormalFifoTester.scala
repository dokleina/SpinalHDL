--- conflicted
+++ resolved
@@ -21,11 +21,7 @@
       // .withDebug
       .doVerify(new Component {
         //val depth = 4
-<<<<<<< HEAD
-        val dut = FormalDut(new StreamFifo(UInt(7 bits), depth, withAsyncRead=asyncRead, withBypass=false, occupancyFromRamOnly=false, forFMax=fMax))
-=======
         val dut = FormalDut(new StreamFifo(UInt(7 bits), depth, withAsyncRead=asyncRead, withBypass=false,  forFMax=true))
->>>>>>> 10d171f5
         val reset = ClockDomain.current.isResetActive
 
         assumeInitial(reset)
