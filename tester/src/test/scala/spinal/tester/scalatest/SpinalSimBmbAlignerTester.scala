--- conflicted
+++ resolved
@@ -6,34 +6,7 @@
 import spinal.lib.bus.bmb.{BmbAligner, BmbDownSizerBridge, BmbParameter}
 import spinal.lib.bus.bmb.sim.BmbBridgeTester
 
-<<<<<<< HEAD
 class SpinalSimBmbAlignerTester extends SpinalSimFunSuite {
-  test("BmbAligner_bypass") {
-    SimConfig.compile {
-      val c = BmbAligner(
-        ip = BmbParameter(
-          addressWidth = 16,
-          dataWidth = 32,
-          lengthWidth = 6,
-          sourceWidth = 4,
-          contextWidth = 3,
-          canRead = true,
-          canWrite = true,
-          alignment = BmbParameter.BurstAlignement.WORD
-        ),
-        alignmentWidth = 2
-      )
-      c.rework{ RegNext(True) init(False) setName("dummy") }
-      c
-    }.doSimUntilVoid("test") { dut =>
-      new BmbBridgeTester(
-        master = dut.io.input,
-        masterCd = dut.clockDomain,
-        slave = dut.io.output,
-        slaveCd = dut.clockDomain
-      )
-=======
-class SpinalSimBmbAlignerTester extends FunSuite {
   for(w <- List(false, true); r <- List(false, true);   if w || r) {
     val header = "_" + (if(w) "w" else "") + (if(r) "r" else "")
     test("BmbAligner_bypass" + header) {
@@ -63,7 +36,6 @@
           slaveCd = dut.clockDomain
         )
       }
->>>>>>> 121e32ca
     }
 
     test("BmbAligner_4" + header) {
