--- conflicted
+++ resolved
@@ -94,27 +94,6 @@
     }
   }
 
-<<<<<<< HEAD
-  test("reverse_by_shuffle"){
-    SimConfig.compile(new Component{
-      val data = in(Bits(64 bits))
-      val outData = out(UInt(64 bits))
-
-      outData := data.subdivideIn(8 bits).shuffle{ (total, i) =>
-        total - 1 - i
-      }.asBits.asUInt
-    }).doSim(seed = 42){dut =>
-      for(j <- 0 until 1000) {
-        dut.data.randomize()
-        sleep(1)
-        val data = dut.data.toBigInt
-        val outData = dut.outData.toBigInt
-        for ( i <- 0 until 8) {
-          val in = (data >> i * 8) & 0xFF
-          val out = (outData >> (7-i) *8) & 0xFF
-          assert(in == out)
-        }
-=======
   test("uint_wrap_comparison"){
     val width = 8
     SimConfig.compile(new Component{
@@ -144,7 +123,29 @@
         assert(dut.eq_smaller.toBoolean == (if(needReverse) x >= y else x <= y))
         assert(dut.eq_bigger.toBoolean == (if(needReverse) x <= y else x >= y))
         sleep(1)
->>>>>>> 6d65e875
+      }
+    }
+  }
+
+  test("reverse_by_shuffle"){
+    SimConfig.compile(new Component{
+      val data = in(Bits(64 bits))
+      val outData = out(UInt(64 bits))
+
+      outData := data.subdivideIn(8 bits).shuffle{ (total, i) =>
+        total - 1 - i
+      }.asBits.asUInt
+    }).doSim(seed = 42){dut =>
+      for(j <- 0 until 1000) {
+        dut.data.randomize()
+        sleep(1)
+        val data = dut.data.toBigInt
+        val outData = dut.outData.toBigInt
+        for ( i <- 0 until 8) {
+          val in = (data >> i * 8) & 0xFF
+          val out = (outData >> (7-i) *8) & 0xFF
+          assert(in == out)
+        }
       }
     }
   }
