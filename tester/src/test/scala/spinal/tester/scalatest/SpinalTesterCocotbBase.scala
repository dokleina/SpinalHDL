--- conflicted
+++ resolved
@@ -24,13 +24,8 @@
 
   def genVhdl: Unit ={
     try {
-<<<<<<< HEAD
-      val waveFolder = sys.env.getOrElse("WAVES_DIR",".")
+      new File(cocotbWorkspace).mkdirs()
       backendConfig(SpinalConfig(mode = VHDL, targetDirectory=cocotbWorkspace)).generate(createToplevel)
-=======
-      new File(workspaceRoot).mkdirs()
-      backendConfig(SpinalConfig(mode = VHDL, targetDirectory=workspaceRoot)).generate(createToplevel)
->>>>>>> f72bc284
       genHdlSuccess = true
     } catch {
       case e: Throwable => {
@@ -44,13 +39,8 @@
 
   def genVerilog: Unit ={
     try {
-<<<<<<< HEAD
-
+      new File(cocotbWorkspace).mkdirs()
       backendConfig(SpinalConfig(mode = Verilog, targetDirectory=cocotbWorkspace, dumpWave = if(withWaveform) DumpWaveConfig(depth = waveDepth,vcdPath = waveFolder + "/" + getName + "_verilog.vcd") else null)).generate(createToplevel)
-=======
-      new File(workspaceRoot).mkdirs()
-      backendConfig(SpinalConfig(mode = Verilog, targetDirectory=workspaceRoot,dumpWave = if(withWaveform) DumpWaveConfig(depth = waveDepth,vcdPath = waveFolder + "/" + getName + "_verilog.vcd") else null)).generate(createToplevel)
->>>>>>> f72bc284
       genHdlSuccess = true
     } catch {
       case e: Throwable => {
