--- conflicted
+++ resolved
@@ -10,7 +10,7 @@
 import scala.concurrent.Await
 import scala.sys.process._
 
-abstract class SpinalTesterCocotbBase /*extends FunSuite *//* with BeforeAndAfterAll with ParallelTestExecution*/ {
+abstract class SpinalTesterCocotbBase extends FunSuite /* with BeforeAndAfterAll with ParallelTestExecution*/ {
 
   var withWaveform = false
   var spinalMustPass = true
@@ -18,7 +18,7 @@
   var genHdlSuccess = false
   var waveDepth = 1
   def noVhdl = false
-  def noVerilog = false
+  def noVerilog = true
 
   def genVhdl: Unit ={
     try {
@@ -70,26 +70,16 @@
     assert(cocotbMustPass || !pass,"Simulation has not fail :(")
   }
 
-<<<<<<< HEAD
-  //test("genVerilog") {genHdl}
-  //  genHdl
-=======
   if(!noVhdl)
     test("genVhdl") {genVhdl}
   if(!noVerilog)
   test("genVerilog") {genVerilog}
 
->>>>>>> b54e4b0b
   if(spinalMustPass) {
     val cocotbTests = ArrayBuffer[(String, String)]()
     if (pythonTestLocation != null) cocotbTests += ("cocotb" -> pythonTestLocation)
     cocotbTests ++= pythonTests
     for ((name, location) <- cocotbTests) {
-<<<<<<< HEAD
-//      test(name + "Verilog") {
-//        doTest(location)
-//      }
-=======
       if(!noVhdl)
         test(name + "VHDL") {
           doTest(location, Language.VHDL)
@@ -98,14 +88,13 @@
         test(name + "Verilog") {
           doTest(location, Language.VERILOG)
         }
->>>>>>> b54e4b0b
     }
   }
 
   if(postTest != null){
-//    test("postTests"){
-//      postTest()
-//    }
+    test("postTests"){
+      postTest()
+    }
   }
 
 
