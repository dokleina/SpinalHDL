package spinal.lib.bus.avalon

import spinal.core._
import spinal.lib._
import spinal.lib.bus.misc._

object AvalonMMSlaveFactory{
  def getAvalonConfig(addressWidth: Int,
                      dataWidth: Int) = {
    AvalonMMConfig.pipelined(
      addressWidth = addressWidth,
      dataWidth = dataWidth
    ).copy(
      useByteEnable = false,
      useWaitRequestn = false
    )
  }

  def apply(bus: AvalonMM) = new AvalonMMSlaveFactory(bus)
}


class AvalonMMSlaveFactory(bus: AvalonMM, configBus: BusSlaveFactoryConfig = BusSlaveFactoryConfig()) extends BusSlaveFactoryDelayed{

  assert(bus.config == AvalonMMSlaveFactory.getAvalonConfig(bus.config.addressWidth, bus.config.dataWidth))

  val readAtCmd = Flow(Bits(bus.config.dataWidth bits))
  val readAtRsp = readAtCmd.stage()

  bus.readDataValid := readAtRsp.valid
  bus.readData := readAtRsp.payload

  readAtCmd.valid := bus.read
  readAtCmd.payload := 0

  override def build(): Unit = {
    for(element <- elements) element match {
      case element: BusSlaveFactoryNonStopWrite => element.that.assignFromBits(bus.writeData(element.bitOffset, element.that.getBitsWidth bits))
      case _ =>
    }

    for((address, jobs) <- elementsPerAddress){
      when(bus.address === address){

        when(bus.write){
          for(element <- jobs) element match{
            case element: BusSlaveFactoryWrite   => element.that.assignFromBits(bus.writeData(element.bitOffset, element.that.getBitsWidth bits))
            case element: BusSlaveFactoryOnWrite => element.doThat()
            case _ =>
          }
        }

        when(bus.read){
          for(element <- jobs) element match{
            case element: BusSlaveFactoryRead   => readAtCmd.payload(element.bitOffset, element.that.getBitsWidth bits) := element.that.asBits
            case element: BusSlaveFactoryOnRead => element.doThat()
            case _ =>
          }
        }
      }
    }
  }

  override def busDataWidth: Int = bus.config.dataWidth

<<<<<<< HEAD
  override def configFactory: BusSlaveFactoryConfig = configBus
=======
  override def multiWordAddressInc: Int = busDataWidth / 8

  override def configFactory: BusSlaveFactoryConfig = BusSlaveFactoryConfig()
>>>>>>> 30a86c0d
}<|MERGE_RESOLUTION|>--- conflicted
+++ resolved
@@ -63,11 +63,7 @@
 
   override def busDataWidth: Int = bus.config.dataWidth
 
-<<<<<<< HEAD
   override def configFactory: BusSlaveFactoryConfig = configBus
-=======
+
   override def multiWordAddressInc: Int = busDataWidth / 8
-
-  override def configFactory: BusSlaveFactoryConfig = BusSlaveFactoryConfig()
->>>>>>> 30a86c0d
 }