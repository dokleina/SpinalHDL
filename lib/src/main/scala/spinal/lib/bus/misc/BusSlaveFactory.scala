--- conflicted
+++ resolved
@@ -29,13 +29,9 @@
 import spinal.lib._
 import scala.collection.mutable.ArrayBuffer
 
-<<<<<<< HEAD
 /**
   * Endianness of the BusSlaveFactory
   */
-=======
-/** Endianess Base class */
->>>>>>> 30a86c0d
 sealed trait EndiannessBusSlaveFactory
 /** Little-Endian */
 object LITTLE extends EndiannessBusSlaveFactory
@@ -59,29 +55,18 @@
   /** Return the data width of the bus */
   def busDataWidth: Int
 
-<<<<<<< HEAD
   /** Configuration of the BusSlaveFactory (default value : BIG-endian)  */
   def configFactory: BusSlaveFactoryConfig = BusSlaveFactoryConfig(multiWordEndianness = BIG)
-=======
-  /** ....  */
-  def configFactory: BusSlaveFactoryConfig
->>>>>>> 30a86c0d
 
   /** Address incrementation used by the read and write multi words  */
   def multiWordAddressInc: Int = busDataWidth / 8
 
-<<<<<<< HEAD
   /**
     * Return true if the configuration if set to little-endian
     */
   private def isLittleEndianness: Boolean = configFactory.multiWordEndianness match{
     case LITTLE => true
     case BIG    => false
-=======
-  private def isBigEndianness: Boolean = configFactory.multiWordEndianness match{
-    case LITTLE => false
-    case BIG    => true
->>>>>>> 30a86c0d
   }
 
   /**
@@ -155,24 +140,14 @@
   def readMultiWord(that: Data, address: BigInt): Unit  = {
     val wordCount = (widthOf(that) - 1) / busDataWidth + 1
     val valueBits = that.asBits
-<<<<<<< HEAD
     var pos = if(isLittleEndianness) 0 else widthOf(that) - busDataWidth
-=======
-    var pos = if(isBigEndianness) 0 else widthOf(that) - busDataWidth
-
->>>>>>> 30a86c0d
     for (wordId <- 0 until wordCount) {
       if (isLittleEndianness){
         read(valueBits(pos, Math.min(widthOf(that) - pos, busDataWidth) bits), address + wordId * multiWordAddressInc)
         pos += busDataWidth
       }else{
-<<<<<<< HEAD
         read(valueBits(pos, Math.min(widthOf(that) - wordId * busDataWidth, busDataWidth) bits), address + wordId * multiWordAddressInc)
         pos -= Math.min(pos, busDataWidth)
-=======
-        read(valueBits(pos, Math.min(pos, busDataWidth) bits), address + wordId * multiWordAddressInc)
-        pos -= busDataWidth
->>>>>>> 30a86c0d
       }
     }
   }
@@ -189,24 +164,10 @@
           override def getBitsWidth: Int = Math.min(busDataWidth, widthOf(that) - wordId * busDataWidth)
 
           override def assignFromBits(value: Bits): Unit = {
-<<<<<<< HEAD
             that.assignFromBits(
               bits     = value.resize(getBitsWidth),
               offset   = if(isLittleEndianness) wordId * busDataWidth else Math.max(0, widthOf(that) - (busDataWidth * (wordId + 1))),
               bitCount = getBitsWidth bits)
-=======
-            if(isBigEndianness){
-              that.assignFromBits(
-                bits     = value.resized,
-                offset   = wordId * busDataWidth,
-                bitCount = getBitsWidth bits)
-            }else{
-              that.assignFromBits(
-                bits     = value.resized,
-                offset   = widthOf(that) - ((wordId + 1) * busDataWidth),
-                bitCount = getBitsWidth bits)
-            }
->>>>>>> 30a86c0d
           }
         },
         address = address + wordId * multiWordAddressInc, 0)
@@ -464,8 +425,6 @@
   override def nonStopWrite(that: Data, bitOffset: Int): Unit = f.nonStopWrite(that, bitOffset)
   override def onWriteCondition(condition: => Bool)(doThat: => Unit) = f.onWriteCondition(condition)(doThat)
   override def onReadCondition(condition: => Bool)(doThat: => Unit) = f.onReadCondition(condition)(doThat)
-
   override def multiWordAddressInc: Int = busDataWidth / 8
-
   override def configFactory = BusSlaveFactoryConfig()
 }