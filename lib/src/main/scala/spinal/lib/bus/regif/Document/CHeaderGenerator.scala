--- conflicted
+++ resolved
@@ -67,11 +67,7 @@
                    |  * @brief       ${reg.getDoc().replace("\n","\\n")}
                    |  */
                    |typedef union {
-<<<<<<< HEAD
-                   |    $regType val;
-=======
                    |    ${regType} val;
->>>>>>> 642bb720
                    |    struct {
                    |        ${fdUnion(" " * 8)}
                    |    } reg;
