--- conflicted
+++ resolved
@@ -14,6 +14,7 @@
   val readDataStage = bus.readCmd.stage()
   val readRsp = AxiLite4R(bus.config)
   bus.readRsp << readDataStage.translateWith(readRsp)
+
 
   writeRsp.setOKAY()
   readRsp.setOKAY()
@@ -58,11 +59,7 @@
 
   override def busDataWidth: Int = bus.config.dataWidth
 
-<<<<<<< HEAD
   override def configFactory: BusSlaveFactoryConfig = configBus
-=======
+
   override def multiWordAddressInc: Int = busDataWidth / 8
-
-  override def configFactory: BusSlaveFactoryConfig = BusSlaveFactoryConfig()
->>>>>>> 30a86c0d
 }