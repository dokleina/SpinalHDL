--- conflicted
+++ resolved
@@ -536,15 +536,6 @@
 
       def i2CSlaveEvent(enableBitId : Int, flagBitId : Int, flagClearBitId : Int, busCmd : I2cSlaveCmdMode.E) = new Area{
         val enable = busCtrlWithOffset.createReadAndWrite(Bool, address = 0x20, bitOffset = enableBitId) init(False)
-<<<<<<< HEAD
-        val flag   = busCtrlWithOffset.readAndClearOnSet(RegInit(False) setWhen(bus.cmd.kind === busCmd) clearWhen(!enable),  address = 0x20, bitOffset = flagBitId)
-      }
-
-      val start   = i2CSlaveEvent(4,  8, I2cSlaveCmdMode.START)
-      val restart = i2CSlaveEvent(5,  9, I2cSlaveCmdMode.RESTART)
-      val end     = i2CSlaveEvent(6, 10, I2cSlaveCmdMode.STOP)
-      val drop    = i2CSlaveEvent(7, 11, I2cSlaveCmdMode.DROP)
-=======
         val flag = busCtrlWithOffset.read(RegInit(False) setWhen(bus.cmd.kind === busCmd) clearWhen(!enable),  address = 0x20, bitOffset = flagBitId)
         busCtrlWithOffset.clearOnSet(flag, 0x20, flagClearBitId)
       }
@@ -553,7 +544,6 @@
       val restart = i2CSlaveEvent(5,9,13,I2cSlaveCmdMode.RESTART)
       val end = i2CSlaveEvent(6,10,14,I2cSlaveCmdMode.STOP)
       val drop = i2CSlaveEvent(7,11,15,I2cSlaveCmdMode.DROP)
->>>>>>> 94fd271a
 
       val interrupt = (rxDataEnable && rxData.valid) || (rxAckEnable && rxAck.valid)   ||
                       (txDataEnable && !txData.valid) || (txAckEnable && !txAck.valid) ||
