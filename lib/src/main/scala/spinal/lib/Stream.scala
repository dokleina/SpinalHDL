package spinal.lib

import spinal.core._
import spinal.lib.eda.bench.{AlteraStdTargets, Bench, Rtl, XilinxStdTargets}

class StreamFactory extends MSFactory {
  object Fragment extends StreamFragmentFactory

  def apply[T <: Data](hardType: HardType[T]) = {
    val ret = new Stream(hardType)
    postApply(ret)
    ret
  }

  def apply[T <: Data](hardType: => T) : Stream[T] = apply(HardType(hardType))
}

object Stream extends StreamFactory

class EventFactory extends MSFactory {
  def apply = {
    val ret = new Stream(new NoData)
    postApply(ret)
    ret
  }
}

class Stream[T <: Data](val payloadType :  HardType[T]) extends Bundle with IMasterSlave with DataCarrier[T] {
  val valid   = Bool
  val ready   = Bool
  val payload = payloadType()

  override def clone: Stream[T] =  Stream(payloadType)

  override def asMaster(): Unit = {
    out(valid)
    in(ready)
    out(payload)
  }


  def asDataStream = this.asInstanceOf[Stream[Data]]
  override def freeRun(): this.type = {
    ready := True
    this
  }

/** @return Return a flow drived by this stream. Ready of ths stream is always high
  */
  def toFlow: Flow[T] = {
    freeRun()
    val ret = Flow(payloadType)
    ret.valid := this.valid
    ret.payload := this.payload
    ret
  }

  def asFlow: Flow[T] = {
    val ret = Flow(payloadType)
    ret.valid := this.valid
    ret.payload := this.payload
    ret
  }

  /** Connect that to this
  */
  def <<(that: Stream[T]): Stream[T] = connectFrom(that)

/** Connect this to that
  */
  def >>(into: Stream[T]): Stream[T] = {
    into << this
    into
  }

/** Connect that to this. The valid/payload path are cut by an register stage
  */
  def <-<(that: Stream[T]): Stream[T] = {
    this << that.stage()
    that
  }

/** Connect this to that. The valid/payload path are cut by an register stage
  */
  def >->(into: Stream[T]): Stream[T] = {
    into <-< this
    into
  }

/** Connect that to this. The ready path is cut by an register stage
  */
  def </<(that: Stream[T]): Stream[T] = {
    this << that.s2mPipe
    that
  }

/** Connect this to that. The ready path is cut by an register stage
  */
  def >/>(that: Stream[T]): Stream[T] = {
    that </< this
    that
  }

/** Connect that to this. The valid/payload/ready path are cut by an register stage
  */
  def <-/<(that: Stream[T]): Stream[T] = {
    this << that.s2mPipe.m2sPipe()
    that
  }

/** Connect that to this. The valid/payload/ready path are cut by an register stage
  */
  def >/->(into: Stream[T]): Stream[T] = {
    into <-/< this;
    into
  }

  def &(cond: Bool): Stream[T] = continueWhen(cond)
  def ~[T2 <: Data](that: T2): Stream[T2] = translateWith(that)
  def ~~[T2 <: Data](translate: (T) => T2): Stream[T2] = {
    (this ~ translate(this.payload))
  }

/** Ignore the payload */
  def toEvent() : Event = {
    val ret = Event
    ret.arbitrationFrom(this)
    ret
  }

/** Connect this to a fifo and return its pop stream
  */
  def queue(size: Int): Stream[T] = {
    val fifo = new StreamFifo(payloadType, size).setCompositeName(this,"queue", true)
    fifo.setPartialName(this,"fifo")
    fifo.io.push << this
    fifo.io.pop
  }

/** Connect this to an clock crossing fifo and return its pop stream
  */
  def queue(size: Int, pushClock: ClockDomain, popClock: ClockDomain): Stream[T] = {
    val fifo = new StreamFifoCC(payloadType, size, pushClock, popClock).setCompositeName(this,"queue", true)
    fifo.io.push << this
    return fifo.io.pop
  }

/** Connect this to a fifo and return its pop stream and its occupancy
  */
  def queueWithOccupancy(size: Int): (Stream[T], UInt) = {
    val fifo = new StreamFifo(payloadType, size).setCompositeName(this,"queueWithOccupancy", true)
    fifo.io.push << this
    return (fifo.io.pop, fifo.io.occupancy)
  }

  def queueWithAvailability(size: Int): (Stream[T], UInt) = {
    val fifo = new StreamFifo(payloadType, size).setCompositeName(this,"queueWithAvailability", true)
    fifo.io.push << this
    return (fifo.io.pop, fifo.io.availability)
  }

/** Connect this to a cross clock domain fifo and return its pop stream and its push side occupancy
  */
  def queueWithPushOccupancy(size: Int, pushClock: ClockDomain, popClock: ClockDomain): (Stream[T], UInt) = {
    val fifo = new StreamFifoCC(payloadType, size, pushClock, popClock).setCompositeName(this,"queueWithPushOccupancy", true)
    fifo.io.push << this
    return (fifo.io.pop, fifo.io.pushOccupancy)
  }


  /** Connect this to a zero latency fifo and return its pop stream
    */
  def queueLowLatency(size: Int, latency : Int = 0): Stream[T] = {
    val fifo = new StreamFifoLowLatency(payloadType, size, latency)
    fifo.setPartialName(this, "fifo", true)
    fifo.io.push << this
    fifo.io.pop
  }

  /**
   * Connect this to a new stream that only advances every n elements, thus repeating the input several times.
   * @return A tuple with the resulting stream that duplicates the items and the counter, indicating how many
   *				 times the current element has been repeated.
   */
  def repeat(times: Int): (Stream[T], UInt) = {
    val ret = Stream(payloadType)
    val counter = Counter(times, ret.fire)
    ret.valid := this.valid
    ret.payload := this.payload
    this.ready := ret.ready && counter.willOverflowIfInc
    (ret, counter)
  }
  
  /**
   * Connect this to a new stream whose payload is n times as wide, but that only fires every n cycles.
   * It introduces 0 to factor-1 cycles of latency. Mapping a stream into memory and mapping a slowed
   * down stream into memory should yield the same result, thus the elements of the input will be
   * written from high bits to low bits.
   */
  def slowdown(factor: Int): Stream[Vec[T]] = {
    val next = new Stream(Vec(payloadType(), factor)).setCompositeName(this, "slowdown_x" + factor, true)
    next.payload(0) := this.payload
    for (i <- 1 until factor) {
      next.payload(i) := RegNextWhen(next.payload(i - 1), this.fire)
    }
    val counter = Counter(factor)
    when(this.fire) {
      counter.increment()
    }
    when(counter.willOverflowIfInc) {
      this.ready := next.ready
      next.valid := this.valid
    } otherwise {
      this.ready := True
      next.valid := False
    }
    next
  }

/** Return True when a transaction is present on the bus but the ready signal is low
    */
  def isStall : Bool = valid && !ready

  /** Return True when a transaction has appeared (first cycle)
    */
  def isNew : Bool = valid && !(RegNext(isStall) init(False))

  /** Return True when a transaction occurs on the bus (valid && ready)
  */
  override def fire: Bool = valid & ready

/** Return True when the bus is ready, but no data is present
  */
  def isFree: Bool = !valid || ready
  
  def connectFrom(that: Stream[T]): Stream[T] = {
    this.valid := that.valid
    that.ready := this.ready
    this.payload := that.payload
    that
  }

  /** Drive arbitration signals of this from that
    */
  def arbitrationFrom[T2 <: Data](that : Stream[T2]) : Unit = {
    this.valid := that.valid
    that.ready := this.ready
  }

  def translateFrom[T2 <: Data](that: Stream[T2])(dataAssignment: (T, that.payload.type) => Unit): Stream[T] = {
    this.valid := that.valid
    that.ready := this.ready
    dataAssignment(this.payload, that.payload)
    this
  }

  def translateInto[T2 <: Data](into: Stream[T2])(dataAssignment: (T2, T) => Unit): Stream[T2] = {
    into.translateFrom(this)(dataAssignment)
    into
  }

/** Replace this stream's payload with another one
  */
  def translateWith[T2 <: Data](that: T2): Stream[T2] = {
    val next = new Stream(that).setCompositeName(this, "translated", true)
    next.arbitrationFrom(this)
    next.payload := that
    next
  }

/** Change the payload's content type. The new type must have the same bit length as the current one.
  */
  def transmuteWith[T2 <: Data](that: HardType[T2]) = {
    val next = new Stream(that).setCompositeName(this, "transmuted", true)
    next.arbitrationFrom(this)
    next.payload.assignFromBits(this.payload.asBits)
    next
  }

/** A combinatorial stage doesn't do anything, but it is nice to separate signals for combinatorial transformations.
  */
  def combStage() : Stream[T] = {
    val ret = Stream(payloadType).setCompositeName(this, "combStage", true)
    ret << this
    ret
  }

  /** Connect this to a valid/payload register stage and return its output stream
  */
  def stage() : Stream[T] = this.m2sPipe()

  //! if collapsBubble is enable then ready is not "don't care" during valid low !
  def m2sPipe(collapsBubble : Boolean = true,crossClockData: Boolean = false, flush : Bool = null): Stream[T] = {
    val ret = Stream(payloadType).setCompositeName(this, "m2sPipe", true)

    val rValid = RegInit(False).setCompositeName(this, "m2sPipe_rValid", true)
    val rData = Reg(payloadType).setCompositeName(this, "m2sPipe_rData", true)
    if (crossClockData) rData.addTag(crossClockDomain)

    this.ready := (Bool(collapsBubble) && !ret.valid) || ret.ready

    when(this.ready) {
      rValid := this.valid
      rData := this.payload
    }

    if(flush != null) rValid clearWhen(flush)

    ret.valid := rValid
    ret.payload := rData
    ret
  }

  def s2mPipe(): Stream[T] = {
    val ret = Stream(payloadType).setCompositeName(this, "s2mPipe", true)

    val rValid = RegInit(False).setCompositeName(this, "s2mPipe_rValid", true)
    val rBits = Reg(payloadType).setCompositeName(this, "s2mPipe_rData", true)

    ret.valid := this.valid || rValid
    this.ready := !rValid
    ret.payload := Mux(rValid, rBits, this.payload)

    when(ret.ready) {
      rValid := False
    }

    when(this.ready && (!ret.ready)) {
      rValid := this.valid
      rBits := this.payload
    }
    ret
  }

  def s2mPipe(stagesCount : Int): Stream[T] = {
    stagesCount match {
      case 0 => this
      case _ => this.s2mPipe().s2mPipe(stagesCount-1)
    }
  }

  def validPipe() : Stream[T] = {
    val sink = Stream(payloadType)
    val validReg = RegInit(False) setWhen(this.valid) clearWhen(sink.fire)
    sink.valid := validReg
    sink.payload := this.payload
    this.ready := sink.ready && validReg
    sink
  }

/** cut all path, but divide the bandwidth by 2, 1 cycle latency
  */
  def halfPipe(): Stream[T] = {
    val ret = Stream(payloadType).setCompositeName(this, "halfPipe")

    val regs = new Area {
      val valid = RegInit(False)
      val ready = RegInit(True)
      val payload = Reg(payloadType)
    }.setCompositeName(ret, "regs")

    when(!regs.valid){
      regs.valid := this.valid
      regs.ready := !this.valid
      regs.payload := this.payload
    } otherwise {
      regs.valid := !ret.ready
      regs.ready := ret.ready
    }

    ret.valid := regs.valid
    ret.payload := regs.payload
    this.ready := regs.ready
    ret
  }

/** Block this when cond is False. Return the resulting stream
  */
  def continueWhen(cond: Bool): Stream[T] = {
    val next = new Stream(payloadType)
    next.valid := this.valid && cond
    this.ready := next.ready && cond
    next.payload := this.payload
    return next
  }

/** Drop transactions of this when cond is True. Return the resulting stream
  */
  def throwWhen(cond: Bool): Stream[T] = {
    val next = Stream(payloadType).setCompositeName(this, "thrown", true)

    next << this
    when(cond) {
      next.valid := False
      this.ready := True
    }
    next
  }

  def clearValidWhen(cond : Bool): Stream[T] = {
    val next = Stream(payloadType).setCompositeName(this, "clearValidWhen", true)
    next.valid := this.valid && !cond
    next.payload := this.payload
    this.ready := next.ready
    next
  }

  /** Stop transactions on this when cond is True. Return the resulting stream
    */
  def haltWhen(cond: Bool): Stream[T] = continueWhen(!cond)

/** Drop transaction of this when cond is False. Return the resulting stream
  */
  def takeWhen(cond: Bool): Stream[T] = throwWhen(!cond)


  def fragmentTransaction(bitsWidth: Int): Stream[Fragment[Bits]] = {
    val converter = new StreamToStreamFragmentBits(payload, bitsWidth)
    converter.io.input << this
    return converter.io.output
  }
  
  /**
   * Convert this stream to a fragmented stream by adding a last bit. To view it from
   * another perspective, bundle together successive events as fragments of a larger whole.
   * You can then use enhanced operations on fragmented streams, like reducing of elements.
   */
  def addFragmentLast(last : Bool) : Stream[Fragment[T]] = {
    val ret = Stream(Fragment(payloadType))
    ret.arbitrationFrom(this)
    ret.last := last
    ret.fragment := this.payload
    return ret
  }
  
  /** 
   *  Like addFragmentLast(Bool), but instead of manually telling which values go together,
   *  let a counter do the job. The counter will increment for each passing element. Last
   *  will be set high at the end of each revolution.
	 * @example {{{ outStream = inStream.addFragmentLast(new Counter(5)) }}}
   */
  def addFragmentLast(counter: Counter) : Stream[Fragment[T]] = {
    when (this.fire) {
      counter.increment()
    }
    val last = counter.willOverflowIfInc
    return addFragmentLast(last)
  }

  override def getTypeString = getClass.getSimpleName + "[" + this.payload.getClass.getSimpleName + "]"
}

object StreamArbiter {
  /** An Arbitration will choose which input stream to take at any moment. */
  object Arbitration{
    def lowerFirst(core: StreamArbiter[_ <: Data]) = new Area {
      import core._
      maskProposal := OHMasking.first(Vec(io.inputs.map(_.valid)))
    }

    /** This arbiter contains an implicit transactionLock */
    def sequentialOrder(core: StreamArbiter[_]) = new Area {
      import core._
      val counter = Counter(core.portCount, io.output.fire)
      for (i <- 0 to core.portCount - 1) {
        maskProposal(i) := False
      }
      maskProposal(counter) := True
    }

    def roundRobin(core: StreamArbiter[_ <: Data]) = new Area {
      import core._
      for(bitId  <- maskLocked.range){
        maskLocked(bitId) init(Bool(bitId == maskLocked.length-1))
      }
      //maskProposal := maskLocked
      maskProposal := OHMasking.roundRobin(Vec(io.inputs.map(_.valid)),Vec(maskLocked.last +: maskLocked.take(maskLocked.length-1)))
    }
  }

  /** When a lock activates, the currently chosen input won't change until it is released. */
  object Lock {
    def none(core: StreamArbiter[_]) = new Area {

    }

    /**
     * Many handshaking protocols require that once valid is set, it must stay asserted and the payload
     *  must not changed until the transaction fires, e.g. until ready is set as well. Since some arbitrations
     *  may change their chosen input at any moment in time (which is not wrong), this may violate such
     *  handshake protocols. Use this lock to be compliant in those cases.
     */
    def transactionLock(core: StreamArbiter[_]) = new Area {
      import core._
      locked setWhen(io.output.valid)
      locked.clearWhen(io.output.fire)
    }

    /**
     * This lock ensures that once a fragmented transaction is started, it will be finished without
     * interruptions from other streams. Without this, fragments of different streams will get intermingled.
     * This is only relevant for fragmented streams.
     */
    def fragmentLock(core: StreamArbiter[_]) = new Area {
      val realCore = core.asInstanceOf[StreamArbiter[Fragment[_]]]
      import realCore._
      locked setWhen(io.output.valid)
      locked.clearWhen(io.output.fire && io.output.last)
    }
  }
}

/**
 *  A StreamArbiter is like a StreamMux, but with built-in complex selection logic that can arbitrate input
 *  streams based on a schedule or handle fragmented streams. Use a StreamArbiterFactory to create instances of this class.
 */
class StreamArbiter[T <: Data](dataType: HardType[T], val portCount: Int)(val arbitrationFactory: (StreamArbiter[T]) => Area, val lockFactory: (StreamArbiter[T]) => Area) extends Component {
  val io = new Bundle {
    val inputs = Vec(slave Stream (dataType),portCount)
    val output = master Stream (dataType)
    val chosen = out UInt (log2Up(portCount) bit)
    val chosenOH = out Bits (portCount bit)
  }

  val locked = RegInit(False).allowUnsetRegToAvoidLatch

  val maskProposal = Vec(Bool,portCount)
  val maskLocked = Reg(Vec(Bool,portCount))
  val maskRouted = Mux(locked, maskLocked, maskProposal)


  when(io.output.valid) {
    maskLocked := maskRouted
  }

  val arbitration = arbitrationFactory(this)
  val lock = lockFactory(this)

  io.output.valid := (io.inputs, maskRouted).zipped.map(_.valid & _).reduce(_ | _)
  io.output.payload := MuxOH(maskRouted,Vec(io.inputs.map(_.payload)))
  (io.inputs, maskRouted).zipped.foreach(_.ready := _ & io.output.ready)

  io.chosenOH := maskRouted.asBits
  io.chosen := OHToUInt(io.chosenOH)
}

class StreamArbiterFactory {
  var arbitrationLogic: (StreamArbiter[_ <: Data]) => Area = StreamArbiter.Arbitration.lowerFirst
  var lockLogic: (StreamArbiter[_ <: Data]) => Area = StreamArbiter.Lock.transactionLock

  def build[T <: Data](dataType: HardType[T], portCount: Int): StreamArbiter[T] = {
    new StreamArbiter(dataType, portCount)(arbitrationLogic, lockLogic)
  }

  def onArgs[T <: Data](inputs: Stream[T]*): Stream[T] = on(inputs.seq)
  def on[T <: Data](inputs: Seq[Stream[T]]): Stream[T] = {
    val arbiter = build(inputs(0).payloadType, inputs.size)
    (arbiter.io.inputs, inputs).zipped.foreach(_ << _)
    return arbiter.io.output
  }

  def lowerFirst: this.type = {
    arbitrationLogic = StreamArbiter.Arbitration.lowerFirst
    this
  }
  def roundRobin: this.type = {
    arbitrationLogic = StreamArbiter.Arbitration.roundRobin
    this
  }
  def sequentialOrder: this.type = {
    arbitrationLogic = StreamArbiter.Arbitration.sequentialOrder
    this
  }
  def noLock: this.type = {
    lockLogic = StreamArbiter.Lock.none
    this
  }
  def fragmentLock: this.type = {
    lockLogic = StreamArbiter.Lock.fragmentLock
    this
  }
  def transactionLock: this.type = {
    lockLogic = StreamArbiter.Lock.transactionLock
    this
  }
}

/**
 * This is equivalent to a StreamDemux, but with a counter attached to the port selector.
 */
// TODOTEST
object StreamDispatcherSequential {
  def apply[T <: Data](input: Stream[T], outputCount: Int): Vec[Stream[T]] = {
    val select = Counter(outputCount)
    when (input.fire) {
    select.increment()
    }
    StreamDemux(input, select, outputCount)
  }
}

/**
 * @deprecated Do not use
 */
// TODOTEST
object StreamDispatcherSequencial {
  def apply[T <: Data](input: Stream[T], outputCount: Int): Vec[Stream[T]] = {
    StreamDispatcherSequential(input, outputCount)
  }
}

/**
 * @deprecated Do not use. Use the companion object or a normal regular StreamMux instead.
 */
class StreamDispatcherSequencial[T <: Data](gen: HardType[T], n: Int) extends Component {
  val io = new Bundle {
    val input = slave Stream (gen)
    val outputs = Vec(master Stream (gen), n)
  }
  val counter = Counter(n, io.input.fire)

  if (n == 1) {
    io.input >> io.outputs(0)
  } else {
    io.input.ready := False
    for (i <- 0 to n - 1) {
      io.outputs(i).payload := io.input.payload
      when(counter =/= i) {
        io.outputs(i).valid := False
      } otherwise {
        io.outputs(i).valid := io.input.valid
        io.input.ready := io.outputs(i).ready
      }
    }
  }
}

/**
 * This is equivalent to a StreamMux, but with a counter attached to the port selector.
 */
// TODOTEST
object StreamCombinerSequential {
  def apply[T <: Data](inputs: Seq[Stream[T]]): Stream[T] = {
    val select = Counter(inputs.length)
    val stream = StreamMux(select, inputs)
    when (stream.fire) {
      select.increment()
    }
    stream
  }
}

/** Combine a stream and a flow to a new stream. If both input sources fire, the flow will be preferred. */
object StreamFlowArbiter {
  def apply[T <: Data](inputStream: Stream[T], inputFlow: Flow[T]): Flow[T] = {
    val output = cloneOf(inputFlow)

    output.valid := inputFlow.valid || inputStream.valid
    inputStream.ready := !inputFlow.valid
    output.payload := Mux(inputFlow.valid, inputFlow.payload, inputStream.payload)

    output
  }
}

//Give priority to the inputFlow
class StreamFlowArbiter[T <: Data](dataType: T) extends Area {
  val io = new Bundle {
    val inputFlow = slave Flow (dataType)
    val inputStream = slave Stream (dataType)
    val output = master Flow (dataType)
  }
  io.output.valid := io.inputFlow.valid || io.inputStream.valid
  io.inputStream.ready := !io.inputFlow.valid
  io.output.payload := Mux(io.inputFlow.valid, io.inputFlow.payload, io.inputStream.payload)
}

/**
 *  Multiplex multiple streams into a single one, always only processing one at a time.
 */
object StreamMux {
  def apply[T <: Data](select: UInt, inputs: Seq[Stream[T]]): Stream[T] = {
    val vec = Vec(inputs)
    StreamMux(select, vec)
  }

  def apply[T <: Data](select: UInt, inputs: Vec[Stream[T]]): Stream[T] = {
    val c = new StreamMux(inputs(0).payload, inputs.length)
    (c.io.inputs, inputs).zipped.foreach(_ << _)
    c.io.select := select
    c.io.output
  }
}

class StreamMux[T <: Data](dataType: T, portCount: Int) extends Component {
  val io = new Bundle {
    val select = in UInt (log2Up(portCount) bit)
    val inputs = Vec(slave Stream (dataType), portCount)
    val output = master Stream (dataType)
  }
  for ((input, index) <- io.inputs.zipWithIndex) {
    input.ready := io.select === index && io.output.ready
  }
  io.output.valid := io.inputs(io.select).valid
  io.output.payload := io.inputs(io.select).payload
}

//TODOTEST
/** 
 *  Demultiplex one stream into multiple output streams, always selecting only one at a time.
 */
object StreamDemux{
  def apply[T <: Data](input: Stream[T], select : UInt, portCount: Int) : Vec[Stream[T]] = {
    val c = new StreamDemux(input.payload,portCount)
    c.io.input << input
    c.io.select := select
    c.io.outputs
  }
}

class StreamDemux[T <: Data](dataType: T, portCount: Int) extends Component {
  val io = new Bundle {
    val select = in UInt (log2Up(portCount) bit)
    val input = slave Stream (dataType)
    val outputs = Vec(master Stream (dataType),portCount)
  }
  io.input.ready := False
  for (i <- 0 to portCount - 1) {
    io.outputs(i).payload := io.input.payload
    when(i =/= io.select) {
      io.outputs(i).valid := False
    } otherwise {
      io.outputs(i).valid := io.input.valid
      io.input.ready := io.outputs(i).ready
    }
  }
}

object StreamFork {
  def apply[T <: Data](input: Stream[T], portCount: Int, synchronous: Boolean = false): Vec[Stream[T]] = {
    val fork = new StreamFork(input.payloadType, portCount, synchronous).setCompositeName(input, "fork", true)
    fork.io.input << input
    return fork.io.outputs
  }
}

object StreamFork2 {
  def apply[T <: Data](input: Stream[T], synchronous: Boolean = false): (Stream[T], Stream[T]) = {
    val fork = new StreamFork(input.payloadType, 2, synchronous).setCompositeName(input, "fork", true)
    fork.io.input << input
    return (fork.io.outputs(0), fork.io.outputs(1))
  }
}

object StreamFork3 {
  def apply[T <: Data](input: Stream[T], synchronous: Boolean = false): (Stream[T], Stream[T], Stream[T]) = {
    val fork = new StreamFork(input.payloadType, 3, synchronous).setCompositeName(input, "fork", true)
    fork.io.input << input
    return (fork.io.outputs(0), fork.io.outputs(1), fork.io.outputs(2))
  }
}

/**
 * A StreamFork will clone each incoming data to all its output streams. If synchronous is true,
 *  all output streams will always fire together, which means that the stream will halt until all 
 *  output streams are ready. If synchronous is false, output streams may be ready one at a time,
 *  at the cost of an additional flip flop (1 bit per output). The input stream will block until
 *  all output streams have processed each item regardlessly.
 *  
 *  Note that this means that when synchronous is true, the valid signal of the outputs depends on
 *  their inputs, which may lead to dead locks when used in combination with systems that have it the
 *  other way around. It also violates the handshake of the AXI specification (section A3.3.1).
 */
//TODOTEST
class StreamFork[T <: Data](dataType: HardType[T], portCount: Int, synchronous: Boolean = false) extends Component {
  val io = new Bundle {
    val input = slave Stream (dataType)
    val outputs = Vec(master Stream (dataType), portCount)
  }
  if (synchronous) {
    io.input.ready := io.outputs.map(_.ready).reduce(_ && _)
    io.outputs.foreach(_.valid := io.input.valid && io.input.ready)
    io.outputs.foreach(_.payload := io.input.payload)
  } else {
    /* Store if an output stream already has taken its value or not */
    val linkEnable = Vec(RegInit(True),portCount)
    
    /* Ready is true when every output stream takes or has taken its value */
    io.input.ready := True
    for (i <- 0 until portCount) {
      when(!io.outputs(i).ready && linkEnable(i)) {
        io.input.ready := False
      }
    }

    /* Outputs are valid if the input is valid and they haven't taken their value yet.
     * When an output fires, mark its value as taken. */
    for (i <- 0 until portCount) {
      io.outputs(i).valid := io.input.valid && linkEnable(i)
      io.outputs(i).payload := io.input.payload
      when(io.outputs(i).fire) {
        linkEnable(i) := False
      }
    }

    /* Reset the storage for each new value */
    when(io.input.ready) {
      linkEnable.foreach(_ := True)
    }
  }
}

case class EventEmitter(on : Event){
  val reg = RegInit(False)
  when(on.ready){
    reg := False
  }
  on.valid := reg

  def emit(): Unit ={
    reg := True
  }
}

/** Join multiple streams into one. The resulting stream will only fire if all of them fire, so you may want to buffer the inputs. */
object StreamJoin {
  
<<<<<<< HEAD
  /**
   * Convert a tuple of streams into a stream of tuples
   */
  def apply[T1 <: Data,T2 <: Data](source1: Stream[T1], source2: Stream[T2]): Stream[TupleBundle2[T1, T2]] = {
    val sources = Seq(source1, source2)
    val combined = Stream(TupleBundle2(
        source1.payloadType,
        source2.payloadType
    ))
    combined.valid := sources.map(_.valid).reduce(_ && _)
    sources.foreach(_.ready := combined.fire)
    combined.payload._1 := source1.payload
    combined.payload._2 := source2.payload
    combined
  }

  /**
   * Convert a vector of streams into a stream of vectors.
   */
  def vec[T <: Data](sources: Seq[Stream[T]]): Stream[Vec[T]] = {
    val combined = Stream(Vec(sources.map(_.payload)))
    combined.valid := sources.map(_.valid).reduce(_ && _)
    sources.foreach(_.ready := combined.fire)
=======
  /**
   * Convert a tuple of streams into a stream of tuples
   */
  def apply[T1 <: Data,T2 <: Data](source1: Stream[T1], source2: Stream[T2]): Stream[TupleBundle2[T1, T2]] = {
    val sources = Seq(source1, source2)
    val combined = Stream(TupleBundle2(
        source1.payloadType,
        source2.payloadType
    ))
    combined.valid := sources.map(_.valid).reduce(_ && _)
    sources.foreach(_.ready := combined.fire)
    combined.payload._1 := source1.payload
    combined.payload._2 := source2.payload
    combined
  }

  /**
   * Convert a vector of streams into a stream of vectors.
   */
  def vec[T <: Data](sources: Seq[Stream[T]]): Stream[Vec[T]] = {
    val combined = Stream(Vec(sources.map(_.payload)))
    combined.valid := sources.map(_.valid).reduce(_ && _)
    sources.foreach(_.ready := combined.fire)
>>>>>>> 95312187
    combined
  }
  
  def arg(sources : Stream[_]*) : Event = apply(sources.seq)

  /** Join streams, but ignore the payload of the input streams. */
  def apply(sources: Seq[Stream[_]]): Event = {
    val event = Event
    val eventFire = event.fire
    event.valid := sources.map(_.valid).reduce(_ && _)
    sources.foreach(_.ready := eventFire)
    event
  }
  
  /**
   * Join streams, but ignore the payload and replace it with a custom one.
   * @param payload The payload of the resulting stream
   */
  def fixedPayload[T <: Data](sources: Seq[Stream[_]], payload: T): Stream[T] = StreamJoin(sources).translateWith(payload)
}

trait StreamFifoInterface[T <: Data]{
  def push          : Stream[T]
  def pop           : Stream[T]
  def pushOccupancy : UInt
  def popOccupancy  : UInt
}

object StreamFifo{
  def apply[T <: Data](dataType: T, depth: Int) = new StreamFifo(dataType,depth)
}

class StreamFifo[T <: Data](dataType: HardType[T], depth: Int) extends Component {
  require(depth >= 0)
  val io = new Bundle {
    val push = slave Stream (dataType)
    val pop = master Stream (dataType)
    val flush = in Bool() default(False)
    val occupancy    = out UInt (log2Up(depth + 1) bits)
    val availability = out UInt (log2Up(depth + 1) bits)
  }

  val logic = depth match {
    case 0 => new Area {
      io.push >> io.pop
      io.occupancy := 0
      io.availability := 0
    }
    case 1 => new Area{
      io.push.m2sPipe(flush = io.flush) >> io.pop
      io.occupancy := U(io.pop.valid)
      io.availability := U(!io.pop.valid)
    }
    case _ => new Area {
      val ram = Mem(dataType, depth)
      val pushPtr = Counter(depth)
      val popPtr = Counter(depth)
      val ptrMatch = pushPtr === popPtr
      val risingOccupancy = RegInit(False)
      val pushing = io.push.fire
      val popping = io.pop.fire
      val empty = ptrMatch & !risingOccupancy
      val full = ptrMatch & risingOccupancy

      io.push.ready := !full
      io.pop.valid := !empty & !(RegNext(popPtr.valueNext === pushPtr, False) & !full) //mem write to read propagation
      io.pop.payload := ram.readSync(popPtr.valueNext)

      when(pushing =/= popping) {
        risingOccupancy := pushing
      }
      when(pushing) {
        ram(pushPtr.value) := io.push.payload
        pushPtr.increment()
      }
      when(popping) {
        popPtr.increment()
      }

      val ptrDif = pushPtr - popPtr
      if (isPow2(depth)) {
        io.occupancy := ((risingOccupancy && ptrMatch) ## ptrDif).asUInt
        io.availability := ((!risingOccupancy && ptrMatch) ## (popPtr - pushPtr)).asUInt
      } else {
        when(ptrMatch) {
          io.occupancy    := Mux(risingOccupancy, U(depth), U(0))
          io.availability := Mux(risingOccupancy, U(0), U(depth))
        } otherwise {
          io.occupancy := Mux(pushPtr > popPtr, ptrDif, U(depth) + ptrDif)
          io.availability := Mux(pushPtr > popPtr, U(depth) + (popPtr - pushPtr), (popPtr - pushPtr))
        }
      }

      when(io.flush){
        pushPtr.clear()
        popPtr.clear()
        risingOccupancy := False
      }
    }
  }

}

object StreamFifoLowLatency{
  def apply[T <: Data](dataType: T, depth: Int) = new StreamFifoLowLatency(dataType,depth)
}

class StreamFifoLowLatency[T <: Data](val dataType: HardType[T],val depth: Int,val latency : Int = 0) extends Component {
  require(depth >= 1)
  val io = new Bundle with StreamFifoInterface[T] {
    val push = slave Stream (dataType)
    val pop = master Stream (dataType)
    val flush = in Bool() default (False)
    val occupancy = out UInt (log2Up(depth + 1) bit)
    override def pushOccupancy: UInt = occupancy
    override def popOccupancy: UInt = occupancy
  }
  val ram = Mem(dataType, depth)
  val pushPtr = Counter(depth)
  val popPtr = Counter(depth)
  val ptrMatch = pushPtr === popPtr
  val risingOccupancy = RegInit(False)
  val empty = ptrMatch & !risingOccupancy
  val full = ptrMatch & risingOccupancy

  val pushing = io.push.fire
  val popping = io.pop.fire

  io.push.ready := !full

  latency match{
    case 0 => {
      when(!empty){
        io.pop.valid := True
        io.pop.payload := ram.readAsync(popPtr.value, readUnderWrite = writeFirst)
      } otherwise{
        io.pop.valid := io.push.valid
        io.pop.payload := io.push.payload
      }
    }
    case 1 => {
      io.pop.valid := !empty
      io.pop.payload := ram.readAsync(popPtr.value, writeFirst)
    }
  }
  when(pushing =/= popping) {
    risingOccupancy := pushing
  }
  when(pushing) {
    ram(pushPtr.value) := io.push.payload
    pushPtr.increment()
  }
  when(popping) {
    popPtr.increment()
  }

  val ptrDif = pushPtr - popPtr
  if (isPow2(depth))
    io.occupancy := ((risingOccupancy && ptrMatch) ## ptrDif).asUInt
  else {
    when(ptrMatch) {
      io.occupancy := Mux(risingOccupancy, U(depth), U(0))
    } otherwise {
      io.occupancy := Mux(pushPtr > popPtr, ptrDif, U(depth) + ptrDif)
    }
  }

  when(io.flush){
    pushPtr.clear()
    popPtr.clear()
    risingOccupancy := False
  }
}

object StreamFifoCC{
  def apply[T <: Data](dataType: T, depth: Int, pushClock: ClockDomain, popClock: ClockDomain) = new StreamFifoCC(dataType, depth, pushClock, popClock)
}

//class   StreamFifoCC[T <: Data](dataType: HardType[T], val depth: Int, val pushClock: ClockDomain,val popClock: ClockDomain) extends Component {
//
//  assert(isPow2(depth) & depth >= 2, "The depth of the StreamFifoCC must be a power of 2 and equal or bigger than 2")
//
//  val io = new Bundle with StreamFifoInterface[T]{
//    val push          = slave  Stream(dataType)
//    val pop           = master Stream(dataType)
//    val pushOccupancy = out UInt(log2Up(depth + 1) bits)
//    val popOccupancy  = out UInt(log2Up(depth + 1) bits)
//  }
//
//  val ptrWidth = log2Up(depth) + 1
//  def isFull(a: Bits, b: Bits) = a(ptrWidth - 1 downto ptrWidth - 2) === ~b(ptrWidth - 1 downto ptrWidth - 2) && a(ptrWidth - 3 downto 0) === b(ptrWidth - 3 downto 0)
//  def isEmpty(a: Bits, b: Bits) = a === b
//
//  val ram = Mem(dataType, depth)
//
//  val popToPushGray = Bits(ptrWidth bits)
//  val pushToPopGray = Bits(ptrWidth bits)
//
//  val pushCC = new ClockingArea(pushClock) {
//    val pushPtr     = Counter(depth << 1)
//    val pushPtrGray = RegNext(toGray(pushPtr.valueNext)) init(0)
//    val popPtrGray  = BufferCC(popToPushGray, B(0, ptrWidth bits))
//    val full        = isFull(pushPtrGray, popPtrGray)
//
//    io.push.ready := !full
//
//    when(io.push.fire) {
//      ram(pushPtr.resized) := io.push.payload
//      pushPtr.increment()
//    }
//
//    io.pushOccupancy := (pushPtr - fromGray(popPtrGray)).resized
//  }
//
//  val popCC = new ClockingArea(popClock) {
//    val popPtr      = Counter(depth << 1)
//    val popPtrGray  = RegNext(toGray(popPtr.valueNext)) init(0)
//    val pushPtrGray = BufferCC(pushToPopGray, B(0, ptrWidth bit))
//    val empty       = isEmpty(popPtrGray, pushPtrGray)
//
//    io.pop.valid   := !empty
//    io.pop.payload := ram.readSync(popPtr.valueNext.resized, clockCrossing = true)
//
//    when(io.pop.fire) {
//      popPtr.increment()
//    }
//
//    io.popOccupancy := (fromGray(pushPtrGray) - popPtr).resized
//  }
//
//  pushToPopGray := pushCC.pushPtrGray
//  popToPushGray := popCC.popPtrGray
//}



class StreamFifoCC[T <: Data](dataType: HardType[T], val depth: Int, val pushClock: ClockDomain,val popClock: ClockDomain) extends Component {

  assert(isPow2(depth) & depth >= 2, "The depth of the StreamFifoCC must be a power of 2 and equal or bigger than 2")

  val io = new Bundle with StreamFifoInterface[T]{
    val push          = slave  Stream(dataType)
    val pop           = master Stream(dataType)
    val pushOccupancy = out UInt(log2Up(depth + 1) bits)
    val popOccupancy  = out UInt(log2Up(depth + 1) bits)
  }

  val ptrWidth = log2Up(depth) + 1
  def isFull(a: Bits, b: Bits) = a(ptrWidth - 1 downto ptrWidth - 2) === ~b(ptrWidth - 1 downto ptrWidth - 2) && a(ptrWidth - 3 downto 0) === b(ptrWidth - 3 downto 0)
  def isEmpty(a: Bits, b: Bits) = a === b

  val ram = Mem(dataType, depth)

  val popToPushGray = Bits(ptrWidth bits)
  val pushToPopGray = Bits(ptrWidth bits)

  val pushCC = new ClockingArea(pushClock) {
    val pushPtr     = Reg(UInt(log2Up(2*depth) bits)) init(0)
    val pushPtrPlus = pushPtr + 1
    val pushPtrGray = RegNextWhen(toGray(pushPtrPlus), io.push.fire) init(0)
    val popPtrGray  = BufferCC(popToPushGray, B(0, ptrWidth bits))
    val full        = isFull(pushPtrGray, popPtrGray)

    io.push.ready := !full

    when(io.push.fire) {
      ram(pushPtr.resized) := io.push.payload
      pushPtr := pushPtrPlus
    }

    io.pushOccupancy := (pushPtr - fromGray(popPtrGray)).resized
  }

  val popCC = new ClockingArea(popClock) {
    val popPtr      = Reg(UInt(log2Up(2*depth) bits)) init(0)
    val popPtrPlus  = popPtr + 1
    val popPtrGray  = RegNextWhen(toGray(popPtrPlus), io.pop.fire) init(0)
    val pushPtrGray = BufferCC(pushToPopGray, B(0, ptrWidth bit))
    val empty       = isEmpty(popPtrGray, pushPtrGray)

    io.pop.valid   := !empty
    io.pop.payload := ram.readSync((io.pop.fire ? popPtrPlus | popPtr).resized, clockCrossing = true)

    when(io.pop.fire) {
      popPtr := popPtrPlus
    }

    io.popOccupancy := (fromGray(pushPtrGray) - popPtr).resized
  }

  pushToPopGray := pushCC.pushPtrGray
  popToPushGray := popCC.popPtrGray
}

object StreamCCByToggle {
  def apply[T <: Data](input: Stream[T], inputClock: ClockDomain, outputClock: ClockDomain): Stream[T] = {
    val c = new StreamCCByToggle[T](input.payload, inputClock, outputClock)
    c.io.input << input
    return c.io.output
  }

  def apply[T <: Data](dataType: T, inputClock: ClockDomain, outputClock: ClockDomain): StreamCCByToggle[T] = {
    new StreamCCByToggle[T](dataType, inputClock, outputClock)
  }
}

class StreamCCByToggle[T <: Data](dataType: T, inputClock: ClockDomain, outputClock: ClockDomain) extends Component {
  val io = new Bundle {
    val input = slave Stream (dataType)
    val output = master Stream (dataType)
  }

  val outHitSignal = Bool

  val pushArea = new ClockingArea(inputClock) {
    val hit = BufferCC(outHitSignal, False)
    val target = RegInit(False)
    val data = Reg(io.input.payload)
    io.input.ready := False
    when(io.input.valid && hit === target) {
      target := !target
      data := io.input.payload
      io.input.ready := True
    }
  }


  val popArea = new ClockingArea(outputClock) {
    val target = BufferCC(pushArea.target, False)
    val hit = RegInit(False)
    outHitSignal := hit

    val stream = cloneOf(io.input)
    stream.valid := (target =/= hit)
    stream.payload := pushArea.data
    stream.payload.addTag(crossClockDomain)

    when(stream.fire) {
      hit := !hit
    }

    io.output << stream.m2sPipe()
  }
}

object StreamWidthAdapter {
  def apply[T <: Data,T2 <: Data](input : Stream[T],output : Stream[T2], endianness: Endianness = LITTLE, padding : Boolean = false): Unit = {
    val inputWidth = widthOf(input.payload)
    val outputWidth = widthOf(output.payload)
    if(inputWidth == outputWidth){
      output.arbitrationFrom(input)
      output.payload.assignFromBits(input.payload.asBits)
    } else if(inputWidth > outputWidth){
      require(inputWidth % outputWidth == 0 || padding)
      val factor = (inputWidth + outputWidth - 1) / outputWidth
      val paddedInputWidth = factor * outputWidth
      val counter = Counter(factor,inc = output.fire)
      output.valid := input.valid
      endianness match {
        case `LITTLE` => output.payload.assignFromBits(input.payload.asBits.resize(paddedInputWidth).subdivideIn(factor slices).read(counter))
        case `BIG`    => output.payload.assignFromBits(input.payload.asBits.resize(paddedInputWidth).subdivideIn(factor slices).reverse.read(counter))
      }
      input.ready := output.ready && counter.willOverflowIfInc
    } else{
      require(outputWidth % inputWidth == 0 || padding)
      val factor  = (outputWidth + inputWidth - 1) / inputWidth
      val paddedOutputWidth = factor * inputWidth
      val counter = Counter(factor,inc = input.fire)
      val buffer  = Reg(Bits(paddedOutputWidth - inputWidth bits))
      when(input.fire){
        buffer := input.payload ## (buffer >> inputWidth)
      }
      output.valid := input.valid && counter.willOverflowIfInc
      endianness match {
        case `LITTLE` => output.payload.assignFromBits((input.payload ## buffer).resized)
        case `BIG`    => output.payload.assignFromBits((input.payload ## buffer).subdivideIn(factor slices).reverse.asBits().resized)
      }
      input.ready := !(!output.ready && counter.willOverflowIfInc)
    }
  }

  def make[T <: Data, T2 <: Data](input : Stream[T], outputPayloadType : HardType[T2], endianness: Endianness = LITTLE, padding : Boolean = false) : Stream[T2] = {
    val ret = Stream(outputPayloadType())
    StreamWidthAdapter(input,ret,endianness,padding)
    ret
  }

  def main(args: Array[String]) {
    SpinalVhdl(new Component{
      val input = slave(Stream(Bits(4 bits)))
      val output = master(Stream(Bits(32 bits)))
      StreamWidthAdapter(input,output)
    })
  }
}

object StreamFragmentWidthAdapter {
  def apply[T <: Data,T2 <: Data](input : Stream[Fragment[T]],output : Stream[Fragment[T2]], endianness: Endianness = LITTLE, padding : Boolean = false): Unit = {
    val inputWidth = widthOf(input.fragment)
    val outputWidth = widthOf(output.fragment)
    if(inputWidth == outputWidth){
      output.arbitrationFrom(input)
      output.payload.assignFromBits(input.payload.asBits)
    } else if(inputWidth > outputWidth){
      require(inputWidth % outputWidth == 0 || padding)
      val factor = (inputWidth + outputWidth - 1) / outputWidth
      val paddedInputWidth = factor * outputWidth
      val counter = Counter(factor,inc = output.fire)
      output.valid := input.valid
      endianness match {
        case `LITTLE` => output.fragment.assignFromBits(input.fragment.asBits.resize(paddedInputWidth).subdivideIn(factor slices).read(counter))
        case `BIG`    => output.fragment.assignFromBits(input.fragment.asBits.resize(paddedInputWidth).subdivideIn(factor slices).reverse.read(counter))
      }
      output.last := input.last && counter.willOverflowIfInc
      input.ready := output.ready && counter.willOverflowIfInc
    } else{
      require(outputWidth % inputWidth == 0 || padding)
      val factor  = (outputWidth + inputWidth - 1) / inputWidth
      val paddedOutputWidth = factor * inputWidth
      val counter = Counter(factor,inc = input.fire)
      val buffer  = Reg(Bits(paddedOutputWidth - inputWidth bits))
      when(input.fire){
        buffer := input.fragment ## (buffer >> inputWidth)
      }
      output.valid := input.valid && counter.willOverflowIfInc
      endianness match {
        case `LITTLE` => output.fragment.assignFromBits((input.fragment ## buffer).resized)
        case `BIG`    => output.fragment.assignFromBits((input.fragment ## buffer).subdivideIn(factor slices).reverse.asBits().resized)
      }
      output.last := input.last
      input.ready := !(!output.ready && counter.willOverflowIfInc)
    }
  }

  def make[T <: Data, T2 <: Data](input : Stream[Fragment[T]], outputPayloadType : HardType[T2], endianness: Endianness = LITTLE, padding : Boolean = false) : Stream[Fragment[T2]] = {
    val ret = Stream(Fragment(outputPayloadType()))
    StreamFragmentWidthAdapter(input,ret,endianness,padding)
    ret
  }
}

case class StreamFifoMultiChannelPush[T <: Data](payloadType : HardType[T], channelCount : Int) extends Bundle with IMasterSlave {
  val channel = UInt(log2Up(channelCount) bits)
  val full = Bool()
  val stream = Stream(payloadType)

  override def asMaster(): Unit = {
    out(channel)
    master(stream)
    in(full)
  }
}

case class StreamFifoMultiChannelPop[T <: Data](payloadType : HardType[T], channelCount : Int) extends Bundle with IMasterSlave {
  val channel = UInt(log2Up(channelCount) bits)
  val empty   = Bits(channelCount bits)
  val stream  = Stream(payloadType)

  override def asMaster(): Unit = {
    out(channel)
    slave(stream)
    in(empty)
  }
}


case class StreamFifoMultiChannel[T <: Data](payloadType : HardType[T], channelCount : Int, depth : Int) extends Component{
  assert(isPow2(depth))
  val io = new Bundle {
    val push = slave(StreamFifoMultiChannelPush(payloadType, channelCount))
    val pop  = slave(StreamFifoMultiChannelPop(payloadType, channelCount))
  }
  val ptrWidth = log2Up(depth)

  val payloadRam = Mem(payloadType(), depth)
  val nextRam = Mem(UInt(ptrWidth bits), depth)

  val full = False
  io.push.full := full
  io.push.stream.ready := !full

  val pushNextEntry = Reg(UInt(ptrWidth bits)) init(0)
  val popNextEntry = nextRam.wordType()

  val channels = for (channelId <- 0 until channelCount) yield new Area {
    val valid = RegInit(False)
    val headPtr = Reg(UInt(ptrWidth bits))
    val lastPtr = Reg(UInt(ptrWidth bits))
    val lastFire = False
    when(io.pop.stream.fire && io.pop.channel === channelId) {
      headPtr := popNextEntry
      when(headPtr === lastPtr){
        lastFire := True
        valid := False
      }
    }

    when(io.push.stream.fire && io.push.channel === channelId) {
      lastPtr := pushNextEntry
      valid := True
      when(!valid || lastFire){
        headPtr := pushNextEntry
      }
    }
    io.pop.empty(channelId) := !valid
    full setWhen(valid && pushNextEntry === headPtr)
  }

  val pushLogic = new Area{
    val previousAddress = channels.map(_.lastPtr).read(io.push.channel)
    when(io.push.stream.fire) {
      pushNextEntry := pushNextEntry + 1
      payloadRam.write(pushNextEntry, io.push.stream.payload)
      when(channels.map(_.valid).read(io.push.channel)) {
        nextRam.write(previousAddress, pushNextEntry)
      }
    }
  }

  val popLogic = new Area {
    val readAddress = channels.map(_.headPtr).read(io.pop.channel)
    val readIndex   = nextRam.readAsync(readAddress)
    io.pop.stream.valid := !io.pop.empty(io.pop.channel)
    io.pop.stream.payload := payloadRam.readAsync(readAddress)
    popNextEntry := nextRam.readAsync(readAddress)
  }
}

object StreamFifoMultiChannelBench extends App{
  class BenchFpga(channelCount : Int) extends Rtl{
    override def getName(): String = "Bench" + channelCount
    override def getRtlPath(): String = getName() + ".v"
    SpinalVerilog(new Component{
      val push = slave(StreamFifoMultiChannelPush(Bits(32 bits), channelCount))
      val pop  = slave(StreamFifoMultiChannelPop(Bits(32 bits), channelCount))
      val fifo = StreamFifoMultiChannel(Bits(32 bits), channelCount, 32)

      fifo.io.push.channel := RegNext(push.channel)
      push.full := RegNext(fifo.io.push.full)
      fifo.io.push.stream  <-/< push.stream

      fifo.io.pop.channel := RegNext(pop.channel)
      pop.empty := RegNext(fifo.io.pop.empty)
      pop.stream  <-/<  fifo.io.pop.stream

      setDefinitionName(BenchFpga.this.getName())
    })
  }



  val rtls = List(2,4,8).map(width => new BenchFpga(width))

  val targets = XilinxStdTargets()// ++ AlteraStdTargets()


  Bench(rtls, targets)
}<|MERGE_RESOLUTION|>--- conflicted
+++ resolved
@@ -825,7 +825,6 @@
 /** Join multiple streams into one. The resulting stream will only fire if all of them fire, so you may want to buffer the inputs. */
 object StreamJoin {
   
-<<<<<<< HEAD
   /**
    * Convert a tuple of streams into a stream of tuples
    */
@@ -849,31 +848,6 @@
     val combined = Stream(Vec(sources.map(_.payload)))
     combined.valid := sources.map(_.valid).reduce(_ && _)
     sources.foreach(_.ready := combined.fire)
-=======
-  /**
-   * Convert a tuple of streams into a stream of tuples
-   */
-  def apply[T1 <: Data,T2 <: Data](source1: Stream[T1], source2: Stream[T2]): Stream[TupleBundle2[T1, T2]] = {
-    val sources = Seq(source1, source2)
-    val combined = Stream(TupleBundle2(
-        source1.payloadType,
-        source2.payloadType
-    ))
-    combined.valid := sources.map(_.valid).reduce(_ && _)
-    sources.foreach(_.ready := combined.fire)
-    combined.payload._1 := source1.payload
-    combined.payload._2 := source2.payload
-    combined
-  }
-
-  /**
-   * Convert a vector of streams into a stream of vectors.
-   */
-  def vec[T <: Data](sources: Seq[Stream[T]]): Stream[Vec[T]] = {
-    val combined = Stream(Vec(sources.map(_.payload)))
-    combined.valid := sources.map(_.valid).reduce(_ && _)
-    sources.foreach(_.ready := combined.fire)
->>>>>>> 95312187
     combined
   }
   
