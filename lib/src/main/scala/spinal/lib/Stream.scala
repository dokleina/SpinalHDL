package spinal.lib

import spinal.core._
import spinal.idslplugin.Location
import spinal.lib.eda.bench.{AlteraStdTargets, Bench, Rtl, XilinxStdTargets}

import scala.collection.Seq

trait StreamPipe {
  def apply[T <: Data](m: Stream[T]): Stream[T]
}

object StreamPipe {
  val NONE = new StreamPipe {
    override def apply[T <: Data](m: Stream[T]) = m.combStage()
  }
  val M2S = new StreamPipe {
    override def apply[T <: Data](m: Stream[T]) = m.m2sPipe()
  }
  val S2M = new StreamPipe {
    override def apply[T <: Data](m: Stream[T]) = m.s2mPipe()
  }
  val FULL = new StreamPipe {
    override def apply[T <: Data](m: Stream[T]) = m.s2mPipe().m2sPipe()
  }
  val HALF = new StreamPipe {
    override def apply[T <: Data](m: Stream[T]) = m.halfPipe()
  }
}

class StreamFactory extends MSFactory {
  object Fragment extends StreamFragmentFactory

  def apply[T <: Data](hardType: HardType[T]) = {
    val ret = new Stream(hardType)
    postApply(ret)
    ret
  }

  def apply[T <: Data](hardType: => T) : Stream[T] = apply(HardType(hardType))
}

object Stream extends StreamFactory

class EventFactory extends MSFactory {
  def apply = {
    val ret = new Stream(new NoData)
    postApply(ret)
    ret
  }
}

class Stream[T <: Data](val payloadType :  HardType[T]) extends Bundle with IMasterSlave with DataCarrier[T] {
  val valid   = Bool()
  val ready   = Bool()
  val payload = payloadType()

  override def clone: Stream[T] =  Stream(payloadType)

  override def asMaster(): Unit = {
    out(valid)
    in(ready)
    out(payload)
  }


  def asDataStream = this.asInstanceOf[Stream[Data]]
  override def freeRun(): this.type = {
    ready := True
    this
  }

/** @return Return a flow drived by this stream. Ready of ths stream is always high
  */
  def toFlow: Flow[T] = {
    freeRun()
    val ret = Flow(payloadType)
    ret.valid := this.valid
    ret.payload := this.payload
    ret
  }

  def toFlowFire: Flow[T] = {
    val ret = Flow(payloadType)
    ret.valid := this.fire
    ret.payload := this.payload
    ret
  }

  def asFlow: Flow[T] = {
    val ret = Flow(payloadType)
    ret.valid := this.valid
    ret.payload := this.payload
    ret
  }

  /** Connect that to this
  */
  def <<(that: Stream[T]): Stream[T] = connectFrom(that)

/** Connect this to that
  */
  def >>(into: Stream[T]): Stream[T] = {
    into << this
    into
  }

/** Connect that to this. The valid/payload path are cut by an register stage
  */
  def <-<(that: Stream[T]): Stream[T] = {
    this << that.stage()
    that
  }

/** Connect this to that. The valid/payload path are cut by an register stage
  */
  def >->(into: Stream[T]): Stream[T] = {
    into <-< this
    into
  }

/** Connect that to this. The ready path is cut by an register stage
  */
  def </<(that: Stream[T]): Stream[T] = {
    this << that.s2mPipe()
    that
  }

/** Connect this to that. The ready path is cut by an register stage
  */
  def >/>(that: Stream[T]): Stream[T] = {
    that </< this
    that
  }

/** Connect that to this. The valid/payload/ready path are cut by an register stage
  */
  def <-/<(that: Stream[T]): Stream[T] = {
    this << that.s2mPipe().m2sPipe()
    that
  }

/** Connect that to this. The valid/payload/ready path are cut by an register stage
  */
  def >/->(into: Stream[T]): Stream[T] = {
    into <-/< this;
    into
  }

  def pipelined(pipe: StreamPipe) = pipe(this)
  def pipelined(m2s : Boolean = false,
                s2m : Boolean = false,
                halfRate : Boolean = false) : Stream[T] = {
    (m2s, s2m, halfRate) match {
      case (false,false,false) => StreamPipe.NONE(this)
      case (true,false,false) =>  StreamPipe.M2S(this)
      case (false,true,false) =>  StreamPipe.S2M(this)
      case (true,true,false) =>   StreamPipe.FULL(this)
      case (false,false,true) =>  StreamPipe.HALF(this)
    }
  }

  def &(cond: Bool): Stream[T] = continueWhen(cond)
  def ~[T2 <: Data](that: T2): Stream[T2] = translateWith(that)
  def ~~[T2 <: Data](translate: (T) => T2): Stream[T2] = map(translate)
  def map[T2 <: Data](translate: (T) => T2): Stream[T2] = {
    (this ~ translate(this.payload))
  }

/** Ignore the payload */
  def toEvent() : Event = {
    val ret = Event
    ret.arbitrationFrom(this)
    ret
  }

/** Connect this to a fifo and return its pop stream
  */
  def queue(size: Int): Stream[T] = new Composite(this){
    val fifo = new StreamFifo(payloadType, size)
    fifo.io.push << self
  }.fifo.io.pop

/** Connect this to an clock crossing fifo and return its pop stream
  */
  def queue(size: Int, pushClock: ClockDomain, popClock: ClockDomain): Stream[T] = {
    val fifo = new StreamFifoCC(payloadType, size, pushClock, popClock).setCompositeName(this,"queue", true)
    fifo.io.push << this
    return fifo.io.pop
  }

/** Connect this to a fifo and return its pop stream and its occupancy
  */
  def queueWithOccupancy(size: Int): (Stream[T], UInt) = {
    val fifo = new StreamFifo(payloadType, size).setCompositeName(this,"queueWithOccupancy", true)
    fifo.io.push << this
    return (fifo.io.pop, fifo.io.occupancy)
  }

  def queueWithAvailability(size: Int): (Stream[T], UInt) = {
    val fifo = new StreamFifo(payloadType, size).setCompositeName(this,"queueWithAvailability", true)
    fifo.io.push << this
    return (fifo.io.pop, fifo.io.availability)
  }

/** Connect this to a cross clock domain fifo and return its pop stream and its push side occupancy
  */
  def queueWithPushOccupancy(size: Int, pushClock: ClockDomain, popClock: ClockDomain): (Stream[T], UInt) = {
    val fifo = new StreamFifoCC(payloadType, size, pushClock, popClock).setCompositeName(this,"queueWithPushOccupancy", true)
    fifo.io.push << this
    return (fifo.io.pop, fifo.io.pushOccupancy)
  }


  /** Connect this to a zero latency fifo and return its pop stream
    */
  def queueLowLatency(size: Int, latency : Int = 0): Stream[T] = {
    val fifo = new StreamFifoLowLatency(payloadType, size, latency)
    fifo.setPartialName(this, "fifo", true)
    fifo.io.push << this
    fifo.io.pop
  }

  def ccToggle(pushClock: ClockDomain, popClock: ClockDomain): Stream[T] = {
    val cc = new StreamCCByToggle(payloadType, pushClock, popClock).setCompositeName(this,"ccToggle", true)
    cc.io.input << this
    cc.io.output
  }

  def ccToggleWithoutBuffer(pushClock: ClockDomain, popClock: ClockDomain): Stream[T] = {
    val cc = new StreamCCByToggle(payloadType, pushClock, popClock, withOutputBuffer=false, withInputWait=true).setCompositeName(this,"ccToggle", true)
    cc.io.input << this
    cc.io.output
  }


  /**
   * Connect this to a new stream that only advances every n elements, thus repeating the input several times.
   * @return A tuple with the resulting stream that duplicates the items and the counter, indicating how many
   *				 times the current element has been repeated.
   */
  def repeat(times: Int): (Stream[T], UInt) = {
    val ret = Stream(payloadType)
    val counter = Counter(times, ret.fire)
    ret.valid := this.valid
    ret.payload := this.payload
    this.ready := ret.ready && counter.willOverflowIfInc
    (ret, counter)
  }
  
  /**
   * Connect this to a new stream whose payload is n times as wide, but that only fires every n cycles.
   * It introduces 0 to factor-1 cycles of latency. Mapping a stream into memory and mapping a slowed
   * down stream into memory should yield the same result, thus the elements of the input will be
   * written from high bits to low bits.
   */
  def slowdown(factor: Int): Stream[Vec[T]] = {
    val next = new Stream(Vec(payloadType(), factor)).setCompositeName(this, "slowdown_x" + factor, true)
    next.payload(0) := this.payload
    for (i <- 1 until factor) {
      next.payload(i) := RegNextWhen(next.payload(i - 1), this.fire)
    }
    val counter = Counter(factor)
    when(this.fire) {
      counter.increment()
    }
    when(counter.willOverflowIfInc) {
      this.ready := next.ready
      next.valid := this.valid
    } otherwise {
      this.ready := True
      next.valid := False
    }
    next
  }

/** Return True when a transaction is present on the bus but the ready signal is low
    */
  def isStall : Bool = (valid && !ready).setCompositeName(this, "isStall", true)

  /** Return True when a transaction has appeared (first cycle)
    */
  def isNew : Bool = (valid && !(RegNext(isStall) init(False))).setCompositeName(this, "isNew", true)

  /** Return True when a transaction occurs on the bus (valid && ready)
  */
  override def fire: Bool = (valid & ready).setCompositeName(this, "fire", true)

/** Return True when the bus is ready, but no data is present
  */
  def isFree: Bool = (!valid || ready).setCompositeName(this, "isFree", true)
  
  def connectFrom(that: Stream[T]): Stream[T] = {
    this.valid := that.valid
    that.ready := this.ready
    this.payload := that.payload
    that
  }

  /** Drive arbitration signals of this from that
    */
  def arbitrationFrom[T2 <: Data](that : Stream[T2]) : Unit = {
    this.valid := that.valid
    that.ready := this.ready
  }

  def translateFrom[T2 <: Data](that: Stream[T2])(dataAssignment: (T, that.payload.type) => Unit): Stream[T] = {
    this.valid := that.valid
    that.ready := this.ready
    dataAssignment(this.payload, that.payload)
    this
  }

  def translateInto[T2 <: Data](into: Stream[T2])(dataAssignment: (T2, T) => Unit): Stream[T2] = {
    into.translateFrom(this)(dataAssignment)
    into
  }

/** Replace this stream's payload with another one
  */
  def translateWith[T2 <: Data](that: T2): Stream[T2] = {
    val next = new Stream(that).setCompositeName(this, "translated", true)
    next.arbitrationFrom(this)
    next.payload := that
    next
  }

/** Change the payload's content type. The new type must have the same bit length as the current one.
  */
  def transmuteWith[T2 <: Data](that: HardType[T2]) = {
    val next = new Stream(that).setCompositeName(this, "transmuted", true)
    next.arbitrationFrom(this)
    next.payload.assignFromBits(this.payload.asBits)
    next
  }


  def swapPayload[T2 <: Data](that: HardType[T2]) = {
    val next = new Stream(that).setCompositeName(this, "swap", true)
    next.arbitrationFrom(this)
    next
  }


  /** A combinatorial stage doesn't do anything, but it is nice to separate signals for combinatorial transformations.
  */
  def combStage() : Stream[T] = {
    val ret = Stream(payloadType).setCompositeName(this, "combStage", true)
    ret << this
    ret
  }

  /** Connect this to a valid/payload register stage and return its output stream
  */
  def stage() : Stream[T] = this.m2sPipe()

  //! if collapsBubble is enable then ready is not "don't care" during valid low !
  def m2sPipe(collapsBubble : Boolean = true, crossClockData: Boolean = false, flush : Bool = null, holdPayload : Boolean = false): Stream[T] = new Composite(this) {
    val m2sPipe = Stream(payloadType)

    val rValid = RegNextWhen(self.valid, self.ready) init(False)
    val rData = RegNextWhen(self.payload, if(holdPayload) self.fire else self.ready)

    if (crossClockData) rData.addTag(crossClockDomain)
    if (flush != null) rValid clearWhen(flush)

    self.ready := m2sPipe.ready
    if (collapsBubble) self.ready setWhen(!m2sPipe.valid)

    m2sPipe.valid := rValid
    m2sPipe.payload := rData
  }.m2sPipe

  def s2mPipe(flush : Bool = null): Stream[T] = new Composite(this) {
    val s2mPipe = Stream(payloadType)

    val rValid = RegInit(False) setWhen(self.valid) clearWhen(s2mPipe.ready)
    val rData = RegNextWhen(self.payload, self.ready)

    self.ready := !rValid

    s2mPipe.valid := self.valid || rValid
    s2mPipe.payload := Mux(rValid, rData, self.payload)

    if(flush != null) rValid.clearWhen(flush)
  }.s2mPipe

  def s2mPipe(stagesCount : Int): Stream[T] = {
    stagesCount match {
      case 0 => this
      case _ => this.s2mPipe().s2mPipe(stagesCount-1)
    }
  }

  def validPipe() : Stream[T] = new Composite(this) {
    val validPipe = Stream(payloadType)

    val rValid = RegInit(False) setWhen(self.valid) clearWhen(validPipe.fire)

    self.ready := validPipe.fire

    validPipe.valid := rValid
    validPipe.payload := self.payload
  }.validPipe

/** cut all path, but divide the bandwidth by 2, 1 cycle latency
  */
  def halfPipe(flush : Bool = null): Stream[T] = new Composite(this) {
    val halfPipe = Stream(payloadType)

    val rValid = RegInit(False) setWhen(self.valid) clearWhen(halfPipe.fire)
    val rData = RegNextWhen(self.payload, self.ready)

    self.ready := !rValid

    halfPipe.valid := rValid
    halfPipe.payload := rData

    if(flush != null) rValid clearWhen(flush)
  }.halfPipe

/** Block this when cond is False. Return the resulting stream
  */
  def continueWhen(cond: Bool): Stream[T] = {
    val next = new Stream(payloadType)
    next.valid := this.valid && cond
    this.ready := next.ready && cond
    next.payload := this.payload
    return next
  }

/** Drop transactions of this when cond is True. Return the resulting stream
  */
  def throwWhen(cond: Bool): Stream[T] = {
    val next = Stream(payloadType).setCompositeName(this, "thrown", true)

    next << this
    when(cond) {
      next.valid := False
      this.ready := True
    }
    next
  }

  def clearValidWhen(cond : Bool): Stream[T] = {
    val next = Stream(payloadType).setCompositeName(this, "clearValidWhen", true)
    next.valid := this.valid && !cond
    next.payload := this.payload
    this.ready := next.ready
    next
  }

  /** Stop transactions on this when cond is True. Return the resulting stream
    */
  def haltWhen(cond: Bool): Stream[T] = continueWhen(!cond)

/** Drop transaction of this when cond is False. Return the resulting stream
  */
  def takeWhen(cond: Bool): Stream[T] = throwWhen(!cond)


  def fragmentTransaction(bitsWidth: Int): Stream[Fragment[Bits]] = {
    val converter = new StreamToStreamFragmentBits(payload, bitsWidth)
    converter.io.input << this
    return converter.io.output
  }
  
  /**
   * Convert this stream to a fragmented stream by adding a last bit. To view it from
   * another perspective, bundle together successive events as fragments of a larger whole.
   * You can then use enhanced operations on fragmented streams, like reducing of elements.
   */
  def addFragmentLast(last : Bool) : Stream[Fragment[T]] = {
    val ret = Stream(Fragment(payloadType))
    ret.arbitrationFrom(this)
    ret.last := last
    ret.fragment := this.payload
    return ret
  }
  
  /** 
   *  Like addFragmentLast(Bool), but instead of manually telling which values go together,
   *  let a counter do the job. The counter will increment for each passing element. Last
   *  will be set high at the end of each revolution.
	 * @example {{{ outStream = inStream.addFragmentLast(new Counter(5)) }}}
   */
  def addFragmentLast(counter: Counter) : Stream[Fragment[T]] = {
    when (this.fire) {
      counter.increment()
    }
    val last = counter.willOverflowIfInc
    return addFragmentLast(last)
  }
  
  def setIdle(): this.type = {
    this.valid := False
    this.payload.assignDontCare()
    this
  }
  
  def setBlocked(): this.type = {
    this.ready := False
    this
  }

  def forkSerial(cond : Bool): Stream[T] = new Composite(this, "forkSerial"){
    val next = Stream(payloadType)
    next.valid := self.valid
    next.payload := self.payload
    self.ready := next.ready && cond
  }.next

  override def getTypeString = getClass.getSimpleName + "[" + this.payload.getClass.getSimpleName + "]"

  /**
   * Assert that this stream conforms to the stream semantics:
   * https://spinalhdl.github.io/SpinalDoc-RTD/dev/SpinalHDL/Libraries/stream.html#semantics
   * - After being asserted, valid may only be deasserted once the current payload was acknowleged.
   *
   * @param payloadInvariance Check that the payload does not change when valid is high and ready is low.
   */
  def withAsserts(payloadInvariance : Boolean = true)(implicit loc : Location) : this.type = {
    import spinal.core.formal._
    val stack = ScalaLocated.long
    when(past(this.isStall) init(False)) {
      assert(this.valid,  "Stream transaction disappeared:\n" + stack)
      if(payloadInvariance) assert(stable(this.payload), "Stream transaction payload changed:\n" + stack)
    }
    this
  }

  def withAssumes(payloadInvariance : Boolean = true)(implicit loc : Location): this.type  = {
    import spinal.core.formal._
    when(past(this.isStall) init (False)) {
      assume(this.valid)
      if(payloadInvariance) assume(stable(this.payload))
    }
    this
  }

  def withCovers(back2BackCycles: Int = 1): this.type  = {
    import spinal.core.formal._
    val hist = History(this.fire, back2BackCycles).reduce(_ && _)
    cover(hist)
    cover(this.isStall)
    // doubt that if this is required in generic scenario.
    // cover(this.ready && !this.valid)
    this
  }

  def withOrderAsserts(dataAhead : T, dataBehind : T)(implicit loc : Location) : Tuple2[Bool, Bool] = {
    import spinal.core.formal._
    val aheadOut = RegInit(False) setWhen (this.fire && dataAhead === this.payload)
    val behindOut = RegInit(False) setWhen (this.fire && dataBehind === this.payload)

    when(!aheadOut){ assert(!behindOut) }
    when(behindOut){ assert(aheadOut) }

    cover(aheadOut)
    cover(behindOut)
    
    (aheadOut, behindOut)
  }

  def withOrderAssumes(dataAhead : T, dataBehind : T)(implicit loc : Location) : Tuple2[Bool, Bool] = {
    import spinal.core.formal._
    val aheadIn = RegInit(False) setWhen (this.fire && dataAhead === this.payload)
    val behindIn = RegInit(False) setWhen (this.fire && dataBehind === this.payload)
    when(aheadIn) { assume(this.payload =/= dataAhead) }
    when(behindIn) { assume(this.payload =/= dataBehind) }
    
    assume(dataAhead =/= dataBehind)
    when(!aheadIn) { assume(!behindIn) }
    when(behindIn) { assume(aheadIn) }

    (aheadIn, behindIn)
  }

  /** Assert that this stream conforms to the stream semantics:
    * https://spinalhdl.github.io/SpinalDoc-RTD/dev/SpinalHDL/Libraries/stream.html#semantics
    * - After being asserted, valid should be acknowledged in limited cycles.
    *
    * @param maxStallCycles Check that the max cycles the interface would hold in stall.
    */
  def withTimeoutAsserts(maxStallCycles: Int = 0) = new Area {
    import spinal.core.formal._
<<<<<<< HEAD
    if (maxStallCycles > 0) {
      val counter = Counter(maxStallCycles, this.isStall).setCompositeName(this, "timeoutCounter", true)
      when(!this.isStall) { counter.clear()} 
      .otherwise { assert(!counter.willOverflow) }
=======
    val logic = (maxStallCycles > 0) generate new Area {
      val counter = Counter(maxStallCycles, isStall).setCompositeName(this, "timeoutCounter", true)
      when(!isStall) { counter.clear() }
        .otherwise { assert(!counter.willOverflow) }
>>>>>>> fc07fb76
    }
  }

  def withTimeoutAssumes(maxStallCycles: Int = 0) = new Area {
    import spinal.core.formal._
<<<<<<< HEAD
    if (maxStallCycles > 0) {
      val counter = Counter(maxStallCycles, this.isStall).setCompositeName(this, "timeoutCounter", true)
      when(!this.isStall) { counter.clear() } 
      .elsewhen(counter.willOverflow) { assume(this.ready === True) }
=======
    val logic = (maxStallCycles > 0) generate new Area {
      val counter = Counter(maxStallCycles, isStall).setCompositeName(this, "timeoutCounter", true)
      when(!isStall) { counter.clear() }
        .elsewhen(counter.willOverflow) { assume(ready === True) }
>>>>>>> fc07fb76
    }
  }
}

object StreamArbiter {
  /** An Arbitration will choose which input stream to take at any moment. */
  object Arbitration{
    def lowerFirst(core: StreamArbiter[_ <: Data]) = new Area {
      import core._
      maskProposal := OHMasking.first(Vec(io.inputs.map(_.valid)))
    }

    /** This arbiter contains an implicit transactionLock */
    def sequentialOrder(core: StreamArbiter[_]) = new Area {
      import core._
      val counter = Counter(core.portCount, io.output.fire)
      for (i <- 0 to core.portCount - 1) {
        maskProposal(i) := False
      }
      maskProposal(counter) := True
    }

    def roundRobin(core: StreamArbiter[_ <: Data]) = new Area {
      import core._
      for(bitId  <- maskLocked.range){
        maskLocked(bitId) init(Bool(bitId == maskLocked.length-1))
      }
      //maskProposal := maskLocked
      maskProposal := OHMasking.roundRobin(Vec(io.inputs.map(_.valid)),Vec(maskLocked.last +: maskLocked.take(maskLocked.length-1)))
    }
  }

  /** When a lock activates, the currently chosen input won't change until it is released. */
  object Lock {
    def none(core: StreamArbiter[_]) = new Area {

    }

    /**
     * Many handshaking protocols require that once valid is set, it must stay asserted and the payload
     *  must not changed until the transaction fires, e.g. until ready is set as well. Since some arbitrations
     *  may change their chosen input at any moment in time (which is not wrong), this may violate such
     *  handshake protocols. Use this lock to be compliant in those cases.
     */
    def transactionLock(core: StreamArbiter[_]) = new Area {
      import core._
      locked setWhen(io.output.valid)
      locked.clearWhen(io.output.fire)
    }

    /**
     * This lock ensures that once a fragmented transaction is started, it will be finished without
     * interruptions from other streams. Without this, fragments of different streams will get intermingled.
     * This is only relevant for fragmented streams.
     */
    def fragmentLock(core: StreamArbiter[_]) = new Area {
      val realCore = core.asInstanceOf[StreamArbiter[Fragment[_]]]
      import realCore._
      locked setWhen(io.output.valid)
      locked.clearWhen(io.output.fire && io.output.last)
    }
  }
}

/**
 *  A StreamArbiter is like a StreamMux, but with built-in complex selection logic that can arbitrate input
 *  streams based on a schedule or handle fragmented streams. Use a StreamArbiterFactory to create instances of this class.
 */
class StreamArbiter[T <: Data](dataType: HardType[T], val portCount: Int)(val arbitrationFactory: (StreamArbiter[T]) => Area, val lockFactory: (StreamArbiter[T]) => Area) extends Component {
  val io = new Bundle {
    val inputs = Vec(slave Stream (dataType),portCount)
    val output = master Stream (dataType)
    val chosen = out UInt (log2Up(portCount) bit)
    val chosenOH = out Bits (portCount bit)
  }

  val locked = RegInit(False).allowUnsetRegToAvoidLatch

  val maskProposal = Vec(Bool(),portCount)
  val maskLocked = Reg(Vec(Bool(),portCount))
  val maskRouted = Mux(locked, maskLocked, maskProposal)


  when(io.output.valid) {
    maskLocked := maskRouted
  }

  val arbitration = arbitrationFactory(this)
  val lock = lockFactory(this)

  io.output.valid := (io.inputs, maskRouted).zipped.map(_.valid & _).reduce(_ | _)
  io.output.payload := MuxOH(maskRouted,Vec(io.inputs.map(_.payload)))
  (io.inputs, maskRouted).zipped.foreach(_.ready := _ & io.output.ready)

  io.chosenOH := maskRouted.asBits
  io.chosen := OHToUInt(io.chosenOH)
}

class StreamArbiterFactory {
  var arbitrationLogic: (StreamArbiter[_ <: Data]) => Area = StreamArbiter.Arbitration.lowerFirst
  var lockLogic: (StreamArbiter[_ <: Data]) => Area = StreamArbiter.Lock.transactionLock

  def build[T <: Data](dataType: HardType[T], portCount: Int): StreamArbiter[T] = {
    new StreamArbiter(dataType, portCount)(arbitrationLogic, lockLogic)
  }

  def onArgs[T <: Data](inputs: Stream[T]*): Stream[T] = on(inputs.seq)
  def on[T <: Data](inputs: Seq[Stream[T]]): Stream[T] = {
    val arbiter = build(inputs(0).payloadType, inputs.size)
    (arbiter.io.inputs, inputs).zipped.foreach(_ << _)
    return arbiter.io.output
  }

  def lowerFirst: this.type = {
    arbitrationLogic = StreamArbiter.Arbitration.lowerFirst
    this
  }
  def roundRobin: this.type = {
    arbitrationLogic = StreamArbiter.Arbitration.roundRobin
    this
  }
  def sequentialOrder: this.type = {
    arbitrationLogic = StreamArbiter.Arbitration.sequentialOrder
    this
  }
  def noLock: this.type = {
    lockLogic = StreamArbiter.Lock.none
    this
  }
  def fragmentLock: this.type = {
    lockLogic = StreamArbiter.Lock.fragmentLock
    this
  }
  def transactionLock: this.type = {
    lockLogic = StreamArbiter.Lock.transactionLock
    this
  }
}

/**
 * This is equivalent to a StreamDemux, but with a counter attached to the port selector.
 */
// TODOTEST
object StreamDispatcherSequential {
  def apply[T <: Data](input: Stream[T], outputCount: Int): Vec[Stream[T]] = {
    val select = Counter(outputCount)
    when (input.fire) {
    select.increment()
    }
    StreamDemux(input, select, outputCount)
  }
}

/**
 * @deprecated Do not use
 */
// TODOTEST
object StreamDispatcherSequencial {
  def apply[T <: Data](input: Stream[T], outputCount: Int): Vec[Stream[T]] = {
    StreamDispatcherSequential(input, outputCount)
  }
}

/**
 * @deprecated Do not use. Use the companion object or a normal regular StreamMux instead.
 */
class StreamDispatcherSequencial[T <: Data](gen: HardType[T], n: Int) extends Component {
  val io = new Bundle {
    val input = slave Stream (gen)
    val outputs = Vec(master Stream (gen), n)
  }
  val counter = Counter(n, io.input.fire)

  if (n == 1) {
    io.input >> io.outputs(0)
  } else {
    io.input.ready := False
    for (i <- 0 to n - 1) {
      io.outputs(i).payload := io.input.payload
      when(counter =/= i) {
        io.outputs(i).valid := False
      } otherwise {
        io.outputs(i).valid := io.input.valid
        io.input.ready := io.outputs(i).ready
      }
    }
  }
}

/**
 * This is equivalent to a StreamMux, but with a counter attached to the port selector.
 */
// TODOTEST
object StreamCombinerSequential {
  def apply[T <: Data](inputs: Seq[Stream[T]]): Stream[T] = {
    val select = Counter(inputs.length)
    val stream = StreamMux(select, inputs)
    when (stream.fire) {
      select.increment()
    }
    stream
  }
}

/** Combine a stream and a flow to a new stream. If both input sources fire, the flow will be preferred. */
object StreamFlowArbiter {
  def apply[T <: Data](inputStream: Stream[T], inputFlow: Flow[T]): Flow[T] = {
    val output = cloneOf(inputFlow)

    output.valid := inputFlow.valid || inputStream.valid
    inputStream.ready := !inputFlow.valid
    output.payload := Mux(inputFlow.valid, inputFlow.payload, inputStream.payload)

    output
  }
}

//Give priority to the inputFlow
class StreamFlowArbiter[T <: Data](dataType: T) extends Area {
  val io = new Bundle {
    val inputFlow = slave Flow (dataType)
    val inputStream = slave Stream (dataType)
    val output = master Flow (dataType)
  }
  io.output.valid := io.inputFlow.valid || io.inputStream.valid
  io.inputStream.ready := !io.inputFlow.valid
  io.output.payload := Mux(io.inputFlow.valid, io.inputFlow.payload, io.inputStream.payload)
}

/**
 *  Multiplex multiple streams into a single one, always only processing one at a time.
 */
object StreamMux {
  def apply[T <: Data](select: UInt, inputs: Seq[Stream[T]]): Stream[T] = {
    val vec = Vec(inputs)
    StreamMux(select, vec)
  }

  def apply[T <: Data](select: UInt, inputs: Vec[Stream[T]]): Stream[T] = {
    val c = new StreamMux(inputs(0).payload, inputs.length)
    (c.io.inputs, inputs).zipped.foreach(_ << _)
    c.io.select := select
    c.io.output
  }
}

class StreamMux[T <: Data](dataType: T, portCount: Int) extends Component {
  val io = new Bundle {
    val select = in UInt (log2Up(portCount) bit)
    val inputs = Vec(slave Stream (dataType), portCount)
    val output = master Stream (dataType)
  }
  for ((input, index) <- io.inputs.zipWithIndex) {
    input.ready := io.select === index && io.output.ready
  }
  io.output.valid := io.inputs(io.select).valid
  io.output.payload := io.inputs(io.select).payload
}

//TODOTEST
/** 
 *  Demultiplex one stream into multiple output streams, always selecting only one at a time.
 */
object StreamDemux{
  def apply[T <: Data](input: Stream[T], select : UInt, portCount: Int) : Vec[Stream[T]] = {
    val c = new StreamDemux(input.payload,portCount)
    c.io.input << input
    c.io.select := select
    c.io.outputs
  }
}

class StreamDemux[T <: Data](dataType: T, portCount: Int) extends Component {
  val io = new Bundle {
    val select = in UInt (log2Up(portCount) bit)
    val input = slave Stream (dataType)
    val outputs = Vec(master Stream (dataType),portCount)
  }
  io.input.ready := False
  for (i <- 0 to portCount - 1) {
    io.outputs(i).payload := io.input.payload
    when(i =/= io.select) {
      io.outputs(i).valid := False
    } otherwise {
      io.outputs(i).valid := io.input.valid
      io.input.ready := io.outputs(i).ready
    }
  }
}

object StreamFork {
  def apply[T <: Data](input: Stream[T], portCount: Int, synchronous: Boolean = false): Vec[Stream[T]] = {
    val fork = new StreamFork(input.payloadType, portCount, synchronous).setCompositeName(input, "fork", true)
    fork.io.input << input
    return fork.io.outputs
  }
}

object StreamFork2 {
  def apply[T <: Data](input: Stream[T], synchronous: Boolean = false): (Stream[T], Stream[T]) = new Composite(input, "fork2"){
    val outputs = (cloneOf(input), cloneOf(input))
    val logic = new StreamForkArea(input, List(outputs._1, outputs._2), synchronous)
  }.outputs
}

object StreamFork3 {
  def apply[T <: Data](input: Stream[T], synchronous: Boolean = false): (Stream[T], Stream[T], Stream[T]) = new Composite(input, "fork3"){
    val outputs = (cloneOf(input), cloneOf(input), cloneOf(input))
    val logic = new StreamForkArea(input, List(outputs._1, outputs._2, outputs._3), synchronous)
  }.outputs
}

/**
 * A StreamFork will clone each incoming data to all its output streams. If synchronous is true,
 *  all output streams will always fire together, which means that the stream will halt until all 
 *  output streams are ready. If synchronous is false, output streams may be ready one at a time,
 *  at the cost of an additional flip flop (1 bit per output). The input stream will block until
 *  all output streams have processed each item regardlessly.
 *  
 *  Note that this means that when synchronous is true, the valid signal of the outputs depends on
 *  their inputs, which may lead to dead locks when used in combination with systems that have it the
 *  other way around. It also violates the handshake of the AXI specification (section A3.3.1).
 */
//TODOTEST
class StreamFork[T <: Data](dataType: HardType[T], portCount: Int, synchronous: Boolean = false) extends Component {
  val io = new Bundle {
    val input = slave Stream (dataType)
    val outputs = Vec(master Stream (dataType), portCount)
  }
  val logic = new StreamForkArea(io.input, io.outputs, synchronous)
}

class StreamForkArea[T <: Data](input : Stream[T], outputs : Seq[Stream[T]], synchronous: Boolean = false) extends Area {
  val portCount = outputs.size
  if (synchronous) {
    input.ready := outputs.map(_.ready).reduce(_ && _)
    outputs.foreach(_.valid := input.valid && input.ready)
    outputs.foreach(_.payload := input.payload)
  } else {
    /* Store if an output stream already has taken its value or not */
    val linkEnable = Vec(RegInit(True),portCount)

    /* Ready is true when every output stream takes or has taken its value */
    input.ready := True
    for (i <- 0 until portCount) {
      when(!outputs(i).ready && linkEnable(i)) {
        input.ready := False
      }
    }

    /* Outputs are valid if the input is valid and they haven't taken their value yet.
     * When an output fires, mark its value as taken. */
    for (i <- 0 until portCount) {
      outputs(i).valid := input.valid && linkEnable(i)
      outputs(i).payload := input.payload
      when(outputs(i).fire) {
        linkEnable(i) := False
      }
    }

    /* Reset the storage for each new value */
    when(input.ready) {
      linkEnable.foreach(_ := True)
    }
  }
}


case class EventEmitter(on : Event){
  val reg = RegInit(False)
  when(on.ready){
    reg := False
  }
  on.valid := reg

  def emit(): Unit ={
    reg := True
  }
}

/** Join multiple streams into one. The resulting stream will only fire if all of them fire, so you may want to buffer the inputs. */
object StreamJoin {
  
  /**
   * Convert a tuple of streams into a stream of tuples
   */
  def apply[T1 <: Data,T2 <: Data](source1: Stream[T1], source2: Stream[T2]): Stream[TupleBundle2[T1, T2]] = {
    val sources = Seq(source1, source2)
    val combined = Stream(TupleBundle2(
        source1.payloadType,
        source2.payloadType
    ))
    combined.valid := sources.map(_.valid).reduce(_ && _)
    sources.foreach(_.ready := combined.fire)
    combined.payload._1 := source1.payload
    combined.payload._2 := source2.payload
    combined
  }

  /**
   * Convert a vector of streams into a stream of vectors.
   */
  def vec[T <: Data](sources: Seq[Stream[T]]): Stream[Vec[T]] = {
    val payload = Vec(sources.map(_.payload))
    val combined = Stream(payload)
    combined.payload := payload
    combined.valid := sources.map(_.valid).reduce(_ && _)
    sources.foreach(_.ready := combined.fire)
    combined
  }
  
  def arg(sources : Stream[_]*) : Event = apply(sources.seq)

  /** Join streams, but ignore the payload of the input streams. */
  def apply(sources: Seq[Stream[_]]): Event = {
    val event = Event
    val eventFire = event.fire
    event.valid := sources.map(_.valid).reduce(_ && _)
    sources.foreach(_.ready := eventFire)
    event
  }
  
  /**
   * Join streams, but ignore the payload and replace it with a custom one.
   * @param payload The payload of the resulting stream
   */
  def fixedPayload[T <: Data](sources: Seq[Stream[_]], payload: T): Stream[T] = StreamJoin(sources).translateWith(payload)
}

trait StreamFifoInterface[T <: Data]{
  def push          : Stream[T]
  def pop           : Stream[T]
  def pushOccupancy : UInt
  def popOccupancy  : UInt
}

object StreamFifo{
  def apply[T <: Data](dataType: T, depth: Int) = new StreamFifo(dataType,depth)
}

class StreamFifo[T <: Data](dataType: HardType[T], depth: Int) extends Component {
  require(depth >= 0)
  val io = new Bundle {
    val push = slave Stream (dataType)
    val pop = master Stream (dataType)
    val flush = in Bool() default(False)
    val occupancy    = out UInt (log2Up(depth + 1) bits)
    val availability = out UInt (log2Up(depth + 1) bits)
  }

  val bypass = (depth == 0) generate new Area {
      io.push >> io.pop
      io.occupancy := 0
      io.availability := 0
    }
  val oneStage = (depth == 1) generate new Area{
      io.push.m2sPipe(flush = io.flush) >> io.pop
      io.occupancy := U(io.pop.valid)
      io.availability := U(!io.pop.valid)
    }
  val logic = (depth > 1) generate new Area {
    val ram = Mem(dataType, depth)
    val pushPtr = Counter(depth)
    val popPtr = Counter(depth)
    val ptrMatch = pushPtr === popPtr
    val risingOccupancy = RegInit(False)
    val pushing = io.push.fire
    val popping = io.pop.fire
    val empty = ptrMatch & !risingOccupancy
    val full = ptrMatch & risingOccupancy

    io.push.ready := !full
    io.pop.valid := !empty & !(RegNext(popPtr.valueNext === pushPtr, False) & !full) //mem write to read propagation
    io.pop.payload := ram.readSync(popPtr.valueNext)

    when(pushing =/= popping) {
      risingOccupancy := pushing
    }
    when(pushing) {
      ram(pushPtr.value) := io.push.payload
      pushPtr.increment()
    }
    when(popping) {
      popPtr.increment()
    }

    val ptrDif = pushPtr - popPtr
    if (isPow2(depth)) {
      io.occupancy := ((risingOccupancy && ptrMatch) ## ptrDif).asUInt
      io.availability := ((!risingOccupancy && ptrMatch) ## (popPtr - pushPtr)).asUInt
    } else {
      when(ptrMatch) {
        io.occupancy    := Mux(risingOccupancy, U(depth), U(0))
        io.availability := Mux(risingOccupancy, U(0), U(depth))
      } otherwise {
        io.occupancy := Mux(pushPtr > popPtr, ptrDif, U(depth) + ptrDif)
        io.availability := Mux(pushPtr > popPtr, U(depth) + (popPtr - pushPtr), (popPtr - pushPtr))
      }
    }

    when(io.flush){
      pushPtr.clear()
      popPtr.clear()
      risingOccupancy := False
    }
  }
  
  def withAssumes() = this.rework {
    import spinal.core.formal._
    assume(io.pop.payload === past(logic.ram(logic.popPtr)))
  }

  def formalCheck(cond: T => Bool): Vec[Bool] = this.rework {
    val pushBound = logic.pushPtr.value + depth
    val check = Vec(False, depth)
    for (i <- 0 until depth) {
      val popIndex = logic.popPtr.resize(log2Up(depth) + 1 bits) + i
      when(logic.popPtr < logic.pushPtr) {
        when(popIndex < logic.pushPtr) { check(i) := cond(logic.ram(popIndex.resized)) }
      }.elsewhen(logic.popPtr > logic.pushPtr) {
        when(popIndex < pushBound) { check(i) := cond(logic.ram(popIndex.resized)) }
      }.elsewhen(logic.popPtr === logic.pushPtr && io.pop.valid) {
        check(i) := cond(logic.ram(i))
      }
    }
    check
  }

  def formalContains(word: T): Bool = this.rework {
    formalCheck(_ === word.pull()).reduce(_ || _)
  }
  def formalContains(cond: T => Bool): Bool = this.rework {
    formalCheck(cond).reduce(_ || _)
  }

  def formalCount(word: T): UInt = this.rework {
    CountOne(formalCheck(_ === word.pull()))
  }
  def formalCount(cond: T => Bool): UInt = this.rework {
    CountOne(formalCheck(cond))
  }
}

object StreamFifoLowLatency{
  def apply[T <: Data](dataType: T, depth: Int) = new StreamFifoLowLatency(dataType,depth)
}

class StreamFifoLowLatency[T <: Data](val dataType: HardType[T],val depth: Int,val latency : Int = 0, useVec : Boolean = false) extends Component {
  require(depth >= 1)
  val io = new Bundle with StreamFifoInterface[T] {
    val push = slave Stream (dataType)
    val pop = master Stream (dataType)
    val flush = in Bool() default (False)
    val occupancy = out UInt (log2Up(depth + 1) bit)
    override def pushOccupancy: UInt = occupancy
    override def popOccupancy: UInt = occupancy
  }
  val vec = useVec generate Vec(Reg(dataType), depth)
  val ram = !useVec generate Mem(dataType, depth)
  val pushPtr = Counter(depth)
  val popPtr = Counter(depth)
  val ptrMatch = pushPtr === popPtr
  val risingOccupancy = RegInit(False)
  val empty = ptrMatch & !risingOccupancy
  val full = ptrMatch & risingOccupancy

  val pushing = io.push.fire
  val popping = io.pop.fire

  io.push.ready := !full

  val readed = if(useVec) vec(popPtr.value) else ram(popPtr.value)

  latency match{
    case 0 => {
      when(!empty){
        io.pop.valid := True
        io.pop.payload := readed
      } otherwise{
        io.pop.valid := io.push.valid
        io.pop.payload := io.push.payload
      }
    }
    case 1 => {
      io.pop.valid := !empty
      io.pop.payload := readed
    }
  }
  when(pushing =/= popping) {
    risingOccupancy := pushing
  }
  when(pushing) {
    if(useVec)
      vec.write(pushPtr.value, io.push.payload)
    else
      ram.write(pushPtr.value, io.push.payload)
    pushPtr.increment()
  }
  when(popping) {
    popPtr.increment()
  }

  val ptrDif = pushPtr - popPtr
  if (isPow2(depth))
    io.occupancy := ((risingOccupancy && ptrMatch) ## ptrDif).asUInt
  else {
    when(ptrMatch) {
      io.occupancy := Mux(risingOccupancy, U(depth), U(0))
    } otherwise {
      io.occupancy := Mux(pushPtr > popPtr, ptrDif, U(depth) + ptrDif)
    }
  }

  when(io.flush){
    pushPtr.clear()
    popPtr.clear()
    risingOccupancy := False
  }
}

object StreamFifoCC{
  def apply[T <: Data](dataType: HardType[T], depth: Int, pushClock: ClockDomain, popClock: ClockDomain) = new StreamFifoCC(dataType, depth, pushClock, popClock)
}

//class   StreamFifoCC[T <: Data](dataType: HardType[T], val depth: Int, val pushClock: ClockDomain,val popClock: ClockDomain) extends Component {
//
//  assert(isPow2(depth) & depth >= 2, "The depth of the StreamFifoCC must be a power of 2 and equal or bigger than 2")
//
//  val io = new Bundle with StreamFifoInterface[T]{
//    val push          = slave  Stream(dataType)
//    val pop           = master Stream(dataType)
//    val pushOccupancy = out UInt(log2Up(depth + 1) bits)
//    val popOccupancy  = out UInt(log2Up(depth + 1) bits)
//  }
//
//  val ptrWidth = log2Up(depth) + 1
//  def isFull(a: Bits, b: Bits) = a(ptrWidth - 1 downto ptrWidth - 2) === ~b(ptrWidth - 1 downto ptrWidth - 2) && a(ptrWidth - 3 downto 0) === b(ptrWidth - 3 downto 0)
//  def isEmpty(a: Bits, b: Bits) = a === b
//
//  val ram = Mem(dataType, depth)
//
//  val popToPushGray = Bits(ptrWidth bits)
//  val pushToPopGray = Bits(ptrWidth bits)
//
//  val pushCC = new ClockingArea(pushClock) {
//    val pushPtr     = Counter(depth << 1)
//    val pushPtrGray = RegNext(toGray(pushPtr.valueNext)) init(0)
//    val popPtrGray  = BufferCC(popToPushGray, B(0, ptrWidth bits))
//    val full        = isFull(pushPtrGray, popPtrGray)
//
//    io.push.ready := !full
//
//    when(io.push.fire) {
//      ram(pushPtr.resized) := io.push.payload
//      pushPtr.increment()
//    }
//
//    io.pushOccupancy := (pushPtr - fromGray(popPtrGray)).resized
//  }
//
//  val popCC = new ClockingArea(popClock) {
//    val popPtr      = Counter(depth << 1)
//    val popPtrGray  = RegNext(toGray(popPtr.valueNext)) init(0)
//    val pushPtrGray = BufferCC(pushToPopGray, B(0, ptrWidth bit))
//    val empty       = isEmpty(popPtrGray, pushPtrGray)
//
//    io.pop.valid   := !empty
//    io.pop.payload := ram.readSync(popPtr.valueNext.resized, clockCrossing = true)
//
//    when(io.pop.fire) {
//      popPtr.increment()
//    }
//
//    io.popOccupancy := (fromGray(pushPtrGray) - popPtr).resized
//  }
//
//  pushToPopGray := pushCC.pushPtrGray
//  popToPushGray := popCC.popPtrGray
//}



class StreamFifoCC[T <: Data](val dataType: HardType[T],
                              val depth: Int,
                              val pushClock: ClockDomain,
                              val popClock: ClockDomain,
                              val withPopBufferedReset : Boolean = true) extends Component {

  assert(isPow2(depth) & depth >= 2, "The depth of the StreamFifoCC must be a power of 2 and equal or bigger than 2")

  val io = new Bundle with StreamFifoInterface[T]{
    val push          = slave  Stream(dataType)
    val pop           = master Stream(dataType)
    val pushOccupancy = out UInt(log2Up(depth + 1) bits)
    val popOccupancy  = out UInt(log2Up(depth + 1) bits)
  }

  val ptrWidth = log2Up(depth) + 1
  def isFull(a: Bits, b: Bits) = a(ptrWidth - 1 downto ptrWidth - 2) === ~b(ptrWidth - 1 downto ptrWidth - 2) && a(ptrWidth - 3 downto 0) === b(ptrWidth - 3 downto 0)
  def isEmpty(a: Bits, b: Bits) = a === b

  val ram = Mem(dataType, depth)

  val popToPushGray = Bits(ptrWidth bits)
  val pushToPopGray = Bits(ptrWidth bits)

  val pushCC = new ClockingArea(pushClock) {
    val pushPtr     = Reg(UInt(log2Up(2*depth) bits)) init(0)
    val pushPtrPlus = pushPtr + 1
    val pushPtrGray = RegNextWhen(toGray(pushPtrPlus), io.push.fire) init(0)
    val popPtrGray  = BufferCC(popToPushGray, B(0, ptrWidth bits))
    val full        = isFull(pushPtrGray, popPtrGray)

    io.push.ready := !full

    when(io.push.fire) {
      ram(pushPtr.resized) := io.push.payload
      pushPtr := pushPtrPlus
    }

    io.pushOccupancy := (pushPtr - fromGray(popPtrGray)).resized
  }

  val finalPopCd = popClock.withOptionalBufferedResetFrom(withPopBufferedReset)(pushClock)
  val popCC = new ClockingArea(finalPopCd) {
    val popPtr      = Reg(UInt(log2Up(2*depth) bits)) init(0)
    val popPtrPlus  = popPtr + 1
    val popPtrGray  = RegNextWhen(toGray(popPtrPlus), io.pop.fire) init(0)
    val pushPtrGray = BufferCC(pushToPopGray, B(0, ptrWidth bit))
    val empty       = isEmpty(popPtrGray, pushPtrGray)

    io.pop.valid   := !empty
    io.pop.payload := ram.readSync((io.pop.fire ? popPtrPlus | popPtr).resized, clockCrossing = true)

    when(io.pop.fire) {
      popPtr := popPtrPlus
    }

    io.popOccupancy := (fromGray(pushPtrGray) - popPtr).resized
  }

  pushToPopGray := pushCC.pushPtrGray
  popToPushGray := popCC.popPtrGray
}

object StreamCCByToggle {
  def apply[T <: Data](input: Stream[T], inputClock: ClockDomain, outputClock: ClockDomain): Stream[T] = {
    val c = new StreamCCByToggle[T](input.payload, inputClock, outputClock)
    c.io.input << input
    return c.io.output
  }

  def apply[T <: Data](dataType: T, inputClock: ClockDomain, outputClock: ClockDomain): StreamCCByToggle[T] = {
    new StreamCCByToggle[T](dataType, inputClock, outputClock)
  }
}

class StreamCCByToggle[T <: Data](dataType: HardType[T], 
                                  inputClock: ClockDomain, 
                                  outputClock: ClockDomain, 
                                  withOutputBuffer : Boolean = true,
                                  withInputWait : Boolean = false,
                                  withOutputBufferedReset : Boolean = true) extends Component {
  val io = new Bundle {
    val input = slave Stream (dataType())
    val output = master Stream (dataType())
  }

  val outHitSignal = Bool()

  val pushArea = inputClock on new Area {
    val hit = BufferCC(outHitSignal, False)
    val accept = Bool()
    val target = RegInit(False) toggleWhen(accept)
    val data = RegNextWhen(io.input.payload, accept)

    if (!withInputWait) {
      accept := io.input.fire
      io.input.ready := (hit === target)
    } else {
      val busy = RegInit(False) setWhen(accept) clearWhen(io.input.ready)
      accept := (!busy) && io.input.valid
      io.input.ready := busy && (hit === target)
    }
  }

  val finalOutputClock = outputClock.withOptionalBufferedResetFrom(withOutputBufferedReset)(inputClock)
  val popArea = finalOutputClock on new Area {
    val stream = cloneOf(io.input)

    val target = BufferCC(pushArea.target, False)
    val hit = RegNextWhen(target, stream.fire) init(False)
    outHitSignal := hit

    stream.valid := (target =/= hit)

    stream.payload := pushArea.data
    stream.payload.addTag(crossClockDomain)

    io.output << (if(withOutputBuffer) stream.m2sPipe(holdPayload = true) else stream)
  }
}

/**
 * Enumeration to present order of slices.
 */
sealed trait SlicesOrder
/** Slice with lower bits process first */
object LOWER_FIRST extends SlicesOrder
/** Slice with higher bits process first */
object HIGHER_FIRST extends SlicesOrder

object StreamWidthAdapter {
  def apply[T <: Data,T2 <: Data](input : Stream[T],output : Stream[T2], endianness: Endianness = LITTLE, padding : Boolean = false): Unit = {
    val inputWidth = widthOf(input.payload)
    val outputWidth = widthOf(output.payload)
    if(inputWidth == outputWidth){
      output.arbitrationFrom(input)
      output.payload.assignFromBits(input.payload.asBits)
    } else if(inputWidth > outputWidth){
      require(inputWidth % outputWidth == 0 || padding)
      val factor = (inputWidth + outputWidth - 1) / outputWidth
      val paddedInputWidth = factor * outputWidth
      val counter = Counter(factor,inc = output.fire)
      output.valid := input.valid
      endianness match {
        case `LITTLE` => output.payload.assignFromBits(input.payload.asBits.resize(paddedInputWidth).subdivideIn(factor slices).read(counter))
        case `BIG`    => output.payload.assignFromBits(input.payload.asBits.resize(paddedInputWidth).subdivideIn(factor slices).reverse.read(counter))
      }
      input.ready := output.ready && counter.willOverflowIfInc
    } else{
      require(outputWidth % inputWidth == 0 || padding)
      val factor  = (outputWidth + inputWidth - 1) / inputWidth
      val paddedOutputWidth = factor * inputWidth
      val counter = Counter(factor,inc = input.fire)
      val buffer  = Reg(Bits(paddedOutputWidth - inputWidth bits))
      when(input.fire){
        buffer := input.payload ## (buffer >> inputWidth)
      }
      output.valid := input.valid && counter.willOverflowIfInc
      endianness match {
        case `LITTLE` => output.payload.assignFromBits((input.payload ## buffer).resize(outputWidth))
        case `BIG`    => output.payload.assignFromBits((input.payload ## buffer).subdivideIn(factor slices).reverse.asBits().resize(outputWidth))
      }
      input.ready := !(!output.ready && counter.willOverflowIfInc)
    }
  }

  def apply[T <: Data,T2 <: Data](input : Stream[T],output : Stream[T2], order : SlicesOrder): Unit = {
    StreamWidthAdapter(input, output, order, false)
  }

  def apply[T <: Data,T2 <: Data](input : Stream[T],output : Stream[T2], order : SlicesOrder, padding : Boolean): Unit = {
    val endianness = order match {
      case HIGHER_FIRST => BIG
      case LOWER_FIRST => LITTLE
    }
    StreamWidthAdapter(input, output, endianness, padding)
  }

  def make[T <: Data, T2 <: Data](input : Stream[T], outputPayloadType : HardType[T2], order : SlicesOrder) : Stream[T2] = {
    val ret = Stream(outputPayloadType())
    StreamWidthAdapter(input,ret,order,false)
    ret
  }

  def make[T <: Data, T2 <: Data](input : Stream[T], outputPayloadType : HardType[T2], order : SlicesOrder, padding : Boolean) : Stream[T2] = {
    val ret = Stream(outputPayloadType())
    StreamWidthAdapter(input,ret,order,padding)
    ret
  }

  def make[T <: Data, T2 <: Data](input : Stream[T], outputPayloadType : HardType[T2], endianness: Endianness = LITTLE, padding : Boolean = false) : Stream[T2] = {
    val ret = Stream(outputPayloadType())
    StreamWidthAdapter(input,ret,endianness,padding)
    ret
  }

  def main(args: Array[String]) : Unit = {
    SpinalVhdl(new Component{
      val input = slave(Stream(Bits(4 bits)))
      val output = master(Stream(Bits(32 bits)))
      StreamWidthAdapter(input,output)
    })
  }
}

object StreamFragmentWidthAdapter {
  def apply[T <: Data,T2 <: Data](input : Stream[Fragment[T]],output : Stream[Fragment[T2]], endianness: Endianness = LITTLE, padding : Boolean = false): Unit = {
    val inputWidth = widthOf(input.fragment)
    val outputWidth = widthOf(output.fragment)
    if(inputWidth == outputWidth){
      output.arbitrationFrom(input)
      output.payload.assignFromBits(input.payload.asBits)
    } else if(inputWidth > outputWidth){
      require(inputWidth % outputWidth == 0 || padding)
      val factor = (inputWidth + outputWidth - 1) / outputWidth
      val paddedInputWidth = factor * outputWidth
      val counter = Counter(factor,inc = output.fire)
      output.valid := input.valid
      endianness match {
        case `LITTLE` => output.fragment.assignFromBits(input.fragment.asBits.resize(paddedInputWidth).subdivideIn(factor slices).read(counter))
        case `BIG`    => output.fragment.assignFromBits(input.fragment.asBits.resize(paddedInputWidth).subdivideIn(factor slices).reverse.read(counter))
      }
      output.last := input.last && counter.willOverflowIfInc
      input.ready := output.ready && counter.willOverflowIfInc
    } else{
      require(outputWidth % inputWidth == 0 || padding)
      val factor  = (outputWidth + inputWidth - 1) / inputWidth
      val paddedOutputWidth = factor * inputWidth
      val counter = Counter(factor,inc = input.fire)
      val buffer  = Reg(Bits(paddedOutputWidth - inputWidth bits))
      when(input.fire){
        buffer := input.fragment ## (buffer >> inputWidth)
      }
      output.valid := input.valid && counter.willOverflowIfInc
      endianness match {
        case `LITTLE` => output.fragment.assignFromBits((input.fragment ## buffer).resize(outputWidth))
        case `BIG`    => output.fragment.assignFromBits((input.fragment ## buffer).subdivideIn(factor slices).reverse.asBits().resize(outputWidth))
      }
      output.last := input.last
      input.ready := !(!output.ready && counter.willOverflowIfInc)
    }
  }

  def apply[T <: Data,T2 <: Data](input : Stream[Fragment[T]],output : Stream[Fragment[T2]], order : SlicesOrder): Unit = {
    StreamFragmentWidthAdapter(input, output, order, false)
  }

  def apply[T <: Data,T2 <: Data](input : Stream[Fragment[T]],output : Stream[Fragment[T2]], order : SlicesOrder, padding : Boolean): Unit = {
    val endianness = order match {
      case HIGHER_FIRST => BIG
      case LOWER_FIRST => LITTLE
    }
    StreamFragmentWidthAdapter(input, output, endianness, padding)
  }

  def make[T <: Data, T2 <: Data](input : Stream[Fragment[T]], outputPayloadType : HardType[T2], order : SlicesOrder) : Stream[Fragment[T2]] = {
    val ret = Stream(Fragment(outputPayloadType()))
    StreamFragmentWidthAdapter(input,ret,order,false)
    ret
  }

  def make[T <: Data, T2 <: Data](input : Stream[Fragment[T]], outputPayloadType : HardType[T2], order : SlicesOrder, padding : Boolean) : Stream[Fragment[T2]] = {
    val ret = Stream(Fragment(outputPayloadType()))
    StreamFragmentWidthAdapter(input,ret,order,padding)
    ret
  }

  def make[T <: Data, T2 <: Data](input : Stream[Fragment[T]], outputPayloadType : HardType[T2], endianness: Endianness = LITTLE, padding : Boolean = false) : Stream[Fragment[T2]] = {
    val ret = Stream(Fragment(outputPayloadType()))
    StreamFragmentWidthAdapter(input,ret,endianness,padding)
    ret
  }
}

case class StreamFifoMultiChannelPush[T <: Data](payloadType : HardType[T], channelCount : Int) extends Bundle with IMasterSlave {
  val channel = Bits(channelCount bits)
  val full = Bool()
  val stream = Stream(payloadType)

  override def asMaster(): Unit = {
    out(channel)
    master(stream)
    in(full)
  }
}

case class StreamFifoMultiChannelPop[T <: Data](payloadType : HardType[T], channelCount : Int) extends Bundle with IMasterSlave {
  val channel = Bits(channelCount bits)
  val empty   = Bits(channelCount bits)
  val stream  = Stream(payloadType)

  override def asMaster(): Unit = {
    out(channel)
    slave(stream)
    in(empty)
  }

  def toStreams(withCombinatorialBuffer : Boolean) = new Area{
    val bufferIn, bufferOut = Vec(Stream(payloadType), channelCount)
    (bufferOut, bufferIn).zipped.foreach((s, m) => if(withCombinatorialBuffer) s </< m else s <-< m)

    val needRefill = B(bufferIn.map(_.ready))
    val selOh = OHMasking.first(needRefill & ~empty) //TODO
    val nonEmpty = (~empty).orR
    channel := selOh
    for((feed, sel) <- (bufferIn, selOh.asBools).zipped){
      feed.valid := sel && nonEmpty
      feed.payload := stream.payload
    }
    stream.ready := (selOh & B(bufferIn.map(_.ready))).orR
  }.setCompositeName(this,"toStreams", true).bufferOut

}

//Emulate multiple fifo but with one push,one pop port and a shared storage
//io.availability has one cycle latency
case class StreamFifoMultiChannelSharedSpace[T <: Data](payloadType : HardType[T], channelCount : Int, depth : Int, withAllocationFifo : Boolean = false) extends Component{
  assert(isPow2(depth))
  val io = new Bundle {
    val push = slave(StreamFifoMultiChannelPush(payloadType, channelCount))
    val pop  = slave(StreamFifoMultiChannelPop(payloadType, channelCount))
    val availability = out UInt(log2Up(depth) + 1 bits)
  }
  val ptrWidth = log2Up(depth)

  val payloadRam = Mem(payloadType(), depth)
  val nextRam = Mem(UInt(ptrWidth bits), depth)

  val full = False
  io.push.full := full
  io.push.stream.ready := !full

  val pushNextEntry = UInt(ptrWidth bits)
  val popNextEntry = nextRam.wordType()



  val channels = for (channelId <- 0 until channelCount) yield new Area {
    val valid = RegInit(False)
    val headPtr = Reg(UInt(ptrWidth bits))
    val lastPtr = Reg(UInt(ptrWidth bits))
    val lastFire = False
    when(io.pop.stream.fire && io.pop.channel(channelId)) {
      headPtr := popNextEntry
      when(headPtr === lastPtr){
        lastFire := True
        valid := False
      }
    }

    when(!valid || lastFire){
      headPtr := pushNextEntry
    }

    when(io.push.stream.fire && io.push.channel(channelId)) {
      lastPtr := pushNextEntry
      valid := True
    }
    io.pop.empty(channelId) := !valid
  }

  val pushLogic = new Area{
    val previousAddress = MuxOH(io.push.channel, channels.map(_.lastPtr))
    when(io.push.stream.fire) {
      payloadRam.write(pushNextEntry, io.push.stream.payload)
      when((channels.map(_.valid).asBits() & io.push.channel).orR) {
        nextRam.write(previousAddress, pushNextEntry)
      }
    }
  }

  val popLogic = new Area {
    val readAddress = channels.map(_.headPtr).read(OHToUInt(io.pop.channel))
    io.pop.stream.valid := (io.pop.channel & ~io.pop.empty).orR
    io.pop.stream.payload := payloadRam.readAsync(readAddress)
    popNextEntry := nextRam.readAsync(readAddress)
  }

  val allocationByCounter = !withAllocationFifo generate new Area{
    val allocationPtr = Reg(UInt(ptrWidth bits)) init(0)

    when(io.push.stream.fire) {
      allocationPtr := allocationPtr + 1
    }

    val onChannels = for(c <- channels) yield new Area{
      full setWhen(c.valid && allocationPtr === c.headPtr)
      val wasValid = RegNext(c.valid) init(False)
      val availability = RegNext(c.headPtr-allocationPtr)
    }

    val (availabilityValid, availabilityValue) = onChannels.map(c => (c.wasValid, c.availability)).reduceBalancedTree{case (a,b) => (a._1 || b._1, (a._1 && (!b._1 || a._2 < b._2)) ? a._2 | b._2)}
    io.availability := (availabilityValid ? availabilityValue | depth)

    pushNextEntry := allocationPtr
  }


  val allocationByFifo = withAllocationFifo generate new Area{
    ???
  }


}

object StreamFifoMultiChannelBench extends App{
  val payloadType = HardType(Bits(8 bits))
  class BenchFpga(channelCount : Int) extends Rtl{
    override def getName(): String = "Bench" + channelCount
    override def getRtlPath(): String = getName() + ".v"
    SpinalVerilog(new Component{
      val push = slave(StreamFifoMultiChannelPush(payloadType, channelCount))
      val pop  = slave(StreamFifoMultiChannelPop(payloadType, channelCount))
      val fifo = StreamFifoMultiChannelSharedSpace(payloadType, channelCount, 32)

      fifo.io.push.channel := RegNext(push.channel)
      push.full := RegNext(fifo.io.push.full)
      fifo.io.push.stream  <-/< push.stream

      fifo.io.pop.channel := RegNext(pop.channel)
      pop.empty := RegNext(fifo.io.pop.empty)
      pop.stream  <-/<  fifo.io.pop.stream

      setDefinitionName(BenchFpga.this.getName())
    })
  }
  class BenchFpga2(channelCount : Int) extends Rtl{
    override def getName(): String = "BenchToStream" + channelCount
    override def getRtlPath(): String = getName() + ".v"
    SpinalVerilog(new Component{
      val push = slave(StreamFifoMultiChannelPush(payloadType, channelCount))
      val fifo = StreamFifoMultiChannelSharedSpace(payloadType, channelCount, 32)

      fifo.io.push.channel := RegNext(push.channel)
      push.full := RegNext(fifo.io.push.full)
      fifo.io.push.stream  <-/< push.stream

      setDefinitionName(BenchFpga2.this.getName())

      val outputs = fifo.io.pop.toStreams(false).map(_.s2mPipe().asMaster())
    })
  }


  val rtls = List(2,4,8).map(width => new BenchFpga(width)) ++ List(2,4,8).map(width => new BenchFpga2(width))

  val targets = XilinxStdTargets()// ++ AlteraStdTargets()


  Bench(rtls, targets)
}

object StreamTransactionCounter {
    def apply[T <: Data, T2 <: Data](
        trigger: Stream[T],
        target: Stream[T2],
        count: UInt,
        noDelay: Boolean = false
    ): StreamTransactionCounter = {
        val inst = new StreamTransactionCounter(count.getWidth, noDelay)
        inst.io.ctrlFire := trigger.fire
        inst.io.targetFire := target.fire
        inst.io.count := count
        inst
    }
}

class StreamTransactionCounter(
    countWidth: Int,
    noDelay: Boolean = false
) extends Component {
    val io = new Bundle {
        val ctrlFire   = in Bool ()
        val targetFire = in Bool ()
        val available  = out Bool ()
        val count      = in UInt (countWidth bits)
        val working    = out Bool ()
        val last       = out Bool ()
        val done       = out Bool ()
        val value      = out UInt (countWidth bit)
    }

    val countReg = RegNextWhen(io.count, io.ctrlFire)
    val counter  = Counter(io.count.getBitsWidth bits)
    val expected = if(noDelay) { countReg.getAheadValue() } else { CombInit(countReg) }

    val lastOne = counter >= expected
    val running = Reg(Bool()) init False
    val working = CombInit(running)

    val done         = lastOne && io.targetFire
    if(noDelay){
      when(io.ctrlFire) { working := True }
      when(done) { running := False }
      .otherwise { running := working }
    } else {
      when (io.ctrlFire) { running := True } 
      .elsewhen(done) { running := False }
    }

    when(done) {
        counter.clear()
    } elsewhen (io.targetFire & working) {
        counter.increment()
    }

    io.working := working
    io.last := lastOne & working
    io.done := done & working
    io.value := counter
    if(noDelay) { io.available := !running } else { io.available := !working | io.done }

    def withAsserts() = new Area {
      val startedReg = Reg(Bool()) init False
      val started = CombInit(startedReg)
      val waiting = io.working & !started
      when(io.targetFire & io.working) {
        started := True
        startedReg := True
      }
      when(done) { startedReg := False }

      when(startedReg) { assert(io.working && counter.value > 0 && counter.value <= expected) }
      when(counter.value > 0) { assert(started) }
      when(!io.working) { assert(counter.value === 0) }
      assert(counter.value <= expected)
    }
}

object StreamTransactionExtender {
    def apply[T <: Data](input: Stream[T], count: UInt, noDelay: Boolean = false)(
        implicit driver: (UInt, T, Bool) => T = (_: UInt, p: T, _: Bool) => p
    ): Stream[T] = {
        val c = new StreamTransactionExtender(input.payloadType, input.payloadType, count.getBitsWidth, noDelay, driver)
        c.io.input << input
        c.io.count := count
        c.io.output
    }

    def apply[T <: Data, T2 <: Data](input: Stream[T], output: Stream[T2], count: UInt)(
        driver: (UInt, T, Bool) => T2
    ): StreamTransactionExtender[T, T2] = StreamTransactionExtender(input, output, count, false)(driver)

    def apply[T <: Data, T2 <: Data](input: Stream[T], output: Stream[T2], count: UInt, noDelay: Boolean)(
        driver: (UInt, T, Bool) => T2
    ): StreamTransactionExtender[T, T2] = {
        val c = new StreamTransactionExtender(input.payloadType, output.payloadType, count.getBitsWidth, noDelay, driver)
        c.io.input << input
        c.io.count := count
        output << c.io.output
        c
    }
}

/* Extend one input transfer into serveral outputs, io.count represent delivering output (count + 1) times. */
class StreamTransactionExtender[T <: Data, T2 <: Data](
    dataType: HardType[T],
    outDataType: HardType[T2],
    countWidth: Int,
    noDelay: Boolean,
    driver: (UInt, T, Bool) => T2
) extends Component {
    val io = new Bundle {
        val count   = in UInt (countWidth bit)
        val input   = slave Stream dataType
        val output  = master Stream outDataType
        val working = out Bool ()
        val first   = out Bool ()
        val last    = out Bool ()
        val done    = out Bool ()
    }

    val counter  = StreamTransactionCounter(io.input, io.output, io.count, noDelay)
    val payloadReg  = Reg(io.input.payloadType)
    val lastOne  = counter.io.last
    val count = counter.io.value
    val payload = if(noDelay) CombInit(payloadReg.getAheadValue) else CombInit(payloadReg)

    when(io.input.fire) {
        payloadReg := io.input.payload
    }

    io.output.payload := driver(count, payload, lastOne)
    io.output.valid := counter.io.working
    io.input.ready := counter.io.available
    io.last := lastOne
    io.done := counter.io.done
    io.first := (counter.io.value === 0) && counter.io.working
    io.working := counter.io.working
}<|MERGE_RESOLUTION|>--- conflicted
+++ resolved
@@ -584,33 +584,19 @@
     */
   def withTimeoutAsserts(maxStallCycles: Int = 0) = new Area {
     import spinal.core.formal._
-<<<<<<< HEAD
-    if (maxStallCycles > 0) {
-      val counter = Counter(maxStallCycles, this.isStall).setCompositeName(this, "timeoutCounter", true)
-      when(!this.isStall) { counter.clear()} 
-      .otherwise { assert(!counter.willOverflow) }
-=======
     val logic = (maxStallCycles > 0) generate new Area {
       val counter = Counter(maxStallCycles, isStall).setCompositeName(this, "timeoutCounter", true)
       when(!isStall) { counter.clear() }
         .otherwise { assert(!counter.willOverflow) }
->>>>>>> fc07fb76
     }
   }
 
   def withTimeoutAssumes(maxStallCycles: Int = 0) = new Area {
     import spinal.core.formal._
-<<<<<<< HEAD
-    if (maxStallCycles > 0) {
-      val counter = Counter(maxStallCycles, this.isStall).setCompositeName(this, "timeoutCounter", true)
-      when(!this.isStall) { counter.clear() } 
-      .elsewhen(counter.willOverflow) { assume(this.ready === True) }
-=======
     val logic = (maxStallCycles > 0) generate new Area {
       val counter = Counter(maxStallCycles, isStall).setCompositeName(this, "timeoutCounter", true)
       when(!isStall) { counter.clear() }
         .elsewhen(counter.willOverflow) { assume(ready === True) }
->>>>>>> fc07fb76
     }
   }
 }
