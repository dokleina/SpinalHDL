--- conflicted
+++ resolved
@@ -4,12 +4,8 @@
 
 import scala.collection.mutable.ArrayBuffer
 
-<<<<<<< HEAD
-/** Similar to Bundle but with bit packing capabilities.
-=======
 /**
   * Similar to Bundle but with bit packing capabilities.
->>>>>>> 78443105
   * Use pack implicit functions to assign fields to bit locations
   * - pack(Range, [Endianness]) - Packs the data into Range aligning to bit Endianness if too wide
   * - packFrom(Position) - Packs the data starting (LSB) at Position. Uses full data length
@@ -24,24 +20,12 @@
   *       val result = Bits(16 bit).packTo(31) // Bits 16 to 31
   *     }
   * }}}
+  *
   */
 class PackedBundle extends Bundle {
 
-  class TagBitPackExact(val range: Range) extends SpinalTag
-
-  /** Builds and caches the range mappings for PackedBitBundle's elements.
-    * Tracks the width required for all mappings.
-    * Does not check for overlap of elements.
-    */
-  private class MappingBuilder {
-    private var lastPos = 0
-    private var highBit = 0
-
-<<<<<<< HEAD
-    val mapping = ArrayBuffer[(Range, Data)]()
-
-    def addData(d: Data): Unit = {
-=======
+  class TagBitPackExact(val range: Range, val endianness: Endianness) extends SpinalTag
+
   /**
     * Builds and caches the range mappings for PackedBundle's elements.
     * Tracks the width required for all mappings.
@@ -53,7 +37,6 @@
     val mapping = ArrayBuffer[(Range, Data)]()
 
     def addData(d : Data): Unit = {
->>>>>>> 78443105
       val r = d.getTag(classOf[TagBitPackExact]) match {
         case t: Some[TagBitPackExact] =>
           val origRange = t.get.range
@@ -90,12 +73,8 @@
 
   private val mapBuilder = new MappingBuilder()
 
-<<<<<<< HEAD
-  /** Gets the mappings of Range to Data for this PackedBundle
-=======
   /**
     * Gets the mappings of Range to Data for this PackedBundle
->>>>>>> 78443105
     * @return Seq of (Range,Data) for all elements
     */
   def mappings = mapBuilder.mapping
@@ -118,18 +97,10 @@
   override def assignFromBits(bits: Bits): Unit = assignFromBits(bits, bits.getBitsWidth, 0)
 
   override def assignFromBits(bits: Bits, hi: Int, lo: Int): Unit = {
-<<<<<<< HEAD
     for ((elRange, el) <- mappings) {
       // Check if the assignment range falls within the current data's range
       // This happens when the data range's high or low falls within the assignment's hi and lo
       // ...or whenever lo isn't past the data range's high and hi isn't below the data range's low
-=======
-    for((elRange, el) <- mappings) {
-      val endianness: Endianness = el.getTag(classOf[TagBitPackExact]) match {
-        case t: Some[TagBitPackExact] => t.get.endianness
-        case _ => LITTLE
-      }
->>>>>>> 78443105
       if (!(lo >= elRange.high || hi < elRange.low)) {
         if (elRange.step > 0) {
           // "Little endian" -- ascending range
@@ -145,12 +116,8 @@
   override def getBitsWidth: Int = mapBuilder.width
 
   implicit class DataPositionEnrich[T <: Data](t: T) {
-
-    /** Place the data at the given range. Extra bits will be lost (unassigned or read) if the data does not fit with
-      * the range.
-      *
-      * Note: The directionality of the range (either ascending or descending) determines which bits will be dropped
-      * if `range` is larger than the data width, or which bits will be zero if `range` is smaller than the data width.
+    /**
+      * Place the data at the given range. Extra bits will be lost (unassigned or read) if the data does not fit with the range.
       * @param range Range to place the data
       * @return Self
       */
@@ -159,7 +126,8 @@
       t
     }
 
-    /** Packs data starting (LSB) at the bit position
+    /**
+      * Packs data starting (LSB) at the bit position
       * @param pos Starting bit position of the data
       * @return Self
       */
@@ -167,7 +135,8 @@
       t.pack(pos + t.getBitsWidth - 1 downto pos)
     }
 
-    /** Packs data ending (MSB) at the bit position
+    /**
+      * Packs data ending (MSB) at the bit position
       * @param pos Ending bit position of the data
       * @return Self
       */
@@ -186,7 +155,6 @@
       case _ =>
     }
   }
-<<<<<<< HEAD
 }
 
 /** An enhanced form of PackedBundle with Word-centric packing.
@@ -237,6 +205,4 @@
       }
     }
   }
-=======
->>>>>>> 78443105
 }