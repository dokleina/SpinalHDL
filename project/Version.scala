object SpinalVersion {
  val compiler = "2.13.1"
  val compilerIsRC = false

  val isSnapshot = false
  private def snapshot = if (isSnapshot) "-SNAPSHOT" else ""
<<<<<<< HEAD
  private val major = "1.3.7"
=======
  private val major = "1.3.9"
>>>>>>> 7292bbee
  val all         = s"$major$snapshot"
  val sim         = s"$major$snapshot"
  val core        = s"$major$snapshot"
  val lib         = s"$major$snapshot"
  val ip          = s"$major$snapshot"
  val debugger    = s"$major$snapshot"
  val demo        = s"$major$snapshot"
  val tester      = s"$major$snapshot"
}<|MERGE_RESOLUTION|>--- conflicted
+++ resolved
@@ -4,11 +4,7 @@
 
   val isSnapshot = false
   private def snapshot = if (isSnapshot) "-SNAPSHOT" else ""
-<<<<<<< HEAD
-  private val major = "1.3.7"
-=======
   private val major = "1.3.9"
->>>>>>> 7292bbee
   val all         = s"$major$snapshot"
   val sim         = s"$major$snapshot"
   val core        = s"$major$snapshot"
