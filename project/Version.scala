--- conflicted
+++ resolved
@@ -2,13 +2,9 @@
   val compilers = List("2.11.12", "2.12.13", "2.13.6")
   val compilerIsRC = false
 
-  val isSnapshot = true
+  val isSnapshot = false
   private def snapshot = if (isSnapshot) "-SNAPSHOT" else ""
-<<<<<<< HEAD
-  private val major = "1.7.0b"
-=======
   private val major = "1.7.1"
->>>>>>> 8e694330
   val all         = s"$major$snapshot"
   val sim         = s"$major$snapshot"
   val core        = s"$major$snapshot"
