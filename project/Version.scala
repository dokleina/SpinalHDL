object SpinalVersion {
<<<<<<< HEAD
  val compiler = "2.12.7"
=======
  val compiler = "2.11.12"
>>>>>>> c3426c3f
  val compilerIsRC = false

  val isSnapshot = false
  private def snapshot = if (isSnapshot) "-SNAPSHOT" else ""
  private val major = "1.3.0"
  val all         = s"$major$snapshot"
  val sim         = s"$major$snapshot"
  val core        = s"$major$snapshot"
  val lib         = s"$major$snapshot"
  val ip          = s"$major$snapshot"
  val debugger    = s"$major$snapshot"
  val demo        = s"$major$snapshot"
  val tester      = s"$major$snapshot"
}<|MERGE_RESOLUTION|>--- conflicted
+++ resolved
@@ -1,9 +1,5 @@
 object SpinalVersion {
-<<<<<<< HEAD
   val compiler = "2.12.7"
-=======
-  val compiler = "2.11.12"
->>>>>>> c3426c3f
   val compilerIsRC = false
 
   val isSnapshot = false
