object SpinalVersion {
  val compiler = "2.12.7"
  val compilerIsRC = false

  val isSnapshot = false
  private def snapshot = if (isSnapshot) "-SNAPSHOT" else ""
<<<<<<< HEAD
  private val major = "1.2.99"
=======
  private val major = "1.2.2"
>>>>>>> 3159d986
  val all         = s"$major$snapshot"
  val sim         = s"$major$snapshot"
  val core        = s"$major$snapshot"
  val lib         = s"$major$snapshot"
  val ip          = s"$major$snapshot"
  val debugger    = s"$major$snapshot"
  val demo        = s"$major$snapshot"
  val tester      = s"$major$snapshot"
}<|MERGE_RESOLUTION|>--- conflicted
+++ resolved
@@ -4,11 +4,7 @@
 
   val isSnapshot = false
   private def snapshot = if (isSnapshot) "-SNAPSHOT" else ""
-<<<<<<< HEAD
-  private val major = "1.2.99"
-=======
   private val major = "1.2.2"
->>>>>>> 3159d986
   val all         = s"$major$snapshot"
   val sim         = s"$major$snapshot"
   val core        = s"$major$snapshot"
