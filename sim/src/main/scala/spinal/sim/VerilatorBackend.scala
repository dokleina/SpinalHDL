--- conflicted
+++ resolved
@@ -478,18 +478,13 @@
       case false => ""
     }
 
-<<<<<<< HEAD
     val timeScaleArgs = config.timePrecision match {
       case null => ""
       case _ => s"--timescale-override /${config.timePrecision.replace(" ", "")}"
     }
 
-    val rtlIncludeDirsArgs = config.rtlIncludeDirs.map(e => s"-I${new File(e).getAbsolutePath}").mkString(" ")
-=======
     val rtlIncludeDirsArgs = config.rtlIncludeDirs.map(e => s"-I${new File(e).getAbsolutePath}")
       .map('"' + _.replace("\\","/") + '"').mkString(" ")
->>>>>>> a6a9b865
-
 
     val verilatorBinFilename = if(isWindows) "verilator_bin.exe" else "verilator"
 
