package spinal.sim

import java.io.File

import org.apache.commons.io.FileUtils

object SimError{
  def apply(message : String): Unit ={
    System.out.flush()
    Thread.sleep(20)
    System.err.println("\n\n" + message)
    throw new Exception()
  }
}

object WaveFormat{
  //Common waveformat options
  object VCD extends WaveFormat("vcd")
  object FST extends WaveFormat("fst")
  object DEFAULT extends WaveFormat
  object NONE extends WaveFormat
 
  //GHDL only
  object VCDGZ extends WaveFormat("vcdgz")
  object GHW extends WaveFormat("ghw")

  //Icarus Verilator only
  object FST_SPEED extends WaveFormat("fst-speed")
  object FST_SPACE extends WaveFormat("fst-space")
  object LXT extends WaveFormat("lxt")
  object LXT_SPEED extends WaveFormat("lxt-speed")
  object LXT_SPACE extends WaveFormat("lxt-space")
  object LXT2 extends WaveFormat("lxt2")
  object LXT2_SPEED extends WaveFormat("lxt2-speed")
  object LXT2_SPACE extends WaveFormat("lxt2-space")

  // VCS only
  object VPD extends WaveFormat("vpd")
  object FSDB extends WaveFormat("fsdb")
}

sealed class WaveFormat(val ext : String = "???"){
  override def toString: String = {
<<<<<<< HEAD
    getClass.getName.split("\\$").last
=======
    getClass().getName().split("\\$").last
>>>>>>> d80e5f98
  }
}


trait Backend{
  val uniqueId       = Backend.allocateUniqueId()
  def isBufferedWrite : Boolean
}

object Backend{
  private var uniqueId = 0
  def allocateUniqueId(): Int = {
    this.synchronized {
      uniqueId = uniqueId + 1
      uniqueId
    }
  }

  val osName         = System.getProperty("os.name").toLowerCase
  val isWindows      = osName.contains("windows")
  val isMac          = osName.contains("mac") || osName.contains("darwin")
  val isLinux = !isWindows && !isMac

  val jdk = System.getProperty("java.home").replace("/jre","").replace("\\jre","")
}<|MERGE_RESOLUTION|>--- conflicted
+++ resolved
@@ -41,11 +41,7 @@
 
 sealed class WaveFormat(val ext : String = "???"){
   override def toString: String = {
-<<<<<<< HEAD
-    getClass.getName.split("\\$").last
-=======
     getClass().getName().split("\\$").last
->>>>>>> d80e5f98
   }
 }
 
