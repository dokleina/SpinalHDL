--- conflicted
+++ resolved
@@ -654,22 +654,13 @@
     val dump = waveFormat match {
       case WaveFormat.VCD => List(s"+vcs+dumpvars+$toplevelName.vcd")
       case WaveFormat.VPD => List(s"+vcs+vcdpluson")
-<<<<<<< HEAD
-//      case WaveFormat.FSDB => List("+vcs+fsdbon") // todo temporary support fsdb
       case WaveFormat.FSDB =>
         List(s"-P ${verdi_home}/share/PLI/VCS/LINUX64/novas.tab", s"$verdi_home/share/PLI/VCS/LINUX64/pli.a")
       case _ => List.empty
     }
     val elaborateFlags = List(config.elaborationFlags)
-    (commonFlags ++ cc ++ ld ++ dump ++ elaborateFlags).mkString(" ")
-=======
-      case WaveFormat.FSDB => List(s"-P ${verdi_home}/share/PLI/VCS/LINUX64/novas.tab ",
-        s" ${verdi_home}/share/PLI/VCS/LINUX64/pli.a" )
-      case _ => List.empty
-    }
-    val cmd = (commonFlags ++ cc ++ ld ++ dump).mkString(" ")
+    val cmd = (commonFlags ++ cc ++ ld ++ dump ++ elaborateFlags).mkString(" ")
     cmd
->>>>>>> d80e5f98
   }
 
   // todo 1. use three-step flow; 2. try fsdb system task.
@@ -689,7 +680,6 @@
 
     val simWaveSource =
       s"""
-<<<<<<< HEAD
          |`timescale 1ns/1ps
          |module __simulation_def;
          |initial begin
@@ -758,38 +748,6 @@
     analyzeSource()
     elaborate()
 
-=======
-         |`timescale 1ns/100ps
-         |module __simulation_def;
-         |initial begin
-         |    $$fsdbDumpfile("$wavePath") ;
-         |    $$fsdbDumpvars(0, $toplevelName);
-         |    $$fsdbDumpflush;
-         |end
-         |endmodule""".stripMargin
-    val simulationDefSourceFile = new PrintWriter(new File(s"${workspacePath}/rtl/" ++
-      "__simulation_def.v"))
-    simulationDefSourceFile.write(simWaveSource)
-    simulationDefSourceFile.close
-
-    val fsdbv = waveFormat match{
-      case WaveFormat.FSDB => " ./rtl/__simulation_def.v"
-      case _  =>  " "
-    }
-
-    val vcspost = Seq("vcs",
-      vcsFlags(),
-      verilogSourcePaths + fsdbv
-    ).mkString(" ")
-
-    println(s"[VCS] ${vcspost}")
-
-    doCmd(
-      vcspost,
-      new File(workspacePath),
-      s"Compilation of $toplevelName failed"
-    )
->>>>>>> d80e5f98
   }
 
   class LoggerPrintWithTerminationFilter extends ProcessLogger {
