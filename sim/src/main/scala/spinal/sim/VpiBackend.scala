--- conflicted
+++ resolved
@@ -121,28 +121,9 @@
 
     val sharedMemIface = new SharedMemIface(shmemKey, sharedMemSize)
     var shmemFile = new PrintWriter(new File(workspacePath + "/shmem_name"))
-<<<<<<< HEAD
-    shmemFile.write("SpinalHDL_" + uniqueId.toString)
-=======
     shmemFile.write(shmemKey) 
->>>>>>> 72d7c1f7
     shmemFile.close
     val thread = runSimulation()
-    println("asd")
-    for(i <- 0 until 200000000){
-      sharedMemIface.sleep(2)
-    }
-    println("xxx")
-//    sharedMemIface.eval()
-//    val a =sharedMemIface.get_signal_handle("toplevel.io_a")
-//    val b =sharedMemIface.get_signal_handle("toplevel.io_b")
-//    val c =sharedMemIface.get_signal_handle("toplevel.io_c")
-//    val comb =sharedMemIface.get_signal_handle("toplevel.io_comb")
-//    sharedMemIface.sleep(10)
-//    sharedMemIface.write32(a, 1)
-//    sharedMemIface.write32(b, 2)
-//    sharedMemIface.write32(c, 3)
-
     (sharedMemIface, thread)
   }
 }
