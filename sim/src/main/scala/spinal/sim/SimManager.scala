package spinal.sim

import java.util.concurrent.CyclicBarrier

import net.openhft.affinity.Affinity

import scala.collection.mutable


trait SimThreadBlocker{
  def check() : Boolean
}

trait SimManagerSensitive{
  def update() : Boolean
}

class SimCallSchedule(val time: Long, val call : ()  => Unit){
  var next : SimCallSchedule = null
}

class JvmThreadUnschedule extends Exception

//Reusable thread
abstract class JvmThread(cpuAffinity : Int) extends Thread{
  var body : () => Unit = null
  var unscheduleAsked = false
  val barrier = new CyclicBarrier(2)
  def park() : Unit = {
    barrier.await()
    if(unscheduleAsked)
      throw new JvmThreadUnschedule()
  }

  def unpark() : Unit = {
    barrier.await()
  }

  def unschedule(): Unit ={
    unscheduleAsked = true
    unpark()
  }


  override def run(): Unit = {
    spinal.affinity.Affinity(cpuAffinity)
    barrier.await()
    try {
      while (true) {
        park()
        body()
        body = null
        bodyDone()
        barrier.await()
      }
    } catch{
      case _ : JvmThreadUnschedule =>
    }
  }

  def bodyDone() : Unit
}

class SimSuccess extends Exception
class SimFailureBackend() extends Exception ()
class SimFailure(message : String) extends Exception (message)

object SimManager{
  var cpuAffinity = 0
  lazy val cpuCount = {
    try {
      val systemInfo = new oshi.SystemInfo
      systemInfo.getHardware.getProcessor.getLogicalProcessorCount
    } catch {
      // fallback when oshi can't work on Apple M1
      // see https://github.com/oshi/oshi/issues/1462
      // remove this workaround when the issue is fixed
      //
      // DO NOT REMOVE `_ : IllegalStateException` until net.java.dev.jna >= 5.8
      // see java-native-access/jna#1324, also SpinalHDL/SpinalHDL#711
<<<<<<< HEAD
      case e @ (_ : NoClassDefFoundError | _ : UnsatisfiedLinkError | _ : IllegalStateException) => Runtime.getRuntime().availableProcessors()
=======
      case e : Throwable => {
        Runtime.getRuntime().availableProcessors()
      }
>>>>>>> 8e694330
    }
  }
  def newCpuAffinity() : Int = synchronized {
    val ret = cpuAffinity
    cpuAffinity = (cpuAffinity + 1) % cpuCount
    ret
  }
}

class SimManager(val raw : SimRaw) {
  val cpuAffinity = SimManager.newCpuAffinity()
  val mainThread = Thread.currentThread()
  var threads : SimCallSchedule = null

  val sensitivities = mutable.ArrayBuffer[SimManagerSensitive]()
  var commandBuffer = mutable.ArrayBuffer[() => Unit]()
  val onEndListeners = mutable.ArrayBuffer[() => Unit]()
  var time, deltaCycle = 0l
  private var retains = 0
  var userData : Any = null
  val context = new SimManagerContext()
  context.manager = this
  SimManagerContext.threadLocal.set(context)

  //Manage the JvmThread poll
  val jvmBusyThreads = mutable.ArrayBuffer[JvmThread]()
  val jvmIdleThreads = mutable.Stack[JvmThread]()
  def newJvmThread(body : => Unit) : JvmThread = {
    if(jvmIdleThreads.isEmpty){
      val newJvmThread = new JvmThread(cpuAffinity){
        override def bodyDone(): Unit = {
          jvmBusyThreads.remove(jvmBusyThreads.indexOf(this))
          jvmIdleThreads.push(this)
        }
      }
      jvmIdleThreads.push(newJvmThread)
      newJvmThread.start()
      newJvmThread.barrier.await()
    }

    val jvmThread = jvmIdleThreads.pop()
    jvmThread.body = () => body

    jvmBusyThreads += jvmThread
    jvmThread
  }

  def newSpawnTask() : SimThreadSpawnTask = new SimThreadSpawnTask {
    override def setup() = {} //Dummy
  }

  val readBypass = if(raw.isBufferedWrite) mutable.HashMap[Signal, BigInt]() else null
  def setupJvmThread(thread: Thread): Unit = {}
  def onEnd(callback : => Unit) : Unit = onEndListeners += (() => callback)
  def getInt(bt : Signal) : Int = {
    if(readBypass == null) return raw.getInt(bt)


    readBypass.get(bt) match {
      case Some(x) =>
        val v = x.toInt
        bt.dataType.checkIntRange(v, bt)
        v
      case _ => raw.getInt(bt)
    }
  }
  def getLong(bt : Signal) : Long =   {
    if(readBypass == null) return raw.getLong(bt)
    readBypass.get(bt) match {
      case Some(x) =>
        val v = x.toLong
        bt.dataType.checkLongRange(v, bt)
        v
      case _ => raw.getLong(bt)
    }
  }
  def getBigInt(bt : Signal) : BigInt =  {
    if(readBypass == null) return raw.getBigInt(bt)
    readBypass.get(bt) match {
      case Some(x) =>
        bt.dataType.checkBigIntRange(x, bt)
        x
      case _ => raw.getBigInt(bt)
    }
  }

  def getBigInt(bt : Signal, address : Long) : BigInt =  {
    raw.getBigIntMem(bt, address)
  }

  def setLong(bt : Signal, value : Long): Unit = {
    bt.dataType.checkLongRange(value, bt)
    commandBuffer += {() => raw.setLong(bt, value); if(readBypass != null)(readBypass += (bt -> BigInt(value)))}
  }
  def setBigInt(bt : Signal, value : BigInt): Unit = {
    bt.dataType.checkBigIntRange(value, bt)
    commandBuffer += {() => raw.setBigInt(bt, value); if(readBypass != null) readBypass += (bt -> value)}
  }
  def setBigInt(mem : Signal,address : Long, value : BigInt): Unit = {
    mem.dataType.checkBigIntRange(value, mem)
    commandBuffer += {() => raw.setBigIntMem(mem, value, address) /*;if(readBypass != null) readBypass += (bt -> value)*/}
  }

  def schedule(thread : SimCallSchedule): Unit = {
    assert(thread.time >= time)
    var ptr = threads
    ptr match {
      case null => threads = thread
      case _ if ptr.time > thread.time => thread.next = threads; threads = thread
      case _ => {
        while(ptr.next != null && ptr.next.time <= thread.time){
          ptr = ptr.next
        }
        thread.next = ptr.next
        ptr.next = thread
      }
    }
  }

  def schedule(delay : Long)(thread : => Unit): Unit = {
    schedule( new SimCallSchedule(time + delay, () => thread))
  }

  def schedule(delay : Long, thread : SimThread): Unit = {
    val s = new SimCallSchedule(time + delay, thread.managerResume)
    schedule(s)
  }


  def retain() = retains += 1
  def release() = retains -= 1

  def newThread(body : => Unit): SimThread ={
    val thread = new SimThread(body)
    schedule(delay=0, thread)
    thread
  }



  def run(body : => Unit): Unit ={
    val startAt = System.nanoTime()
    def threadBody(body : => Unit) : Unit = {
      body
      throw new SimSuccess
    }
    val tRoot = new SimThread(threadBody(body))
    schedule(delay=0, tRoot)
    runWhile(true)
    val endAt = System.nanoTime()
    val duration = (endAt - startAt)*1e-9
    println(f"""[Done] Simulation done in ${duration*1e3}%1.3f ms""")
  }


  def runAll(body : => Unit): Unit ={
    val startAt = System.nanoTime()
    val tRoot = new SimThread(body)
    schedule(delay=0, tRoot)
    runWhile(true)
    val endAt = System.nanoTime()
    val duration = (endAt - startAt)*1e-9
    println(f"""[Done] Simulation done in ${duration*1e3}%1.3f ms""")
  }

  def runWhile(continueWhile : => Boolean = true): Unit ={
    val initialAffinity = Affinity.getAffinity
    spinal.affinity.Affinity(cpuAffinity) //Boost context switching by 2 on host OS, by 10 on VM
    try {
//      simContinue = true
      var forceDeltaCycle = false
      var evalNanoTime = 0l
      var evalNanoTimeRef = System.nanoTime()
      deltaCycle = 0

      //TODO

      if(raw.eval()){
        throw new SimFailure("RTL assertion failure")
      }
      while (((continueWhile || retains != 0) && threads != null/* && simContinue*/) || forceDeltaCycle) {
        //Sleep until the next activity
        val nextTime = if(forceDeltaCycle) time else threads.time
        val delta = nextTime - time
        time = nextTime
        if (delta != 0) {
          raw.sleep(delta)
          deltaCycle = 0
        }

        //Execute pending threads
        var tPtr = threads
        while (tPtr != null && tPtr.time == nextTime) {
          tPtr = tPtr.next
        }
        var tPtr2 = threads
        threads = tPtr
        while (tPtr2 != tPtr) {
          tPtr2.call()
          tPtr2 = tPtr2.next
        }

        //Evaluate the hardware outputs
        if(forceDeltaCycle){
          if(raw.eval()){
            throw new SimFailure("Verilog assertion failure")
          }
        }

        //Execute the threads commands
        if(commandBuffer.nonEmpty){
          commandBuffer.foreach(_())
          commandBuffer.clear()
          forceDeltaCycle = true
        } else {
          forceDeltaCycle = false
        }

        //Process sensitivities
        deltaCycle += 1
        var sensitivitiesCount = sensitivities.length
        var sensitivitiesId = 0
        while (sensitivitiesId < sensitivitiesCount) {
          if (!sensitivities(sensitivitiesId).update()) {
            sensitivitiesCount -= 1
            sensitivities(sensitivitiesId) = sensitivities(sensitivitiesCount)
            sensitivities.remove(sensitivitiesCount)
          } else {
            sensitivitiesId += 1
          }
        }

        forceDeltaCycle |= commandBuffer.nonEmpty
      }
      if(retains != 0){
        throw new SimFailure("Simulation ended while there was still some retains")
      }
    } catch {
      case e : SimSuccess =>
      case e : Throwable => {
        println(f"""[Error] Simulation failed at time=$time""")
        raw.sleep(1)
        val str = e.getStackTrace.head.toString
        if(str.contains("spinal.core.") && !str.contains("sim")){
          System.err.println("It seems like you used some SpinalHDL hardware elaboration API in the simulation. If you did, you shouldn't.")
        }
        throw e
      }
    } finally {
      spinal.affinity.Affinity(initialAffinity)
      (jvmIdleThreads ++ jvmBusyThreads).foreach(_.unscheduleAsked = true)
      (jvmIdleThreads ++ jvmBusyThreads).foreach(_.unschedule())
      for(t <- (jvmIdleThreads ++ jvmBusyThreads)){
        while(t.isAlive()){Thread.sleep(0)}
      }
      raw.end()
      onEndListeners.foreach(_())
      SimManagerContext.threadLocal.set(null)
    }
  }
}<|MERGE_RESOLUTION|>--- conflicted
+++ resolved
@@ -78,13 +78,9 @@
       //
       // DO NOT REMOVE `_ : IllegalStateException` until net.java.dev.jna >= 5.8
       // see java-native-access/jna#1324, also SpinalHDL/SpinalHDL#711
-<<<<<<< HEAD
-      case e @ (_ : NoClassDefFoundError | _ : UnsatisfiedLinkError | _ : IllegalStateException) => Runtime.getRuntime().availableProcessors()
-=======
       case e : Throwable => {
         Runtime.getRuntime().availableProcessors()
       }
->>>>>>> 8e694330
     }
   }
   def newCpuAffinity() : Int = synchronized {
