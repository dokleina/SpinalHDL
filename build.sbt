import sbt.Keys._
import sbt._


val defaultSettings = Defaults.coreDefaultSettings ++ xerial.sbt.Sonatype.sonatypeSettings ++ Seq(
  organization := "com.github.spinalhdl",
  version      := SpinalVersion.all,
  scalaVersion := SpinalVersion.compiler,
  scalacOptions ++= Seq("-unchecked","-target:jvm-1.7"/*, "-feature" ,"-deprecation"*/),
  javacOptions ++= Seq("-source", "1.7", "-target", "1.7"),
  baseDirectory in test := file("/out/"),
  fork := true,

  libraryDependencies += "org.scala-lang" % "scala-library" % SpinalVersion.compiler,

  dependencyOverrides += "net.java.dev.jna" % "jna" % "4.2.2",
  dependencyOverrides += "net.java.dev.jna" % "jna-platform" % "4.2.2",
  dependencyOverrides += "org.slf4j" % "slf4j-api" % "1.7.25",
  dependencyOverrides += "org.scala-lang.modules" % "scala-xml_2.12" % "1.0.6",

  //set SBT_OPTS="-Xmx2G"
  //sbt clean reload publishSigned
  //https://oss.sonatype.org
  publishMavenStyle := true,
  publishArtifact in Test := false,
  pomIncludeRepository := (_ => false),
  pomExtra := {
    <url>github.com/SpinalHDL/SpinalHDL</url>
      <licenses>
        <license>
          <name>LGPL3</name>
          <url>https://www.gnu.org/licenses/lgpl.html</url>
        </license>
      </licenses>
      <scm>
        <connection>scm:git:github.com/SpinalHDL/SpinalHDL</connection>
        <developerConnection>scm:git:git@github.com:SpinalHDL/SpinalHDL</developerConnection>
        <url>github.com/SpinalHDL/SpinalHDL</url>
      </scm>
      <developers>
        <developer>
          <id>Dolu1990</id>
          <name>Dolu1990</name>
          <url>none</url>
        </developer>
      </developers>
  },

  publishTo := {
    val v = version.value
    val nexus = "https://oss.sonatype.org/"
    Some("releases" at nexus + "service/local/staging/deploy/maven2")
  }
 )

lazy val all = (project in file("."))
  .enablePlugins(ScalaUnidocPlugin)
  .settings(
    defaultSettings,
    name := "SpinalHDL-all",
    version := SpinalVersion.all,
    publishArtifact := false,
    publishLocal := {},
    unidocProjectFilter in (ScalaUnidoc, unidoc) := inProjects(lib, core)
  )
  .aggregate(sim, idslpayload, idslplugin, core, lib, debugger, tester)


import sys.process._
def gitHash = (try {
  "git rev-parse HEAD".!!
} catch{
  case e : java.io.IOException => "???"
}).linesIterator.next()



lazy val idslpayload = (project in file("idslpayload"))
  .settings(
    defaultSettings,
    name := "SpinalHDL-idsl-payload",
    version := SpinalVersion.sim
  )

lazy val idslplugin = (project in file("idslplugin"))
  .dependsOn(idslpayload)
  .settings(
    defaultSettings,
    name := "SpinalHDL-idsl-plugin",
    exportJars := true,
    libraryDependencies ++= Seq(
      "org.scala-lang" % "scala-compiler" % scalaVersion.value
    )
  )

lazy val sim = (project in file("sim"))
  .settings(
    defaultSettings,
    name := "SpinalHDL-sim",
    libraryDependencies += "commons-io" % "commons-io" % "2.4",
    libraryDependencies += "net.openhft" % "affinity" % "3.1.11",
    libraryDependencies += "org.slf4j" % "slf4j-simple" % "1.7.25",
    libraryDependencies += "com.github.dblock" % "oshi-core" % "3.4.0",
    version := SpinalVersion.sim
  )

val defaultSettingsWithPlugin = defaultSettings ++ Seq(
  scalacOptions += (artifactPath in(idslplugin, Compile, packageBin)).map { file =>
    s"-Xplugin:${file.getAbsolutePath}"
  }.value
)

lazy val core = (project in file("core"))
  .dependsOn(idslplugin)
  .settings(
    defaultSettingsWithPlugin,
    name := "SpinalHDL-core",
    libraryDependencies += "org.scala-lang" % "scala-reflect" % scalaVersion.value,
<<<<<<< HEAD
    libraryDependencies += "com.github.scopt" %% "scopt" % "3.4.0",

=======
    libraryDependencies += "com.github.scopt" %% "scopt" % "3.7.0",
>>>>>>> 8e360152
    resolvers += Resolver.sonatypeRepo("public"),
    version := SpinalVersion.core,
    sourceGenerators in Compile += Def.task {
      val dir = (sourceManaged in Compile).value
      val file = dir / "Info.scala"
      IO.write(file, """package spinal.core
                       |object Info {
                       |  val version = "%s"
                       |  val name = "%s"
                       |  val gitHash = "%s"
                       |}
                       |""".stripMargin.format(SpinalVersion.core, name, gitHash))
      Seq(file)
    }.taskValue
  )
  .dependsOn(sim)

lazy val lib = (project in file("lib"))
  .settings(
    defaultSettingsWithPlugin,
    name := "SpinalHDL-lib",
    libraryDependencies += "commons-io" % "commons-io" % "2.4",
    version := SpinalVersion.lib
  )
  .dependsOn (sim, core)


lazy val debugger = (project in file("debugger"))
  .settings(
    defaultSettingsWithPlugin,
    name := "SpinalHDL Debugger",
    version := SpinalVersion.debugger,
    resolvers += "sparetimelabs" at "http://www.sparetimelabs.com/maven2/",
    libraryDependencies += "com.github.purejavacomm" % "purejavacomm" % "1.0.2.RELEASE",
    libraryDependencies += "net.liftweb" %% "lift-json" % "3.1.0-M2",
    publishArtifact := false,
    publishLocal := {}
  )
.dependsOn(sim, core, lib/*, ip*/)

lazy val demo = (project in file("demo"))
  .settings(
    defaultSettingsWithPlugin,
    name := "SpinalHDL-demo",
    version := SpinalVersion.demo,
    publishArtifact := false,
    publishLocal := {}
  )
  .dependsOn(sim, core, lib, debugger)


lazy val tester = (project in file("tester"))
  .settings(
    defaultSettingsWithPlugin,
    name := "SpinalHDL-tester",
    version := SpinalVersion.tester,
    baseDirectory in (Test) := file("./"),

    libraryDependencies += "org.scalatest" %% "scalatest" % "3.0.1",
    publishArtifact := false,
    publishLocal := {}
  )
  .dependsOn(sim, core, lib, debugger,demo)

// Assembly

assemblyJarName in assembly := "spinalhdl.jar"

test in assembly := {}

assemblyOutputPath in assembly := file("./release/spinalhdl.jar")

//To publish the scala doc :
//rm -rf ghpages
//sbt clean compile unidoc
//git clone https://github.com/SpinalHDL/SpinalHDL.git -b gh-pages --depth=1 ghpages
//rm -rf ghpages/*
//cp -r target/scala-2.11/unidoc/* ghpages
//cd ghpages
//git add *
//git commit -m "publish doc"
//git push
//cd ..
//rm -rf ghpages<|MERGE_RESOLUTION|>--- conflicted
+++ resolved
@@ -116,12 +116,7 @@
     defaultSettingsWithPlugin,
     name := "SpinalHDL-core",
     libraryDependencies += "org.scala-lang" % "scala-reflect" % scalaVersion.value,
-<<<<<<< HEAD
-    libraryDependencies += "com.github.scopt" %% "scopt" % "3.4.0",
-
-=======
     libraryDependencies += "com.github.scopt" %% "scopt" % "3.7.0",
->>>>>>> 8e360152
     resolvers += Resolver.sonatypeRepo("public"),
     version := SpinalVersion.core,
     sourceGenerators in Compile += Def.task {
