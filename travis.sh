--- conflicted
+++ resolved
@@ -120,11 +120,7 @@
   travis_start "ghdl" "GHDL" "build and install"
   sudo apt install -y gnat-4.9 zlib1g-dev libboost-dev
   git clone https://github.com/ghdl/ghdl ghdl-build && cd ghdl-build
-<<<<<<< HEAD
-  git reset --hard "0c05fa85d3695fc82336e2712ae223170c310cc1"
-=======
   git reset --hard "a4e7fd3e6286b24350d9c4a782cdba15cb081a9c"
->>>>>>> 9c3a772b
   ./dist/ci-run.sh -bmcode build
   mv install-mcode ../ghdl
   cd ..
