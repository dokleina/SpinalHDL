name: Run tests

on:
  push:
    branches:
      - dev
  pull_request:
    branches:
      - dev

jobs:
  compile:
    runs-on: ubuntu-latest
    timeout-minutes: 90
    container:
      image: ghcr.io/spinalhdl/docker:master
    steps:
    - uses: actions/checkout@v3
<<<<<<< HEAD
    - run: git config --global --add safe.directory $GITHUB_WORKSPACE
    - name: Get submodules
      shell: bash
      run: git submodule update --init --recursive
=======
    - uses: ./.github/actions/sbt
    - run: sbt ++compile
>>>>>>> 703a7929
    - run: sbt Test/compile
    - uses: actions/cache/save@v3
      with:
        path: |
          **/
        key: ${{ runner.os }}-compiled-${{ github.sha }}

  idslplugin-test:
    needs: compile
    runs-on: ubuntu-latest
    timeout-minutes: 90
    container:
      image: ghcr.io/spinalhdl/docker:master
    steps:
    - uses: actions/checkout@v3
    - run: git config --global --add safe.directory $GITHUB_WORKSPACE
    - uses: ./.github/actions/get-compiled
    - run: sbt idslplugin/test

  idslpayload-test:
    needs: compile
    runs-on: ubuntu-latest
    timeout-minutes: 90
    container:
      image: ghcr.io/spinalhdl/docker:master
    steps:
    - uses: actions/checkout@v3
    - run: git config --global --add safe.directory $GITHUB_WORKSPACE
    - uses: ./.github/actions/get-compiled
    - run: sbt idslpayload/test

  core-test:
    needs: compile
    runs-on: ubuntu-latest
    timeout-minutes: 90
    container:
      image: ghcr.io/spinalhdl/docker:master
    steps:
    - uses: actions/checkout@v3
    - run: git config --global --add safe.directory $GITHUB_WORKSPACE
    - uses: ./.github/actions/get-compiled
    - run: sbt 'core/testOnly * -- -l spinal.tester.formal'

  core-formal:
    needs: compile
    runs-on: ubuntu-latest
    timeout-minutes: 90
    container:
      image: ghcr.io/spinalhdl/docker:master
    steps:
    - uses: actions/checkout@v3
    - run: git config --global --add safe.directory $GITHUB_WORKSPACE
    - uses: ./.github/actions/get-compiled
    - run: sbt 'core/testOnly * -- -n spinal.tester.formal'

  sim-test:
    needs: compile
    runs-on: ubuntu-latest
    timeout-minutes: 90
    container:
      image: ghcr.io/spinalhdl/docker:master
    steps:
    - uses: actions/checkout@v3
    - run: git config --global --add safe.directory $GITHUB_WORKSPACE
    - uses: ./.github/actions/get-compiled
    - run: sbt sim/test

  tester-test:
    needs: compile
    runs-on: ubuntu-latest
    timeout-minutes: 90
    container:
      image: ghcr.io/spinalhdl/docker:master
    steps:
    - uses: actions/checkout@v3
    - run: git config --global --add safe.directory $GITHUB_WORKSPACE
    - uses: ./.github/actions/get-compiled
    - run: sbt 'tester/testOnly * -- -l spinal.tester.formal'

  tester-formal:
    needs: compile
    runs-on: ubuntu-latest
    timeout-minutes: 90
    container:
      image: ghcr.io/spinalhdl/docker:master
    steps:
    - uses: actions/checkout@v3
    - run: git config --global --add safe.directory $GITHUB_WORKSPACE
    - uses: ./.github/actions/get-compiled
    - run: sbt 'tester/testOnly * -- -n spinal.tester.formal'

  lib-test:
    needs: compile
    runs-on: ubuntu-latest
    timeout-minutes: 90
    container:
      image: ghcr.io/spinalhdl/docker:master
    steps:
    - uses: actions/checkout@v3
    - run: git config --global --add safe.directory $GITHUB_WORKSPACE
    - uses: ./.github/actions/get-compiled
    - run: sbt 'lib/testOnly * -- -l spinal.tester.formal'

  lib-formal:
    needs: compile
    runs-on: ubuntu-latest
    timeout-minutes: 90
    container:
      image: ghcr.io/spinalhdl/docker:master
    steps:
    - uses: actions/checkout@v3
    - run: git config --global --add safe.directory $GITHUB_WORKSPACE
    - uses: ./.github/actions/get-compiled
    - run: sbt 'lib/testOnly * -- -n spinal.tester.formal'

  scaladoc:
    needs: compile
    runs-on: ubuntu-latest
    timeout-minutes: 30
    container:
      image: ghcr.io/spinalhdl/docker:master
    steps:
    - uses: actions/checkout@v3
    - run: git config --global --add safe.directory $GITHUB_WORKSPACE
    - uses: ./.github/actions/get-compiled
    - run: sbt unidoc<|MERGE_RESOLUTION|>--- conflicted
+++ resolved
@@ -16,15 +16,11 @@
       image: ghcr.io/spinalhdl/docker:master
     steps:
     - uses: actions/checkout@v3
-<<<<<<< HEAD
     - run: git config --global --add safe.directory $GITHUB_WORKSPACE
     - name: Get submodules
       shell: bash
       run: git submodule update --init --recursive
-=======
-    - uses: ./.github/actions/sbt
     - run: sbt ++compile
->>>>>>> 703a7929
     - run: sbt Test/compile
     - uses: actions/cache/save@v3
       with:
