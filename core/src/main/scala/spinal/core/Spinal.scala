/*                                                                           *\
**        _____ ____  _____   _____    __                                    **
**       / ___// __ \/  _/ | / /   |  / /   HDL Core                         **
**       \__ \/ /_/ // //  |/ / /| | / /    (c) Dolu, All rights reserved    **
**      ___/ / ____// // /|  / ___ |/ /___                                   **
**     /____/_/   /___/_/ |_/_/  |_/_____/                                   **
**                                                                           **
**      This library is free software; you can redistribute it and/or        **
**    modify it under the terms of the GNU Lesser General Public             **
**    License as published by the Free Software Foundation; either           **
**    version 3.0 of the License, or (at your option) any later version.     **
**                                                                           **
**      This library is distributed in the hope that it will be useful,      **
**    but WITHOUT ANY WARRANTY; without even the implied warranty of         **
**    MERCHANTABILITY or FITNESS FOR A PARTICULAR PURPOSE.  See the GNU      **
**    Lesser General Public License for more details.                        **
**                                                                           **
**      You should have received a copy of the GNU Lesser General Public     **
**    License along with this library.                                       **
\*                                                                           */
package spinal.core


import java.io.{File, FileWriter, BufferedWriter}

import spinal.core.internals._

import java.text.SimpleDateFormat
import java.util.Date

import scala.collection.mutable
import scala.collection.mutable.{ListBuffer, ArrayBuffer}
import scala.io.Source
import scala.util.matching.Regex


//TODO
// undefined

trait SpinalMode
object VHDL    extends SpinalMode
object Verilog extends SpinalMode
object SystemVerilog extends SpinalMode


case class DumpWaveConfig(depth: Int = 0, vcdPath: String = "wave.vcd")



/**
 * target device
 */
case class Device(vendor: String = "?", family: String = "?", name: String = "?")


trait MemBlackboxingPolicy {
  def translationInterest(topology: MemTopology): Boolean

  def onUnblackboxable(topology: MemTopology, who: Any, message: String): Unit

  def generateUnblackboxableError(topology: MemTopology, who: Any, message: String): Unit = {
    PendingError(s"${this.getClass} is not able to blackbox ${topology.mem}\n  write ports : ${topology.writes.size} \n  readAsync ports : ${topology.readsAsync.size} \n  readSync ports : ${topology.readsSync.size} \n  readWrite ports : ${topology.readWriteSync.size}\n  -> $message")
  }
}


object blackboxAllWhatsYouCan extends MemBlackboxingPolicy {
  override def translationInterest(topology: MemTopology): Boolean = true

  override def onUnblackboxable(topology: MemTopology, who: Any, message: String): Unit = {}
}


object blackboxAll extends MemBlackboxingPolicy {
  override def translationInterest(topology: MemTopology): Boolean = true

  override def onUnblackboxable(topology: MemTopology, who: Any, message: String): Unit = generateUnblackboxableError(topology, who, message)
}


object blackboxRequestedAndUninferable extends MemBlackboxingPolicy {

  override def translationInterest(topology: MemTopology): Boolean = {
    if(blackboxOnlyIfRequested.translationInterest(topology))                      return true
    if(topology.readsAsync.exists(_.readUnderWrite != writeFirst))                 return true
    if(topology.readsSync.exists(_.readUnderWrite != readFirst))                   return true
    if(topology.writeReadSameAddressSync.exists(_._2.readUnderWrite != readFirst)) return true
//    if(topology.readWriteSync.exists(_._2.readUnderWrite != readFirst)) return true
    return false
  }

  override def onUnblackboxable(topology: MemTopology, who: Any, message: String): Unit = generateUnblackboxableError(topology, who, message)
}


object blackboxOnlyIfRequested extends MemBlackboxingPolicy{
  override def translationInterest(topology: MemTopology): Boolean = {
    topology.mem.forceMemToBlackboxTranslation
  }

  override def onUnblackboxable(topology: MemTopology, who: Any, message: String): Unit = generateUnblackboxableError(topology, who, message)
}


/**
 * Spinal configuration for the generation of the RTL 
 */
<<<<<<< HEAD
case class SpinalConfig( mode                           : SpinalMode = null,
                         flags                          : mutable.HashSet[Any] = mutable.HashSet[Any](),
                         debugComponents                : mutable.HashSet[Class[_]] = mutable.HashSet[Class[_]](),
                         keepAll                        : Boolean = false,
                         defaultConfigForClockDomains   : ClockDomainConfig = ClockDomainConfig(),
                         onlyStdLogicVectorAtTopLevelIo : Boolean = false,
                         defaultClockDomainFrequency    : IClockDomainFrequency = UnknownFrequency(),
                         targetDirectory                : String = ".",
                         oneFilePerComponent            : Boolean = false,
                         netlistFileName                : String = null,
                         dumpWave                       : DumpWaveConfig = null,
                         globalPrefix                   : String = "",
                         var privateNamespace           : Boolean = false,
                         var formalAsserts              : Boolean = false,
                         anonymSignalPrefix             : String = null,
                         device                         : Device = Device(),
                         inlineRom                      : Boolean = false,
                         genVhdlPkg                     : Boolean = true,
                         verbose                        : Boolean = false,
                         mergeAsyncProcess              : Boolean = true,
                         asyncResetCombSensitivity      : Boolean = false,
                         anonymSignalUniqueness         : Boolean = false,
                         noRandBoot                     : Boolean = false,
                         randBootFixValue               : Boolean = false,
                         noAssert                       : Boolean = false,
                         phasesInserters                : ArrayBuffer[(ArrayBuffer[Phase]) => Unit] = ArrayBuffer[(ArrayBuffer[Phase]) => Unit](),
                         transformationPhases           : ArrayBuffer[Phase] = ArrayBuffer[Phase](),
                         memBlackBoxers                 : ArrayBuffer[Phase] = ArrayBuffer[Phase] (/*new PhaseMemBlackBoxerDefault(blackboxNothing)*/),
                         rtlHeader                      : String = null
=======
case class SpinalConfig(mode                           : SpinalMode = null,
                        flags                          : mutable.HashSet[Any] = mutable.HashSet[Any](),
                        debugComponents                : mutable.HashSet[Class[_]] = mutable.HashSet[Class[_]](),
                        keepAll                        : Boolean = false,
                        defaultConfigForClockDomains   : ClockDomainConfig = ClockDomainConfig(),
                        onlyStdLogicVectorAtTopLevelIo : Boolean = false,
                        defaultClockDomainFrequency    : IClockDomainFrequency = UnknownFrequency(),
                        targetDirectory                : String = ".",
                        oneFilePerComponent            : Boolean = false,
                        netlistFileName                : String = null,
                        dumpWave                       : DumpWaveConfig = null,
                        globalPrefix                   : String = "",
                        var privateNamespace           : Boolean = false,
                        var formalAsserts              : Boolean = false,
                        anonymSignalPrefix             : String = null,
                        device                         : Device = Device(),
                        inlineRom                      : Boolean = false,
                        genVhdlPkg                     : Boolean = true,
                        verbose                        : Boolean = false,
                        mergeAsyncProcess              : Boolean = true,
                        asyncResetCombSensitivity      : Boolean = false,
                        anonymSignalUniqueness         : Boolean = false,
                        noRandBoot                     : Boolean = false,
                        noAssert                       : Boolean = false,
                        phasesInserters                : ArrayBuffer[(ArrayBuffer[Phase]) => Unit] = ArrayBuffer[(ArrayBuffer[Phase]) => Unit](),
                        transformationPhases           : ArrayBuffer[Phase] = ArrayBuffer[Phase](),
                        memBlackBoxers                 : ArrayBuffer[Phase] = ArrayBuffer[Phase] (/*new PhaseMemBlackBoxerDefault(blackboxNothing)*/),
                        rtlHeader                      : String = null,
                        private [core] var _withEnumString : Boolean = true
>>>>>>> ce753750
){

  def generate       [T <: Component](gen: => T): SpinalReport[T] = Spinal(this)(gen)
  def generateVhdl   [T <: Component](gen: => T): SpinalReport[T] = Spinal(this.copy(mode = VHDL))(gen)
  def generateVerilog[T <: Component](gen: => T): SpinalReport[T] = Spinal(this.copy(mode = Verilog))(gen)
  def generateSystemVerilog[T <: Component](gen: => T): SpinalReport[T] = Spinal(this.copy(mode = SystemVerilog))(gen)

  def apply[T <: Component](gen : => T): SpinalReport[T] = {
    Spinal(this)(gen)
  }

  def applyToGlobalData(globalData: GlobalData): Unit = {
    globalData.scalaLocatedEnable = debugComponents.nonEmpty
    globalData.scalaLocatedComponents ++= debugComponents
    globalData.commonClockConfig  = defaultConfigForClockDomains
  }

  def dumpWave(depth: Int = 0, vcdPath: String = "wave.vcd"): SpinalConfig = this.copy(dumpWave=DumpWaveConfig(depth,vcdPath))

  def addTransformationPhase(phase: Phase): SpinalConfig = {
    transformationPhases += phase
    this
  }

  def isSystemVerilog = mode == SystemVerilog

  def withPrivateNamespace : this.type = { privateNamespace = true; this }

  def addStandardMemBlackboxing(policy: MemBlackboxingPolicy): this.type = {
    memBlackBoxers += new PhaseMemBlackBoxingDefault(policy)
    this
  }

  def withoutAssert : SpinalConfig = this.copy(noAssert = true)
  def withoutEnumString() : this.type = {
    _withEnumString = false
    this
  }
  def includeSynthesis : this.type = {flags += GenerationFlags.synthesis; this}
  def includeFormal : this.type = {flags += GenerationFlags.formal; formalAsserts = true; this}
  def includeSimulation : this.type = {flags += GenerationFlags.simulation; this}
}
class GenerationFlags {
  def isEnabled = GlobalData.get.config.flags.contains(this)
  def apply[T](block : => T) : T = if(isEnabled) block else null.asInstanceOf[T]
}

object GenerationFlags{
  object synthesis extends GenerationFlags
  object formal extends GenerationFlags
  object simulation extends GenerationFlags
}

object SpinalConfig{
  def shell[T <: Component](args: Seq[String]): SpinalConfig = {
    val parser = new scopt.OptionParser[SpinalConfig]("SpinalCore") {
      opt[Unit]("vhdl")                   action { (_, c) => c.copy(mode = VHDL)         } text("Select the VHDL mode")
      opt[Unit]("verilog")                action { (_, c) => c.copy(mode = Verilog)      } text("Select the Verilog mode")
      opt[String]('o', "targetDirectory") action { (v, c) => c.copy(targetDirectory = v) } text("Set the target directory")
    }

    parser.parse(args, SpinalConfig()) match {
      case Some(config) => config
      case None         => ???
    }
  }
}


/**
 * Spinal report give after the generation of the RTL
 */
class SpinalReport[T <: Component]() {
  var toplevel: T     = null.asInstanceOf[T]
  val prunedSignals   = mutable.Set[BaseType]()
  val unusedSignals   = mutable.Set[BaseType]()
  var counterRegister = 0
  var toplevelName: String = null


  val generatedSourcesPaths  = mutable.LinkedHashSet[String]()
  val blackboxesSourcesPaths = mutable.LinkedHashSet[String]()
  def rtlSourcesPaths        = generatedSourcesPaths ++ blackboxesSourcesPaths


  def printUnused() : this.type = {
    unusedSignals.foreach(bt => SpinalWarning(s"Unused wire detected : $bt"))
    this
  }

  def printPruned() : this.type = {
    prunedSignals.foreach(bt => SpinalWarning(s"Pruned wire detected : $bt"))
    this
  }

  def printPrunedIo() : this.type = {
    prunedSignals.filter(_.dir != null).foreach(bt => SpinalWarning(s"Pruned wire detected : $bt"))
    this
  }


  def mergeRTLSource(fileName: String = null): Unit = {

    val bb_vhdl    = new mutable.LinkedHashSet[String]()
    val bb_verilog = new mutable.LinkedHashSet[String]()

    /** Split verilog/vhdl path */
    blackboxesSourcesPaths.foreach{ path =>
      val vhdl_regex    = """.*\.(vhdl|vhd)""".r
      val verilog_regex = """.*\.(v)""".r

      path.toLowerCase match {
        case vhdl_regex(f)    => bb_vhdl    += path
        case verilog_regex(f) => bb_verilog += path
        case _                => SpinalWarning(s"Merging blackbox sources : Extension file not supported (${path})")
      }
    }


    /** Merge a list of path into one file */
    def mergeFile(listPath: mutable.LinkedHashSet[String], fileName: String) {
      val fw = new FileWriter(new File(fileName))
      val bw = new BufferedWriter(fw)

      listPath.foreach{ path =>
        if( new File(path).exists ) {
          val buffer = Source.fromFile(path)
          buffer.getLines.foreach{ line => bw.write(line + "\n") }
          buffer.close()
        }else{
          SpinalWarning(s"Merging blackbox sources : Path (${path}) not found ")
        }
      }

      bw.close()
      fw.close()
    }

    // Merge vhdl/verilog file
    val nameFile = if(fileName == null) s"${toplevel.definitionName}_bb" else fileName
    if(bb_vhdl.size > 0)   { mergeFile(bb_vhdl,    s"${nameFile}.vhd") }
    if(bb_verilog.size > 0){ mergeFile(bb_verilog, s"${nameFile}.v") }

  }
}


object Spinal{
  def version = spinal.core.Info.version

  def apply[T <: Component](config: SpinalConfig)(gen: => T): SpinalReport[T] = {
    if(config.memBlackBoxers.isEmpty)
      config.addStandardMemBlackboxing(blackboxOnlyIfRequested)
    val configPatched = config.copy(targetDirectory = if(config.targetDirectory.startsWith("~")) System.getProperty( "user.home" ) + config.targetDirectory.drop(1) else config.targetDirectory)

    println({
      SpinalLog.tag("Runtime", Console.YELLOW)
    } + s" SpinalHDL v$version    git head : ${spinal.core.Info.gitHash}")


    val runtime = Runtime.getRuntime
    println({
      SpinalLog.tag("Runtime", Console.YELLOW)
    } + s" JVM max memory : ${f"${(runtime.maxMemory()).toFloat / 1048576f}%1.1f"}MiB")

    val curDate: Date = new Date()
    val dateFmt: SimpleDateFormat = new SimpleDateFormat("yyyy.MM.dd HH:mm:ss")
    println({
      SpinalLog.tag("Runtime", Console.YELLOW)
    } + s" Current date : ${dateFmt.format(curDate)}")

    val report = configPatched.mode match {
      case `VHDL`    => SpinalVhdlBoot(configPatched)(gen)
      case `Verilog` => SpinalVerilogBoot(configPatched)(gen)
      case `SystemVerilog` => SpinalVerilogBoot(configPatched)(gen)
    }

    println({SpinalLog.tag("Done", Console.GREEN)} + s" at ${f"${Driver.executionTime}%1.3f"}")
    report
  }
}


object SpinalVhdl {
  def apply[T <: Component](config: SpinalConfig)(gen: => T): SpinalReport[T] = Spinal(config.copy(mode = VHDL))(gen)
  def apply[T <: Component](gen: => T): SpinalReport[T] = SpinalConfig(mode = VHDL).generate(gen)
}


object SpinalVerilog {
  def apply[T <: Component](config: SpinalConfig)(gen: => T): SpinalReport[T] = Spinal(config.copy(mode = Verilog))(gen)
  def apply[T <: Component](gen: => T): SpinalReport[T] = SpinalConfig(mode = Verilog).generate(gen)
}

object SpinalSystemVerilog {
  def apply[T <: Component](config: SpinalConfig)(gen: => T): SpinalReport[T] = Spinal(config.copy(mode = SystemVerilog))(gen)
  def apply[T <: Component](gen: => T): SpinalReport[T] = SpinalConfig(mode = SystemVerilog).generate(gen)
}<|MERGE_RESOLUTION|>--- conflicted
+++ resolved
@@ -105,37 +105,6 @@
 /**
  * Spinal configuration for the generation of the RTL 
  */
-<<<<<<< HEAD
-case class SpinalConfig( mode                           : SpinalMode = null,
-                         flags                          : mutable.HashSet[Any] = mutable.HashSet[Any](),
-                         debugComponents                : mutable.HashSet[Class[_]] = mutable.HashSet[Class[_]](),
-                         keepAll                        : Boolean = false,
-                         defaultConfigForClockDomains   : ClockDomainConfig = ClockDomainConfig(),
-                         onlyStdLogicVectorAtTopLevelIo : Boolean = false,
-                         defaultClockDomainFrequency    : IClockDomainFrequency = UnknownFrequency(),
-                         targetDirectory                : String = ".",
-                         oneFilePerComponent            : Boolean = false,
-                         netlistFileName                : String = null,
-                         dumpWave                       : DumpWaveConfig = null,
-                         globalPrefix                   : String = "",
-                         var privateNamespace           : Boolean = false,
-                         var formalAsserts              : Boolean = false,
-                         anonymSignalPrefix             : String = null,
-                         device                         : Device = Device(),
-                         inlineRom                      : Boolean = false,
-                         genVhdlPkg                     : Boolean = true,
-                         verbose                        : Boolean = false,
-                         mergeAsyncProcess              : Boolean = true,
-                         asyncResetCombSensitivity      : Boolean = false,
-                         anonymSignalUniqueness         : Boolean = false,
-                         noRandBoot                     : Boolean = false,
-                         randBootFixValue               : Boolean = false,
-                         noAssert                       : Boolean = false,
-                         phasesInserters                : ArrayBuffer[(ArrayBuffer[Phase]) => Unit] = ArrayBuffer[(ArrayBuffer[Phase]) => Unit](),
-                         transformationPhases           : ArrayBuffer[Phase] = ArrayBuffer[Phase](),
-                         memBlackBoxers                 : ArrayBuffer[Phase] = ArrayBuffer[Phase] (/*new PhaseMemBlackBoxerDefault(blackboxNothing)*/),
-                         rtlHeader                      : String = null
-=======
 case class SpinalConfig(mode                           : SpinalMode = null,
                         flags                          : mutable.HashSet[Any] = mutable.HashSet[Any](),
                         debugComponents                : mutable.HashSet[Class[_]] = mutable.HashSet[Class[_]](),
@@ -159,13 +128,13 @@
                         asyncResetCombSensitivity      : Boolean = false,
                         anonymSignalUniqueness         : Boolean = false,
                         noRandBoot                     : Boolean = false,
+                        randBootFixValue               : Boolean = false,
                         noAssert                       : Boolean = false,
                         phasesInserters                : ArrayBuffer[(ArrayBuffer[Phase]) => Unit] = ArrayBuffer[(ArrayBuffer[Phase]) => Unit](),
                         transformationPhases           : ArrayBuffer[Phase] = ArrayBuffer[Phase](),
                         memBlackBoxers                 : ArrayBuffer[Phase] = ArrayBuffer[Phase] (/*new PhaseMemBlackBoxerDefault(blackboxNothing)*/),
                         rtlHeader                      : String = null,
                         private [core] var _withEnumString : Boolean = true
->>>>>>> ce753750
 ){
 
   def generate       [T <: Component](gen: => T): SpinalReport[T] = Spinal(this)(gen)
