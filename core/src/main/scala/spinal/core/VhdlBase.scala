///*
// * SpinalHDL
// * Copyright (c) Dolu, All rights reserved.
// *
// * This library is free software; you can redistribute it and/or
// * modify it under the terms of the GNU Lesser General Public
// * License as published by the Free Software Foundation; either
// * version 3.0 of the License, or (at your option) any later version.
// *
// * This library is distributed in the hope that it will be useful,
// * but WITHOUT ANY WARRANTY; without even the implied warranty of
// * MERCHANTABILITY or FITNESS FOR A PARTICULAR PURPOSE.  See the GNU
// * Lesser General Public License for more details.
// *
// * You should have received a copy of the GNU Lesser General Public
// * License along with this library.
// */
//
package spinal.core
//
//import scala.collection.mutable
//import scala.collection.mutable.{StringBuilder, ArrayBuffer}
//
///**
// * Created by PIC18F on 07.01.2015.
// */
//
//
trait VhdlBase extends VhdlVerilogBase{
//
  var enumPackageName = "pkg_enum"
  var packageName = "pkg_scala2hdl"


  def emitLibrary(ret: StringBuilder): Unit = {
    ret ++= "library ieee;\n"
    ret ++= "use ieee.std_logic_1164.all;\n"
    ret ++= "use ieee.numeric_std.all;\n"
    ret ++= "\n"
    ret ++= s"library work;\n"
    ret ++= s"use work.$packageName.all;\n"
    ret ++= s"use work.all;\n"
    ret ++= s"use work.$enumPackageName.all;\n\n"
  }
//
//
//  def emitSignal(ref: Node, typeNode: Node): String = {
//    s"  signal ${emitReference(ref)} : ${emitDataType(typeNode)};\n"
//  }
//
//
  def emitClockEdge(clock: String, edgeKind: EdgeKind): String = {
    s"${
      edgeKind match {
        case RISING => "rising_edge"
        case FALLING => "falling_edge"
      }
    }($clock) then\n"
  }

  def emitType(e : Expression) : String = e.getTypeObject match {
    case `TypeBool` => "std_logic"
    case `TypeBits` => s"std_logic_vector${emitRange(e.asInstanceOf[WidthProvider])}"
    case `TypeUInt` => s"unsigned${emitRange(e.asInstanceOf[WidthProvider])}"
    case `TypeSInt` => s"signed${emitRange(e.asInstanceOf[WidthProvider])}"
  }


  def emitEnumLiteral[T <: SpinalEnum](enum : SpinalEnumElement[T],encoding: SpinalEnumEncoding) : String = {
    if(encoding.isNative)
<<<<<<< HEAD
      return enumPackageName + "." + enum.getName()
=======
      return enum.getName()
>>>>>>> b54e4b0b
    else
      return enum.spinalEnum.getName() + "_" + encoding.getName() + "_" + enum.getName()
  }

  def emitEnumType[T <: SpinalEnum](enum : SpinalEnumCraft[T]) : String = emitEnumType(enum.spinalEnum,enum.getEncoding)

  def emitEnumType(enum : SpinalEnum,encoding: SpinalEnumEncoding) : String = {
    if(encoding.isNative)
      return enum.getName()
    else
      return enum.getName() + "_" + encoding.getName() + "_type"
  }

  def emitDataType(node: Expression, constrained: Boolean = true) = node match {
    case bool: Bool => "std_logic"
    case uint: UInt => s"unsigned${if (constrained) emitRange(uint) else ""}"
    case sint: SInt => s"signed${if (constrained) emitRange(sint) else ""}"
    case bits: Bits => s"std_logic_vector${if (constrained) emitRange(bits) else ""}"
    case enum: SpinalEnumCraft[_] => emitEnumType(enum)
  }

  def emitDirection(baseType: BaseType) = baseType.dir match {
    case `in` => "in"
    case `out` => "out"
    case _ => throw new Exception("Unknown direction"); ""
  }
  //    node match {
  //  def emitReference(node: Node): String = {
  //  var referenceSet : mutable.Set[Node with Nameable with ContextUser] = null
  //
  //
  //
  def emitRange(node: WidthProvider) = s"(${node.getWidth - 1} downto 0)"
  //      case n: Nameable with ContextUser => {
//        if(referenceSet != null) referenceSet.add(n)
//        n.getNameElseThrow
//      }
//    }
//  }
//  def emitAssignedReference(node: Node): String = {
//    node match {
//      case n: Nameable with ContextUser => {
//        n.getNameElseThrow
//      }
//    }
//  }
}<|MERGE_RESOLUTION|>--- conflicted
+++ resolved
@@ -63,16 +63,15 @@
     case `TypeBits` => s"std_logic_vector${emitRange(e.asInstanceOf[WidthProvider])}"
     case `TypeUInt` => s"unsigned${emitRange(e.asInstanceOf[WidthProvider])}"
     case `TypeSInt` => s"signed${emitRange(e.asInstanceOf[WidthProvider])}"
+    case `TypeEnum` => e match {
+      case e : EnumEncoded => emitEnumType(e.getDefinition, e.getEncoding)
+    }
   }
 
 
   def emitEnumLiteral[T <: SpinalEnum](enum : SpinalEnumElement[T],encoding: SpinalEnumEncoding) : String = {
     if(encoding.isNative)
-<<<<<<< HEAD
-      return enumPackageName + "." + enum.getName()
-=======
       return enum.getName()
->>>>>>> b54e4b0b
     else
       return enum.spinalEnum.getName() + "_" + encoding.getName() + "_" + enum.getName()
   }
