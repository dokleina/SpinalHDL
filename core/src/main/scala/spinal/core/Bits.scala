/*                                                                           *\
**        _____ ____  _____   _____    __                                    **
**       / ___// __ \/  _/ | / /   |  / /   SpinalHDL Core                   **
**       \__ \/ /_/ // //  |/ / /| | / /    (c) Dolu, All rights reserved    **
**      ___/ / ____// // /|  / ___ |/ /___                                   **
**     /____/_/   /___/_/ |_/_/  |_/_____/                                   **
**                                                                           **
**      This library is free software; you can redistribute it and/or        **
**    modify it under the terms of the GNU Lesser General Public             **
**    License as published by the Free Software Foundation; either           **
**    version 3.0 of the License, or (at your option) any later version.     **
**                                                                           **
**      This library is distributed in the hope that it will be useful,      **
**    but WITHOUT ANY WARRANTY; without even the implied warranty of         **
**    MERCHANTABILITY or FITNESS FOR A PARTICULAR PURPOSE.  See the GNU      **
**    Lesser General Public License for more details.                        **
**                                                                           **
**      You should have received a copy of the GNU Lesser General Public     **
**    License along with this library.                                       **
\*                                                                           */
package spinal.core

import spinal.core.Operator.BitVector.AllByBool
<<<<<<< HEAD


trait BitsCast {
  @deprecated
  def asBits(that: Data): Bits = that.asBits
}


object BitsSet {
  def apply(bitCount: BitCount) = B((BigInt(1) << bitCount.value) - 1, bitCount)
}
=======

>>>>>>> e7040060


trait BitsFactory {
  def Bits() = new Bits()

  def Bits(width: BitCount): Bits = Bits.setWidth(width.value)
}


/**
  * The Bits type corresponds to a vector of bits that does not convey any arithmetic meaning.
  *
  * @see  [[http://spinalhdl.github.io/SpinalDoc/spinal/core/types/Bits "Bits Documentation"]]
  */
class Bits extends BitVector with DataPrimitives[Bits] with BitwiseOp[Bits]{

  private[core] override def prefix: String = "b"

  override type T = Bits

  private[spinal] override def _data: Bits = this

  /**
    * Compare a Bits with a MaskedLiteral
    * @example {{{ val myBool = myBits === M"0-1" }}}
    * @param that the maskedLiteral
    * @return a Bool containing the result
    */
  def ===(that: MaskedLiteral): Bool = this.isEquals(that)
  /** Bits is not equal to MaskedLiteral */
  def =/=(that: MaskedLiteral): Bool = this.isNotEquals(that)

  /**
    * Concatenation between two Bits
    * @example{{{ val myBits2 = bits1 ## bits2 }}}
    * @param right Bits to append
    * @return a new Bits of width (width(this) + width(right))
    */
  def ##(right: Bits): Bits = wrapBinaryOperator(right,new Operator.Bits.Cat)

  override def |(right: Bits): Bits = wrapBinaryOperator(right,new Operator.Bits.Or)
  override def &(right: Bits): Bits = wrapBinaryOperator(right,new Operator.Bits.And)
  override def ^(right: Bits): Bits = wrapBinaryOperator(right,new Operator.Bits.Xor)
  override def unary_~(): Bits = wrapUnaryOperator(new Operator.Bits.Not)

  /**
    * Logical shift right with an Int
    * @example{{{ val result = myBits >> 4 }}}
    * @param that the number of shift
    * @return a Bits of width width(this) - that bits
    */
  def >>(that: Int): Bits = wrapConstantOperator(new Operator.Bits.ShiftRightByInt(that))

  /**
    * Logical shift left with a Int
    * @example{{{ val result = myBits << 4 }}}
    * @param that the number of shift
    * @return a Bits of width width(this) + that bits
    */
  def <<(that: Int): Bits = wrapConstantOperator(new Operator.Bits.ShiftLeftByInt(that))

  /** Logical shift right with an UInt */
  def >>(that: UInt): Bits = wrapBinaryOperator(that, new Operator.Bits.ShiftRightByUInt)
  /** Logical shift left with an UInt */
  def <<(that: UInt): Bits = wrapBinaryOperator(that, new Operator.Bits.ShiftLeftByUInt)

  /**
    * Logical shift right with an Int
    * @example{{{ val result = myBits |>> 4 }}}
    * @param that the number of shift
    * @return a Bits of width width(this)
    */
  def |>>(that: Int): Bits  = wrapConstantOperator(new Operator.Bits.ShiftRightByIntFixedWidth(that))
  /** Logical shift left with an Int */
  def |<<(that: Int): Bits  = wrapConstantOperator(new Operator.Bits.ShiftLeftByIntFixedWidth(that))
  /** Logical shift Right with an UInt */
  def |>>(that: UInt): Bits = this >> that
  /** Logical shift left with an UInt */
  def |<<(that: UInt): Bits = wrapBinaryOperator(that, new Operator.Bits.ShiftLeftByUIntFixedWidth)

  override def rotateLeft(that: Int): Bits = {
    val width = widthOf(this)
    val thatMod = that % width
    this(this.high - thatMod downto 0) ## this(this.high downto this.high - thatMod + 1)
  }

  override def rotateRight(that: Int): Bits = {
    val width = widthOf(this)
    val thatMod = that % width
    this(thatMod - 1 downto 0) ## this(this.high downto thatMod)
  }

  /**
    * Assign a range value to a Bits
    * @example{{{ core.io.interrupt = (0 -> uartCtrl.io.interrupt, 1 -> timerCtrl.io.interrupt, default -> false)}}}
    * @param rangesValue The first range value
    * @param _rangesValues Others range values
    */
  def :=(rangesValue : Tuple2[Any, Any], _rangesValues: Tuple2[Any, Any]*): Unit = {
    val rangesValues = rangesValue +: _rangesValues
    B.applyTupples(this, rangesValues)
  }

  private[core] override def newMultiplexer(sel: Bool, whenTrue: Node, whenFalse: Node): Multiplexer = newMultiplexer(sel, whenTrue, whenFalse,new MultiplexerBits)

  protected override def getAllToBoolNode(): AllByBool = new Operator.Bits.AllByBool(this)

  override def resize(width: Int): this.type = wrapWithWeakClone({
    val node = new ResizeBits
    node.input = this
    node.size = width
    node
  })

  /**
    * Resize by keeping MSB at the same place
    * If the final size is bigger than the original size, the leftmost bits are filled with zeroes
    * if the final size is smaller, only width MSB are kept
    * @param width Final width
    * @return Resized bits vector
    */
  def resizeLeft(width: Int): Bits = {
    val lengthDifference = width - this.getWidth
    if (lengthDifference >= 0) {
      this ## B(0, lengthDifference bits)
    } else {
      this(width - 1 downto 0)
    }
  }

  /**
    * Convert a Bits to SInt
    * @return a SInt data
    */
  def asSInt: SInt = wrapCast(SInt(), new CastBitsToSInt)

  /**
    * Convert a Bits to UInt
    * @return an UInt data
    */
  def asUInt: UInt = wrapCast(UInt(), new CastBitsToUInt)

  override def asBits: Bits = {
    val ret = new Bits()
    ret := this
    ret
  }

  override def assignFromBits(bits: Bits): Unit = this := bits
  override def assignFromBits(bits: Bits, hi: Int, lo: Int): Unit = this (hi, lo).assignFromBits(bits)

  private[core] override def isEquals(that: Any): Bool = {
    that match {
      case that: Bits          => wrapLogicalOperator(that, new Operator.Bits.Equal)
      case that: MaskedLiteral => that === this
      case _                   => SpinalError(s"Don't know how to compare $this with $that"); null
    }
  }

  private[core] override def isNotEquals(that: Any): Bool = {
    that match {
      case that: Bits          => wrapLogicalOperator(that, new Operator.Bits.NotEqual)
      case that: MaskedLiteral => that =/= this
      case _                   => SpinalError(s"Don't know how to compare $this with $that"); null
    }
  }

  /** ???
    *
    * @param dataType
    * @tparam T
    * @return
    */
  def toDataType[T <: Data](dataType: T): T = {
    val ret = cloneOf(dataType)
    ret.assignFromBits(this)
    ret
  }

  override def apply(bitId: Int) : Bool = newExtract(bitId,new ExtractBoolFixedFromBits)
  override def apply(bitId: UInt): Bool = newExtract(bitId,new ExtractBoolFloatingFromBits)
  override def apply(offset: Int, bitCount: BitCount): this.type  = newExtract(offset+bitCount.value-1,offset, new ExtractBitsVectorFixedFromBits).setWidth(bitCount.value)
  override def apply(offset: UInt, bitCount: BitCount): this.type = newExtract(offset,bitCount.value, new ExtractBitsVectorFloatingFromBits).setWidth(bitCount.value)

<<<<<<< HEAD
  private[core] override def weakClone: this.type = new Bits().asInstanceOf[this.type]
  override def getZero: this.type = B(0, this.getWidth bits).asInstanceOf[this.type]
=======
  def apply(bitId: Int) : Bool = newExtract(bitId,new ExtractBoolFixedFromBits)
  def apply(bitId: UInt): Bool = newExtract(bitId,new ExtractBoolFloatingFromBits)
  def apply(offset: Int, bitCount: BitCount): this.type  = newExtract(offset+bitCount.value-1,offset,new ExtractBitsVectorFixedFromBits).setWidth(bitCount.value)
  def apply(offset: UInt, bitCount: BitCount): this.type = newExtract(offset,bitCount.value,new ExtractBitsVectorFloatingFromBits).setWidth(bitCount.value)

  override private[core] def weakClone: this.type = new Bits().asInstanceOf[this.type]
  override def getZero: this.type = B(0,this.getWidth bits).asInstanceOf[this.type]
>>>>>>> e7040060
  override def getZeroUnconstrained: this.type = B(0).asInstanceOf[this.type]
}<|MERGE_RESOLUTION|>--- conflicted
+++ resolved
@@ -1,42 +1,36 @@
-/*                                                                           *\
-**        _____ ____  _____   _____    __                                    **
-**       / ___// __ \/  _/ | / /   |  / /   SpinalHDL Core                   **
-**       \__ \/ /_/ // //  |/ / /| | / /    (c) Dolu, All rights reserved    **
-**      ___/ / ____// // /|  / ___ |/ /___                                   **
-**     /____/_/   /___/_/ |_/_/  |_/_____/                                   **
-**                                                                           **
-**      This library is free software; you can redistribute it and/or        **
-**    modify it under the terms of the GNU Lesser General Public             **
-**    License as published by the Free Software Foundation; either           **
-**    version 3.0 of the License, or (at your option) any later version.     **
-**                                                                           **
-**      This library is distributed in the hope that it will be useful,      **
-**    but WITHOUT ANY WARRANTY; without even the implied warranty of         **
-**    MERCHANTABILITY or FITNESS FOR A PARTICULAR PURPOSE.  See the GNU      **
-**    Lesser General Public License for more details.                        **
-**                                                                           **
-**      You should have received a copy of the GNU Lesser General Public     **
-**    License along with this library.                                       **
-\*                                                                           */
+/*
+ * SpinalHDL
+ * Copyright (c) Dolu, All rights reserved.
+ *
+ * This library is free software; you can redistribute it and/or
+ * modify it under the terms of the GNU Lesser General Public
+ * License as published by the Free Software Foundation; either
+ * version 3.0 of the License, or (at your option) any later version.
+ *
+ * This library is distributed in the hope that it will be useful,
+ * but WITHOUT ANY WARRANTY; without even the implied warranty of
+ * MERCHANTABILITY or FITNESS FOR A PARTICULAR PURPOSE.  See the GNU
+ * Lesser General Public License for more details.
+ *
+ * You should have received a copy of the GNU Lesser General Public
+ * License along with this library.
+ */
+
 package spinal.core
 
 import spinal.core.Operator.BitVector.AllByBool
-<<<<<<< HEAD
-
+/**
+  * Created by PIC18F on 16.01.2015.
+  */
 
 trait BitsCast {
   @deprecated
   def asBits(that: Data): Bits = that.asBits
 }
 
-
 object BitsSet {
   def apply(bitCount: BitCount) = B((BigInt(1) << bitCount.value) - 1, bitCount)
 }
-=======
-
->>>>>>> e7040060
-
 
 trait BitsFactory {
   def Bits() = new Bits()
@@ -44,77 +38,33 @@
   def Bits(width: BitCount): Bits = Bits.setWidth(width.value)
 }
 
+class Bits extends BitVector with DataPrimitives[Bits] with BitwiseOp[Bits]{
+  private[core] def prefix: String = "b"
 
-/**
-  * The Bits type corresponds to a vector of bits that does not convey any arithmetic meaning.
-  *
-  * @see  [[http://spinalhdl.github.io/SpinalDoc/spinal/core/types/Bits "Bits Documentation"]]
-  */
-class Bits extends BitVector with DataPrimitives[Bits] with BitwiseOp[Bits]{
-
-  private[core] override def prefix: String = "b"
 
   override type T = Bits
 
-  private[spinal] override def _data: Bits = this
+  override private[spinal] def _data: Bits = this
 
-  /**
-    * Compare a Bits with a MaskedLiteral
-    * @example {{{ val myBool = myBits === M"0-1" }}}
-    * @param that the maskedLiteral
-    * @return a Bool containing the result
-    */
   def ===(that: MaskedLiteral): Bool = this.isEquals(that)
-  /** Bits is not equal to MaskedLiteral */
   def =/=(that: MaskedLiteral): Bool = this.isNotEquals(that)
+  def ##(right: Bits): Bits = wrapBinaryOperator(right,new Operator.Bits.Cat)
+  def |(right: Bits) : Bits = wrapBinaryOperator(right,new Operator.Bits.Or)
+  def &(right: Bits) : Bits = wrapBinaryOperator(right,new Operator.Bits.And)
+  def ^(right: Bits) : Bits = wrapBinaryOperator(right,new Operator.Bits.Xor)
+  def unary_~(): Bits = wrapUnaryOperator(new Operator.Bits.Not)
+  def >>(that: Int): Bits  = wrapConstantOperator(new Operator.Bits.ShiftRightByInt(that))
+  def <<(that: Int): Bits  = wrapConstantOperator(new Operator.Bits.ShiftLeftByInt(that))
+  def >>(that: UInt): Bits = wrapBinaryOperator(that,new Operator.Bits.ShiftRightByUInt)
+  def <<(that: UInt): Bits = wrapBinaryOperator(that,new Operator.Bits.ShiftLeftByUInt)
 
-  /**
-    * Concatenation between two Bits
-    * @example{{{ val myBits2 = bits1 ## bits2 }}}
-    * @param right Bits to append
-    * @return a new Bits of width (width(this) + width(right))
-    */
-  def ##(right: Bits): Bits = wrapBinaryOperator(right,new Operator.Bits.Cat)
+  def |>>(that: Int): Bits  = wrapConstantOperator(new Operator.Bits.ShiftRightByIntFixedWidth(that))
+  def |<<(that: Int): Bits  = wrapConstantOperator(new Operator.Bits.ShiftLeftByIntFixedWidth(that))
+  def |>>(that: UInt): Bits = this >> that
+  def |<<(that: UInt): Bits = wrapBinaryOperator(that,new Operator.Bits.ShiftLeftByUIntFixedWidth)
 
-  override def |(right: Bits): Bits = wrapBinaryOperator(right,new Operator.Bits.Or)
-  override def &(right: Bits): Bits = wrapBinaryOperator(right,new Operator.Bits.And)
-  override def ^(right: Bits): Bits = wrapBinaryOperator(right,new Operator.Bits.Xor)
-  override def unary_~(): Bits = wrapUnaryOperator(new Operator.Bits.Not)
 
-  /**
-    * Logical shift right with an Int
-    * @example{{{ val result = myBits >> 4 }}}
-    * @param that the number of shift
-    * @return a Bits of width width(this) - that bits
-    */
-  def >>(that: Int): Bits = wrapConstantOperator(new Operator.Bits.ShiftRightByInt(that))
 
-  /**
-    * Logical shift left with a Int
-    * @example{{{ val result = myBits << 4 }}}
-    * @param that the number of shift
-    * @return a Bits of width width(this) + that bits
-    */
-  def <<(that: Int): Bits = wrapConstantOperator(new Operator.Bits.ShiftLeftByInt(that))
-
-  /** Logical shift right with an UInt */
-  def >>(that: UInt): Bits = wrapBinaryOperator(that, new Operator.Bits.ShiftRightByUInt)
-  /** Logical shift left with an UInt */
-  def <<(that: UInt): Bits = wrapBinaryOperator(that, new Operator.Bits.ShiftLeftByUInt)
-
-  /**
-    * Logical shift right with an Int
-    * @example{{{ val result = myBits |>> 4 }}}
-    * @param that the number of shift
-    * @return a Bits of width width(this)
-    */
-  def |>>(that: Int): Bits  = wrapConstantOperator(new Operator.Bits.ShiftRightByIntFixedWidth(that))
-  /** Logical shift left with an Int */
-  def |<<(that: Int): Bits  = wrapConstantOperator(new Operator.Bits.ShiftLeftByIntFixedWidth(that))
-  /** Logical shift Right with an UInt */
-  def |>>(that: UInt): Bits = this >> that
-  /** Logical shift left with an UInt */
-  def |<<(that: UInt): Bits = wrapBinaryOperator(that, new Operator.Bits.ShiftLeftByUIntFixedWidth)
 
   override def rotateLeft(that: Int): Bits = {
     val width = widthOf(this)
@@ -128,20 +78,14 @@
     this(thatMod - 1 downto 0) ## this(this.high downto thatMod)
   }
 
-  /**
-    * Assign a range value to a Bits
-    * @example{{{ core.io.interrupt = (0 -> uartCtrl.io.interrupt, 1 -> timerCtrl.io.interrupt, default -> false)}}}
-    * @param rangesValue The first range value
-    * @param _rangesValues Others range values
-    */
-  def :=(rangesValue : Tuple2[Any, Any], _rangesValues: Tuple2[Any, Any]*): Unit = {
+  def :=(rangesValue : Tuple2[Any,Any],_rangesValues: Tuple2[Any,Any]*) : Unit = {
     val rangesValues = rangesValue +: _rangesValues
-    B.applyTupples(this, rangesValues)
+    B.applyTupples(this,rangesValues)
   }
 
   private[core] override def newMultiplexer(sel: Bool, whenTrue: Node, whenFalse: Node): Multiplexer = newMultiplexer(sel, whenTrue, whenFalse,new MultiplexerBits)
 
-  protected override def getAllToBoolNode(): AllByBool = new Operator.Bits.AllByBool(this)
+  override protected def getAllToBoolNode(): AllByBool = new Operator.Bits.AllByBool(this)
 
   override def resize(width: Int): this.type = wrapWithWeakClone({
     val node = new ResizeBits
@@ -166,17 +110,8 @@
     }
   }
 
-  /**
-    * Convert a Bits to SInt
-    * @return a SInt data
-    */
-  def asSInt: SInt = wrapCast(SInt(), new CastBitsToSInt)
-
-  /**
-    * Convert a Bits to UInt
-    * @return an UInt data
-    */
-  def asUInt: UInt = wrapCast(UInt(), new CastBitsToUInt)
+  def asSInt: SInt = wrapCast(SInt(),new CastBitsToSInt)
+  def asUInt: UInt = wrapCast(UInt(),new CastBitsToUInt)
 
   override def asBits: Bits = {
     val ret = new Bits()
@@ -185,45 +120,34 @@
   }
 
   override def assignFromBits(bits: Bits): Unit = this := bits
+
   override def assignFromBits(bits: Bits, hi: Int, lo: Int): Unit = this (hi, lo).assignFromBits(bits)
 
   private[core] override def isEquals(that: Any): Bool = {
     that match {
-      case that: Bits          => wrapLogicalOperator(that, new Operator.Bits.Equal)
+      case that: Bits => wrapLogicalOperator(that,new Operator.Bits.Equal)
       case that: MaskedLiteral => that === this
-      case _                   => SpinalError(s"Don't know how to compare $this with $that"); null
+      case _ => SpinalError(s"Don't know how to compare $this with $that"); null
     }
   }
 
   private[core] override def isNotEquals(that: Any): Bool = {
     that match {
-      case that: Bits          => wrapLogicalOperator(that, new Operator.Bits.NotEqual)
+      case that: Bits => wrapLogicalOperator(that,new Operator.Bits.NotEqual)
       case that: MaskedLiteral => that =/= this
-      case _                   => SpinalError(s"Don't know how to compare $this with $that"); null
+      case _ => SpinalError(s"Don't know how to compare $this with $that"); null
     }
   }
 
-  /** ???
-    *
-    * @param dataType
-    * @tparam T
-    * @return
-    */
   def toDataType[T <: Data](dataType: T): T = {
     val ret = cloneOf(dataType)
     ret.assignFromBits(this)
     ret
   }
 
-  override def apply(bitId: Int) : Bool = newExtract(bitId,new ExtractBoolFixedFromBits)
-  override def apply(bitId: UInt): Bool = newExtract(bitId,new ExtractBoolFloatingFromBits)
-  override def apply(offset: Int, bitCount: BitCount): this.type  = newExtract(offset+bitCount.value-1,offset, new ExtractBitsVectorFixedFromBits).setWidth(bitCount.value)
-  override def apply(offset: UInt, bitCount: BitCount): this.type = newExtract(offset,bitCount.value, new ExtractBitsVectorFloatingFromBits).setWidth(bitCount.value)
 
-<<<<<<< HEAD
-  private[core] override def weakClone: this.type = new Bits().asInstanceOf[this.type]
-  override def getZero: this.type = B(0, this.getWidth bits).asInstanceOf[this.type]
-=======
+
+
   def apply(bitId: Int) : Bool = newExtract(bitId,new ExtractBoolFixedFromBits)
   def apply(bitId: UInt): Bool = newExtract(bitId,new ExtractBoolFloatingFromBits)
   def apply(offset: Int, bitCount: BitCount): this.type  = newExtract(offset+bitCount.value-1,offset,new ExtractBitsVectorFixedFromBits).setWidth(bitCount.value)
@@ -231,6 +155,5 @@
 
   override private[core] def weakClone: this.type = new Bits().asInstanceOf[this.type]
   override def getZero: this.type = B(0,this.getWidth bits).asInstanceOf[this.type]
->>>>>>> e7040060
   override def getZeroUnconstrained: this.type = B(0).asInstanceOf[this.type]
 }