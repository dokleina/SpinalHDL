--- conflicted
+++ resolved
@@ -74,12 +74,6 @@
 
   //Depreciated
   def apply[T <: Component](gen: => T, config: SpinalVhdlBuilder[_] => Unit): BackendReport[T] = {
-<<<<<<< HEAD
-    val factory = new SpinalVhdlBuilder(gen)
-    config(factory)
-    factory.backend.globalData.scalaLocatedEnable = true
-    factory.elaborate()
-=======
 
     def doit(debug : Boolean = false) : BackendReport[T] = {
       try {
@@ -113,7 +107,6 @@
 
     doit()
 
->>>>>>> 66cba0d6
   }
 
 }
