package spinal.core

import scala.collection.mutable.ArrayBuffer
import scala.math.BigDecimal.RoundingMode

object AFix {

  def apply(maxRaw: BigInt, minRaw: BigInt, exp: ExpNumber) : AFix = new AFix(maxRaw = maxRaw, minRaw = minRaw, exp = exp.value)
  def apply(u: UInt): AFix = AFix(u, 0 exp)
  def apply(u: UInt, exp: ExpNumber): AFix = {
    val maxValue = BigInt(2).pow(u.getWidth)-1
    val ret = new AFix(maxValue, 0, exp.value)
    ret.raw := u.asBits
    ret
  }
  def apply(u: UInt, maxRaw: BigInt, exp : ExpNumber): AFix = {
    val ret = new AFix(maxRaw, 0, exp.value)
    ret.raw := u.asBits.resized
    ret
  }

  def apply(b: Bool): AFix = this(b, 0 exp)
  def apply(b: Bool, exp : ExpNumber): AFix = {
    val ret = new AFix(1, 0, exp.value)
    ret.raw(0) := b
    ret
  }

  def apply(s: SInt): AFix = AFix(s, 0 exp)
  def apply(s: SInt, exp: ExpNumber): AFix = {
    val maxValue = BigInt(2).pow(s.getWidth-1)-1
    val minValue = -BigInt(2).pow(s.getWidth-1)
    val ret = new AFix(maxValue, minValue, exp.value)
    ret.raw := s.asBits
    ret
  }

  def apply(uf: UFix): AFix = {
    val maxValue = BigInt(2).pow(uf.bitCount)-1
    val ret = new AFix(maxValue, 0, -uf.minExp)
    ret.raw := uf.raw.asBits
    ret
  }

  def apply(sf: SFix): AFix = {
    val maxRaw = BigInt(2).pow(sf.bitCount-1)-1
    val minRaw = -BigInt(2).pow(sf.bitCount-1)
    val ret = new AFix(maxRaw, minRaw, -sf.minExp)
    ret.raw := sf.raw.asBits
    ret
  }

  def apply(num: BigInt, exp: ExpNumber): AFix = {
    val ret = new AFix(num, num, exp.value)
    if (num >= 0)
      ret.raw := BigIntToUInt(num).asBits
    else
      ret.raw := BigIntToSInt(num).asBits
    ret
  }

  def apply(num: BigInt): AFix = apply(num, 0 exp)


  def apply(amplitude : ExpNumber, resolution : ExpNumber, signed : Boolean) : AFix = {
    val maxRaw = BigInt(2).pow(amplitude.value-resolution.value)-1
    val minRaw = if (signed) -BigInt(2).pow(amplitude.value-resolution.value) else BigInt(0)
    new AFix(maxRaw, minRaw, resolution.value)
  }

  def U(width: BitCount): AFix = AFix(width.value exp, 0 exp, signed = false)
  def UQ(integerWidth: BitCount, fractionWidth: BitCount): AFix = AFix(integerWidth.value exp, -fractionWidth.value exp, signed = false)
  def U(amplitude: ExpNumber, width: BitCount): AFix = AFix(amplitude, (amplitude.value - width.value) exp, false)
  def U(amplitude: ExpNumber, resolution: ExpNumber): AFix = AFix(amplitude, resolution, false)
//  def U(wholeBits: BitCount, exp: ExpNumber): AFix = AFix(wholeBits, -exp bit, false)
//  def U(maximum: BigInt, resolution: ExpNumber): AFix = {
//    assert(maximum >= 0, s"AFix.U maxRaw must be non-negative! (${maximum} is not >= 0)")
//    new AFix(maximum*BigInt(2).pow(-resolution.value)+(BigInt(2).pow(-resolution.value)-1), 0, resolution)
//  }
//  def U(maximum: BigInt, minimum: BigInt, resolution: ExpNumber): AFix = {
//    assert(maximum >= 0, s"AFix.U maxRaw must be non-negative! (${maximum} is not >= 0)")
//    assert(maximum >= 0, s"AFix.U minRaw must be non-negative! (${minimum} is not >= 0)")
//    new AFix(maximum*BigInt(2).pow(-resolution.value)+(BigInt(2).pow(-resolution.value)-1),
//      minimum*BigInt(2).pow(-resolution.value), resolution)
//  }

  def S(width: BitCount): AFix = AFix(width.value-1 exp, 0 exp, signed = true)
  def SQ(integerWidth: BitCount, fractionWidth: BitCount): AFix = AFix(integerWidth.value exp, -fractionWidth.value exp, signed = true)
  def S(amplitude: ExpNumber, width: BitCount): AFix = AFix(amplitude, (amplitude.value - width.value + 1) exp, true)
  def S(amplitude: ExpNumber, resolution: ExpNumber): AFix = AFix(amplitude, resolution, signed = true)
//  def S(wholeBits: BitCount, exp: ExpNumber): AFix = AFix(wholeBits+(1 bit), -exp bit, signed = true)
//  def S(maximum: BigInt, resolution: ExpNumber): AFix =
//    new AFix(maximum.max(0)*BigInt(2).pow(-resolution.value)+(BigInt(2).pow(-resolution.value)*maximum.signum-maximum.signum),
//      maximum.min(0)*BigInt(2).pow(-resolution.value)+(BigInt(2).pow(-resolution.value)*maximum.signum-maximum.signum), resolution)
//  def S(maxRaw: BigInt, minRaw: BigInt, exp: ExpNumber): AFix =
//    new AFix(maxRaw*BigInt(2).pow(-exp)+(BigInt(2).pow(-exp)*maxRaw.signum-maxRaw.signum),
//      minRaw*BigInt(2).pow(-exp), exp)

  def holding(values: TraversableOnce[AFix]) : AFix = {
    val param = holdingParams(values)
    new AFix(
      maxRaw = param._1,
      minRaw = param._2,
      exp      = param._3
    )
  }


  def holdingParams(values: TraversableOnce[AFix]) : (BigInt, BigInt, Int) = {
    val ex = values.map(_.exp).min
    (
      values.map(e => e.maxRaw << (e.exp - ex).max(0)).max,
      values.map(e => e.minRaw << (e.exp - ex).max(0)).min,
      ex
    )
  }
}

class AFix(val maxRaw: BigInt, val minRaw: BigInt, val exp: Int) extends MultiData with Num[AFix] with BitwiseOp[AFix] with MinMaxDecimalProvider {
  assert(maxRaw >= minRaw)

  val signed = (maxRaw < 0) || (minRaw < 0)
  val signWidth = if (signed) 1 else 0

  lazy val maxValue = BigDecimal(maxRaw) * BigDecimal(2).pow(exp)
  lazy val minValue = BigDecimal(minRaw) * BigDecimal(2).pow(exp)
  lazy val step = BigDecimal(2).pow(exp)

  private val maxShifted = maxRaw.abs - (if (maxRaw < 0) signWidth else 0)
  private val maxBits = maxShifted.bitLength
  private val minShifted = minRaw.abs - (if (minRaw < 0) signWidth else 0)
  private val minBits = minShifted.bitLength

  // Number of bits to represent the entire value
  val bitWidth = Math.max(maxBits, minBits) + signWidth
  // Number of bits to represent the fractional value
  val fracWidth = Math.max(-exp, 0)
  // Number of bits to represent the whole value, no sign
  val wholeWidth = bitWidth - fracWidth - signWidth
  // Number of bits to represent the whole ("integer") value, with sign
  val intWidth = bitWidth - fracWidth
  // Number of bits to represent the numeric value, no sign
  val numWidth = bitWidth - signWidth

  val raw: Bits = Bits(bitWidth bit)

  // Representable range, range which could be represented by the backing bit vector
  private val maxRepr = BigInt(2).pow(numWidth)
  private val minRepr = BigInt(2).pow(numWidth)+1

  raw.setRefOwner(this)
  raw.setPartialName("", weak = true)

  override def Q: QFormat = QFormat(bitWidth, fracWidth, signed)

  /** This function differs from traditional Num[T] by returning a new AFix */
  override def tag(q: QFormat): AFix = {
    require(q.width == this.bitWidth)
    val res = AFix(q.width-q.fraction exp, -q.fraction exp, q.signed)
    res.raw := this.raw
    res
  }

  override def elements: ArrayBuffer[(String, Data)] = {
    ArrayBuffer("" -> raw)
  }

  private def alignRanges(l: AFix, r: AFix): (BigInt, BigInt, BigInt, BigInt) = {
    val expDiff = l.exp - r.exp
    // Scale left or right ranges if there's a difference in precision
    if (expDiff > 0) {
      (l.maxRaw*BigInt(2).pow(expDiff),
       l.minRaw*BigInt(2).pow(expDiff),
       r.maxRaw, r.minRaw)
    } else if (expDiff < 0) {
      (l.maxRaw, l.minRaw,
       r.maxRaw*BigInt(2).pow(-expDiff),
       r.minRaw*BigInt(2).pow(-expDiff))
    } else {
      (l.maxRaw, l.minRaw, r.maxRaw, r.minRaw)
    }
  }

  /** Aligns representable ranges of two AFix numbers */
  private def alignRangesRepr(l: AFix, r: AFix): (BigInt, BigInt, BigInt, BigInt) = {
    val expDiff = l.exp - r.exp
    // Scale left or right ranges if there's a difference in precision
    if (expDiff > 0) {
      (l.maxRepr*BigInt(2).pow(expDiff),
        l.minRepr*BigInt(2).pow(expDiff),
        r.maxRepr, r.minRepr)
    } else if (expDiff < 0) {
      (l.maxRepr, l.minRaw,
        r.maxRepr*BigInt(2).pow(-expDiff),
        r.minRepr*BigInt(2).pow(-expDiff))
    } else {
      (l.maxRepr, l.minRepr, r.maxRepr, r.minRepr)
    }
  }

  private def alignLR(l: AFix, r: AFix): (Bits, Bits) = {
    val expDiff = l.exp - r.exp
    // Shift left or right range if there's a difference in precision
    if (expDiff > 0) {
      (l.raw << expDiff, r.raw)
    } else if (expDiff < 0) {
      (l.raw, r.raw << -expDiff)
    } else {
      (l.raw, r.raw)
    }
  }

  private def roundedBounds(exp: Int, roundType: RoundType): (BigInt, BigInt) = {
    val drop = exp-this.exp
    (_roundFixedBigInt(maxRaw, drop, roundType), _roundFixedBigInt(minRaw, drop, roundType))
  }


  private def _roundFixedBigInt(i: BigInt, exp: Int, roundType: RoundType): BigInt = {
    import RoundType._

    val scaled = i / BigInt(2).pow(exp)
    val even = if (exp >= 0) !i.abs.testBit(exp) else false
    val positive = i.signum >= 0

    val halfBit = if (exp > 0) i.abs.testBit(exp-1) else false // 0.5
    val halfDropped = if (exp > 1) ((i.abs & BigInt(2).pow(exp-1)-1) != 0) else false // Bits smaller than 0.5
    val droppedBits = halfBit || halfDropped // 0.5 + smaller

    roundType match {
      case CEIL =>
        if (positive) {
          if (droppedBits) {
            scaled + 1
          } else {
            scaled
          }
        } else {
          scaled
        }
      case FLOOR =>
        if (positive) {
          scaled
        } else {
          if (droppedBits) {
            scaled - 1
          } else {
            scaled
          }
        }
      case FLOORTOZERO =>
        if (positive) {
          _roundFixedBigInt(i, exp, FLOOR)
        } else {
          _roundFixedBigInt(i, exp, CEIL)
        }
      case CEILTOINF =>
        if (positive) {
          _roundFixedBigInt(i ,exp, CEIL)
        } else {
          _roundFixedBigInt(i, exp, FLOOR)
        }
      case ROUNDUP =>
        if (positive) {
          if (halfBit) {
            _roundFixedBigInt(i, exp, CEIL)
          } else {
            _roundFixedBigInt(i, exp, FLOOR)
          }
        } else {
          if (halfBit ^ halfDropped) {
            _roundFixedBigInt(i, exp, CEIL)
          } else {
            _roundFixedBigInt(i, exp, FLOOR)
          }
        }
      case ROUNDDOWN =>
        if (positive) {
          if (halfBit ^ halfDropped) {
            _roundFixedBigInt(i, exp, FLOOR)
          } else {
            _roundFixedBigInt(i, exp, CEIL)
          }
        } else {
          if (halfBit) {
            _roundFixedBigInt(i, exp, FLOOR)
          } else {
            _roundFixedBigInt(i, exp, CEIL)
          }
        }
      case ROUNDTOZERO =>
        if (positive) {
          _roundFixedBigInt(i, exp, ROUNDDOWN)
        } else {
          _roundFixedBigInt(i, exp, ROUNDUP)
        }
      case ROUNDTOINF =>
        if (positive) {
          _roundFixedBigInt(i, exp, ROUNDUP)
        } else {
          _roundFixedBigInt(i, exp, ROUNDDOWN)
        }
      case ROUNDTOEVEN =>
        if (positive) {
          if (even) {
            _roundFixedBigInt(i, exp, ROUNDDOWN)
          } else {
            _roundFixedBigInt(i, exp, ROUNDUP)
          }
        } else {
          if (even) {
            _roundFixedBigInt(i, exp, ROUNDUP)
          } else {
            _roundFixedBigInt(i, exp, ROUNDDOWN)
          }
        }
      case ROUNDTOODD =>
        if (positive) {
          if (even) {
            _roundFixedBigInt(i, exp, ROUNDUP)
          } else {
            _roundFixedBigInt(i, exp, ROUNDDOWN)
          }
        } else {
          if (even) {
            _roundFixedBigInt(i, exp, ROUNDDOWN)
          } else {
            _roundFixedBigInt(i, exp, ROUNDUP)
          }
        }
    }
  }

  private def trim(b: Bits, w: Int): Bits = {
    if (b.getWidth > w) {
      b.takeLow(w)
    } else {
      b
    }
  }

  /**
   * Adds `this` to the right hand side AFix value expanding ranges as necessary
   * @param right Value to add to `this`
   * @return Sum
   */
  def +(right: AFix): AFix = {
    val (lMax, lMin, rMax, rMin) = alignRanges(this, right)
    val ret = new AFix(lMax+rMax, lMin+rMin, Math.min(this.exp, right.exp))

    val (_l, _r) = alignLR(this, right)
    ret.raw := trim(((this.signed, right.signed) match {
      case (false, false) => (_l.asUInt.resize(ret.bitWidth) + _r.asUInt)
      case (false,  true) => (_l.asUInt.intoSInt             + _r.asSInt.resize(ret.bitWidth))
      case ( true, false) => (_l.asSInt.resize(ret.bitWidth) + _r.asUInt.intoSInt)
      case ( true,  true) => (_l.asSInt.resize(ret.bitWidth) + _r.asSInt)
    }).asBits, ret.bitWidth)

    ret
  }

  def +^(right: AFix): AFix = this + right

  /**
   * Adds `this` to the right hand side AFix value without expanding ranges or checks on value overflow
   * @param right Value to add to `this`
   * @return Sum
   */
  def +|(right: AFix): AFix = {
    val (lMax, lMin, rMax, rMin) = alignRanges(this, right)
    val ret = new AFix(lMax.max(rMax), lMin.min(rMin), Math.min(this.exp, right.exp))

    val (_l, _r) = alignLR(this, right)
    ret.raw := trim(((this.signed, right.signed) match {
      case (false, false) => (_l.asUInt.resize(ret.bitWidth) + _r.asUInt)
      case (false,  true) => (_l.asUInt.intoSInt             + _r.asSInt.resize(ret.bitWidth))
      case ( true, false) => (_l.asSInt.resize(ret.bitWidth) + _r.asUInt.intoSInt)
      case ( true,  true) => (_l.asSInt.resize(ret.bitWidth) + _r.asSInt)
    }).asBits, ret.bitWidth)

    ret
  }

  /**
   * Subtracts `this` to the right hand side AFix value expanding ranges as necessary
   * @param right Value to subtract from `this`
   * @return Difference
   */
  def -(right: AFix): AFix = {
    val (lMax, lMin, rMax, rMin) = alignRanges(this, right)
    val ret = new AFix(lMax-rMin, lMin-rMax, Math.min(this.exp, right.exp))

    val (_l, _r) = alignLR(this, right)
    ret.raw := trim(((this.signed, right.signed) match {
      case (false, false) => (_l.asUInt.resize(ret.bitWidth) - _r.asUInt)
      case (false,  true) => (_l.asUInt.intoSInt - _r.asSInt.resize(ret.bitWidth))
      case ( true, false) => (_l.asSInt.resize(ret.bitWidth) - _r.asUInt.intoSInt)
      case ( true,  true) => (_l.asSInt.resize(ret.bitWidth) - _r.asSInt)
    }).asBits, ret.bitWidth)

    ret
  }

  def -^(right: AFix): AFix = this - right

  /**
   * Subtracts `this` from the right hand side AFix value without expanding ranges or checks on value underflow
   * @param right Value to subtract from `this`
   * @return Difference
   */
  def -|(right: AFix): AFix = {
    val (lMax, lMin, rMax, rMin) = alignRanges(this, right)
    val ret = new AFix(lMax.max(rMin), lMin.min(rMax), Math.min(this.exp, right.exp))

    val (_l, _r) = alignLR(this, right)
    ret.raw := trim(((this.signed, right.signed) match {
      case (false, false) => (_l.asUInt.resize(ret.bitWidth) - _r.asUInt)
      case (false,  true) => (_l.asUInt.intoSInt - _r.asSInt.resize(ret.bitWidth))
      case ( true, false) => (_l.asSInt.resize(ret.bitWidth) - _r.asUInt.intoSInt)
      case ( true,  true) => (_l.asSInt.resize(ret.bitWidth) - _r.asSInt)
    }).asBits, ret.bitWidth)

    ret
  }

  /**
   * Mutiplies `this` by the right hand side AFix value expanding ranges as necessary
   * @param right Value to multiply `this` by
   * @return Product
   */
  def *(right: AFix): AFix = {
    val (lMax, lMin, rMax, rMin) = (this.maxRaw, this.minRaw, right.maxRaw, right.minRaw)
    val possibleLimits = List(lMax*rMax, lMax*rMin, lMin*rMax, lMin*rMin)
    val ret = new AFix(possibleLimits.max, possibleLimits.min, this.exp + right.exp)

    val _l = this.raw
    val _r = right.raw
    ret.raw := trim(((this.signed, right.signed) match {
      case (false, false) => (_l.asUInt.resize(ret.bitWidth) * _r.asUInt)
      case (false,  true) => (_l.asUInt.intoSInt             * _r.asSInt.resize(ret.bitWidth)).resize(ret.bitWidth)
      case ( true, false) => (_l.asSInt.resize(ret.bitWidth) * _r.asUInt.intoSInt)
      case ( true,  true) => (_l.asSInt.resize(ret.bitWidth) * _r.asSInt)
    }).asBits, ret.bitWidth)

    ret
  }

  /**
   * Divides `this` by the right hand side AFix value expanding ranges as necessary
   * @param right Value to divide `this` by
   * @return Quotient
   */
  def /(right: AFix): AFix = {
    SpinalWarning("Fixed-point division is not finalized and not recommended for use!\n" + ScalaLocated.long)
    val (lMax, lMin, rMax, rMin) = alignRanges(this, right)
    val ret = new AFix(lMax.max(rMax), lMin.min(rMin), this.exp + right.exp)

    val (_l, _r) = alignLR(this, right)
    ret.raw := trim(((this.signed, right.signed) match {
      case (false, false) => (_l.asUInt          / _r.asUInt).resize(ret.bitWidth)
      case (false,  true) => (_l.asUInt.intoSInt / _r.asSInt).resize(ret.bitWidth)
      case ( true, false) => (_l.asSInt          / _r.asUInt.intoSInt).resize(ret.bitWidth)
      case ( true,  true) => (_l.asSInt          / _r.asSInt).resize(ret.bitWidth)
    }).asBits, ret.bitWidth)

    ret
  }

  /**
   * Divides `this` by the right hand side AFix value expanding ranges as necessary
   * @param right Value to divide `this` by
   * @return Remainder
   */
  def %(right: AFix): AFix = {
    SpinalWarning("Fixed-point modulo is not finalized and not recommended for use!\n" + ScalaLocated.long)
    val (lMax, lMin, rMax, rMin) = alignRanges(this, right)
    val ret = new AFix(lMax.max(rMax), lMin.min(rMin), this.exp + right.exp)

    val (_l, _r) = alignLR(this, right)
    ret.raw := trim(((this.signed, right.signed) match {
      case (false, false) => (_l.asUInt          % _r.asUInt).resize(ret.bitWidth)
      case (false,  true) => (_l.asUInt.intoSInt % _r.asSInt).resize(ret.bitWidth)
      case ( true, false) => (_l.asSInt          % _r.asUInt.intoSInt).resize(ret.bitWidth)
      case ( true,  true) => (_l.asSInt          % _r.asSInt).resize(ret.bitWidth)
    }).asBits, ret.bitWidth)

    ret
  }

  def ==(right: AFix): Bool = this === right
  def ===(right: AFix): Bool = {
    val (_l, _r) = alignLR(this, right)
    (this.signed, right.signed) match {
      case (false, false) => (_l.asUInt.resized          === _r.asUInt.resized)
      case (false,  true) => (_l.asUInt.intoSInt.resized === _r.asSInt.resized)
      case ( true, false) => (_l.asSInt.resized          === _r.asUInt.intoSInt.resized)
      case ( true,  true) => (_l.asSInt.resized          === _r.asSInt.resized)
    }
  }

  def !=(right: AFix): Bool = this =/= right
  def =/=(right: AFix): Bool = {
    val (_l, _r) = alignLR(this, right)
    (this.signed, right.signed) match {
      case (false, false) => (_l.asUInt.resized          =/= _r.asUInt.resized)
      case (false,  true) => (_l.asUInt.intoSInt.resized =/= _r.asSInt.resized)
      case ( true, false) => (_l.asSInt.resized          =/= _r.asUInt.intoSInt.resized)
      case ( true,  true) => (_l.asSInt.resized          =/= _r.asSInt.resized)
    }
  }

  def <(right: AFix): Bool = {
    val (_l, _r) = alignLR(this, right)
    (this.signed, right.signed) match {
      case (false, false) => (_l.asUInt.resized          < _r.asUInt.resized)
      case (false,  true) => (_l.asUInt.intoSInt.resized < _r.asSInt.resized)
      case ( true, false) => (_l.asSInt.resized          < _r.asUInt.intoSInt.resized)
      case ( true,  true) => (_l.asSInt.resized          < _r.asSInt.resized)
    }
  }

  def <=(right: AFix): Bool = {
    val (_l, _r) = alignLR(this, right)
    (this.signed, right.signed) match {
      case (false, false) => (_l.asUInt.resized          <= _r.asUInt.resized)
      case (false,  true) => (_l.asUInt.intoSInt.resized <= _r.asSInt.resized)
      case ( true, false) => (_l.asSInt.resized          <= _r.asUInt.intoSInt.resized)
      case ( true,  true) => (_l.asSInt.resized          <= _r.asSInt.resized)
    }
  }

  def >(right: AFix): Bool = {
    val (_l, _r) = alignLR(this, right)
    (this.signed, right.signed) match {
      case (false, false) => (_l.asUInt.resized          > _r.asUInt.resized)
      case (false,  true) => (_l.asUInt.intoSInt.resized > _r.asSInt.resized)
      case ( true, false) => (_l.asSInt.resized          > _r.asUInt.intoSInt.resized)
      case ( true,  true) => (_l.asSInt.resized          > _r.asSInt.resized)
    }
  }

  def >=(right: AFix): Bool = {
    val (_l, _r) = alignLR(this, right)
    (this.signed, right.signed) match {
      case (false, false) => (_l.asUInt.resized          >= _r.asUInt.resized)
      case (false,  true) => (_l.asUInt.intoSInt.resized >= _r.asSInt.resized)
      case ( true, false) => (_l.asSInt.resized          >= _r.asUInt.intoSInt.resized)
      case ( true,  true) => (_l.asSInt.resized          >= _r.asSInt.resized)
    }
  }

  // Shift decimal point left
  def <<(shift: Int): AFix = {
    val ret = new AFix(this.maxRaw, this.minRaw, (this.exp + shift))

    ret.raw := this.raw

    ret
  }

  // Shift decimal point right
  def >>(shift: Int): AFix = {
    val ret = new AFix(this.maxRaw, this.minRaw, (this.exp - shift))

    ret.raw := this.raw

    ret

  }

  // Shift bits and decimal point left, adding padding bits right
  def <<|(shift: Int): AFix = {
    val shiftBig = BigInt(2).pow(shift)
    val ret = new AFix(this.maxRaw * shiftBig, this.minRaw * shiftBig, (this.exp + shift))

    ret.raw := this.raw << shift

    ret
  }

  // Shift bits and decimal point right, adding padding bits left
  def >>|(shift: Int): AFix = {
    val shiftBig = BigInt(2).pow(shift)
    val ret = new AFix(this.maxRaw / shiftBig, this.minRaw / shiftBig, this.exp)

    if (this.signed)
      ret.raw := this.raw.dropLow(shift)
    else
      ret.raw := this.raw.dropLow(shift)

    ret
  }

  def >>(shift: AFix): AFix = {
    assert(shift.exp == 0)
    assert(shift.minRaw == 0)
    val ret = new AFix(
      this.maxRaw * (BigInt(1) << shift.maxRaw.toInt),
      this.minRaw * (BigInt(1) << shift.maxRaw.toInt),
      (this.exp - shift.maxRaw.toInt)
    )

    ret.raw := (this.raw << shift.maxRaw.toInt) >> U(shift)

    ret
  }

  //Shift right, lose lsb bits
  def >>|(shift: AFix): AFix = {
    assert(shift.exp == 0)
    assert(shift.minRaw == 0)
    val ret = cloneOf(this)

    ret.raw := this.raw >> U(shift)

    ret
  }

  //Shift left, lose MSB bits
  def |<<(shift: AFix): AFix = {
    assert(shift.exp == 0)
    assert(shift.minRaw == 0)
    val ret = cloneOf(this)

    ret.raw := this.raw |<< U(shift)

    ret
  }


  // Shift bits and decimal point left, loosing bits
  def |<<(shift: Int): AFix = {
    val width = widthOf(raw)-shift
    val ret = new AFix(this.maxRaw.min(BigInt(2).pow(width)-1), this.minRaw.max(-BigInt(2).pow(width)), (this.exp + shift))

    ret.raw := this.raw.resized

    ret
  }

  def unary_-(): AFix = negate(True)

  def negate(): AFix = negate(True)
  def negate(enable : Bool, plusOneEnable : Bool = null): AFix = {
    val ret = new AFix(-this.minRaw max this.maxRaw, -this.maxRaw min this.minRaw, this.exp)
    ret.raw := U(this.raw).twoComplement(enable, plusOneEnable).asBits
    ret
  }

  def resize(newExp : ExpNumber): AFix ={
    assert(newExp.value < exp) //for now
    val dif = exp - newExp.value
    val ret = new AFix(
      this.maxRaw * (BigInt(1) << dif),
      this.minRaw * (BigInt(1) << dif),
      newExp.value
    )

    ret.raw := (this.raw << dif).resized

    ret
  }

  def isNegative() : Bool = signed match {
    case false => False
    case true  => raw.msb
  }
  def isPositive() : Bool = signed match {
    case false => True
    case true  => !raw.msb
  }
  def isZero() : Bool = raw === 0

  def asAlwaysPositive() : AFix = {
    assert(signed)
    val ret = AFix(maxRaw = maxRaw, minRaw = 0, exp = exp exp)
    ret := this.truncated()
    ret
  }


  /** Logical AND operator */
  override def &(right: AFix): AFix = {
    val (lMax, lMin, rMax, rMin) = alignRangesRepr(this, right)
    val ret = new AFix(lMax.max(rMin), lMin.min(rMax), Math.min(this.exp, right.exp))
    ret.raw := this.raw & right.raw
    ret
  }

  /** Logical OR operator */
  override def |(right: AFix): AFix = {
    val (lMax, lMin, rMax, rMin) = alignRangesRepr(this, right)
    val ret = new AFix(lMax.max(rMin), lMin.min(rMax), Math.min(this.exp, right.exp))
    ret.raw := this.raw | right.raw
    ret
  }

  /** Logical XOR operator */
  override def ^(right: AFix): AFix = {
    val (lMax, lMin, rMax, rMin) = alignRangesRepr(this, right)
    val ret = new AFix(lMax.max(rMin), lMin.min(rMax), Math.min(this.exp, right.exp))
    ret.raw := this.raw ^ right.raw
    ret
  }

  /** Inverse bitwise operator */
  override def unary_~ : AFix = {
    val ret = new AFix(maxRepr, minRepr, exp)
    ret.raw := ~this.raw
    ret
  }

  /**
   * Saturates a number to the range of another number.
   * This accounts for decimal shifting.
   * @param af - AFix value to saturate range to
   * @return - Saturated AFix value
   */
  def sat(af: AFix): AFix = this.sat(af.maxRaw, af.minRaw, af.exp exp)

  /**
   *
   * @param satMax
   * @param satMin
   * @param exp
   * @return
   */
  def sat(satMax: BigInt, satMin: BigInt, exp: ExpNumber): AFix = {
    val expDiff = this.exp - exp.value
    if (expDiff > 0) {
      sat(satMax/BigInt(2).pow(expDiff),
          satMin/BigInt(2).pow(expDiff))
    } else if (expDiff < 0) {
      sat(satMax*BigInt(2).pow(-expDiff) + (if (satMax != 0) BigInt(2).pow(-expDiff)-1 else 0),
          satMin*BigInt(2).pow(-expDiff) + (if (satMin != 0) BigInt(2).pow(-expDiff)-1 else 0))
    } else {
      sat(satMax, satMin)
    }
  }

  /**
   * Saturates a number to a provided integer representation value range
   * @param satMax Max integer value to saturate
   * @param satMin Min integer value to saturate
   * @return - Saturated AFix value
   */
  def sat(satMax: BigInt, satMin: BigInt): AFix = {
    if (this.maxRaw < satMax || this.minRaw > satMin) {
      if (this.hasTag(tagAutoResize)) {
        val this_resized = new AFix(satMax, satMin, exp)
        this_resized := this.resized
        return this_resized.sat(satMax, satMin)
      }
    }
    val ret = new AFix(satMax.min(this.maxRaw), satMin.max(this.minRaw), exp)
    when (this > AFix(satMax, exp exp)) {
      if (ret.signed)
        ret.raw := BigIntToSInt(ret.maxRaw).resize(ret.bitWidth).asBits
      else
        ret.raw := BigIntToUInt(ret.maxRaw).resize(ret.bitWidth).asBits
    } elsewhen (this < AFix(satMin, exp exp)) {
      if (ret.signed)
        ret.raw := BigIntToSInt(ret.minRaw).resize(ret.bitWidth).asBits
      else
        ret.raw := BigIntToUInt(ret.minRaw).resize(ret.bitWidth).asBits
    } otherwise {
      if (ret.signed)
        ret.raw := this.raw.asSInt.resize(ret.bitWidth).asBits
      else
        ret.raw := this.raw.asUInt.resize(ret.bitWidth).asBits
    }
    ret
  }

  /**
   * Saturates the top m bits. Other AFix specific saturation functions are recommended.
   * This function is bit orientated unlike other AFix functions.
   * @param m - Number of high bits to saturate off
   * @return
   */
  def sat(m: Int): AFix = {
    if (m == 0) return this
    val newMax = BigInt(2).pow(bitWidth-m).min(this.maxRaw)
    val newMin = if (signed) (-BigInt(2).pow(bitWidth-m)).max(this.minRaw) else BigInt(0).max(this.minRaw)
    val ret = new AFix(newMax, newMin, exp)

    if (this.signed) {
      ret.raw := this.raw.asSInt.sat(m).resize(widthOf(ret.raw)).asBits
    } else {
      ret.raw := this.raw.asUInt.sat(m).resize(widthOf(ret.raw)).asBits
    }

    ret
  }

  /**
   * Trims the bottom m bits. Other AFix specific rounding functions are recommended.
   * This function is bit orientated unlike other AFix functions.
   * @param m - Number of low bits to trim off
   * @return
   */
  def trim(m: Int): AFix = {
    val newMax = BigInt(2).pow(m).min(this.maxRaw)
    val newMin = if (signed) (-BigInt(2).pow(m)).max(this.minRaw) else BigInt(0).max(this.minRaw)
    val newExp = if (m >= 0) exp+m else exp-m
    val ret = new AFix(newMax, newMin, newExp)

    if (this.signed) {
      ret.raw := this.raw.asSInt.trim(m).resize(widthOf(ret.raw)).asBits
    } else {
      ret.raw := this.raw.asUInt.trim(m).resize(widthOf(ret.raw)).asBits
    }

    ret
  }

  /**
   * Rounds a value down towards negative infinity (truncation) at the given exp point position
   * @return Rounded result
   */
  def floor(exp : Int): AFix = {
    val drop = exp-this.exp
    if(drop < 0) return CombInit(this)
<<<<<<< HEAD
    val res = new AFix((this.maxRaw >> drop), this.minRaw >> drop, exp)
=======
    val (newMax, newMin) = roundedBounds(exp, RoundType.FLOOR)
    val res = new AFix(newMax, newMin, exp)
>>>>>>> d453eb3d

    if (this.signed) {
      res.raw := this.raw.asSInt.floor(drop).resize(widthOf(res.raw)).asBits
    } else {
      res.raw := this.raw.asUInt.floor(drop).resize(widthOf(res.raw)).asBits
    }
    res
  }

  // Rounding which will set the LSB if any of the thrown bits is set
  def scrap(exp : Int): AFix = {
    val drop = exp-this.exp
    if(drop < 0) return CombInit(this)
    val res = new AFix((this.maxRaw >> drop), this.minRaw >> drop, exp)

    res.raw := this.raw.dropLow(drop)
    res.raw.lsb setWhen(this.raw.takeLow(drop).orR)
    res
  }


  def truncate(): AFix = this.floor(0)

  private def roundNewRange(exp: Int, align: Boolean): AFix = {
    val drop = exp-this.exp
    val step = BigInt(1) << drop
    if(align) new AFix(((this.maxRaw+step-1) >> drop)-1, (this.minRaw+step-1) >> drop, exp)
    else      new AFix((this.maxRaw+step-1) >> drop, (this.minRaw+step-1) >> drop, exp)
  }

  /**
   * Rounds a value up towards positive infinity at the given exp point position
   * @return Rounded result
   */
  def ceil(exp : Int): AFix = ceil(exp, getTrunc.saturation)

  def ceil(exp: Int, aligned: Boolean): AFix = {
    val drop = exp-this.exp
    if(drop < 0) return CombInit(this)
<<<<<<< HEAD
    val res = roundNewRange(exp, aligned)
=======
    val (newMax, newMin) = roundedBounds(exp, RoundType.CEIL)
    val res = new AFix(newMax, newMin, exp)
>>>>>>> d453eb3d

    if (this.signed) {
      res.raw := this.raw.asSInt.ceil(drop, aligned).resize(widthOf(res.raw)).asBits
    } else {
      res.raw := this.raw.asUInt.ceil(drop, aligned).resize(widthOf(res.raw)).asBits
    }

    res
  }

  /**
   * Rounds a value towards zero
   * @return Rounded result
   */
  def floorToZero(exp: Int): AFix = {
    if (this.signed) {
      val drop = exp-this.exp
      if(drop < 0) return CombInit(this)
<<<<<<< HEAD
//      val step = BigInt(1) << drop
//      val res = new AFix(((this.maxRaw+step-1) >> drop), (this.minRaw+step-1) >> drop, exp)
      val res = roundNewRange(exp, getTrunc.saturation)
=======
      val (newMax, newMin) = roundedBounds(exp, RoundType.FLOORTOZERO)
      val res = new AFix(newMax, newMin, exp)
>>>>>>> d453eb3d

      res.raw := this.raw.asSInt.floorToZero(drop).resize(widthOf(res.raw)).asBits
      res
    } else {
      floor(exp)
    }
  }

  /**
   * Rounds a value towards negative or positive infinity
   * @return Rounded result
   */
  def ceilToInf(exp: Int): AFix = {
    ceilToInf(exp, getTrunc.saturation)
  }

  def ceilToInf(exp: Int, aligned: Boolean): AFix = {
    if (this.signed) {
      val drop = exp-this.exp
      if(drop < 0) return CombInit(this)
<<<<<<< HEAD
//      val step = BigInt(1) << drop
//      val res = new AFix(((this.maxRaw+step-1) >> drop), (this.minRaw+step-1) >> drop, exp)
      val res = roundNewRange(exp, aligned)
=======
      val (newMax, newMin) = roundedBounds(exp, RoundType.CEILTOINF)
      val res = new AFix(newMax, newMin, exp)
>>>>>>> d453eb3d

      res.raw := this.raw.asSInt.ceilToInf(drop, aligned).resize(widthOf(res.raw)).asBits
      res
    } else {
      ceil(exp, aligned)
    }
  }

  /**
   * Rounds a value up (ceiling) if x >= 0.5 otherwise rounds down (floor/truncate)
   * @return Rounded result
   */
  def roundHalfUp(exp: Int): AFix = {
    roundUp(exp, getTrunc.saturation)
  }

  def roundUp(exp: Int, aligned: Boolean): AFix = {
    val drop = exp-this.exp
    if(drop < 0) return CombInit(this)
<<<<<<< HEAD
//    val step = BigInt(1) << drop
//    val res = new AFix(((this.maxRaw+step-1) >> drop), (this.minRaw+step-1) >> drop, exp)
    val res = roundNewRange(exp, aligned)
=======
    val (newMax, newMin) = roundedBounds(exp, RoundType.ROUNDUP)
    val res = new AFix(newMax, newMin, exp)
>>>>>>> d453eb3d

    if (this.signed) {
      res.raw := this.raw.asSInt.roundUp(drop, aligned).resize(widthOf(res.raw)).asBits
    } else {
      res.raw := this.raw.asUInt.roundUp(drop, aligned).resize(widthOf(res.raw)).asBits
    }
    res
  }

  /**
   * Rounds a value down (floor/truncate) if x <= 0.5 otherwise rounds up (ceil)
   * @return Rounded result
   */
  def roundHalfDown(exp: Int): AFix = {
    roundDown(exp, getTrunc.saturation)
  }

  def roundDown(exp: Int, aligned: Boolean): AFix = {
    val drop = exp-this.exp
    if(drop < 0) return CombInit(this)
<<<<<<< HEAD
//    val step = BigInt(1) << drop
//    val res = new AFix(((this.maxRaw+step-1) >> drop), (this.minRaw+step-1) >> drop, exp)
    val res = roundNewRange(exp, aligned)
=======
    val (newMax, newMin) = roundedBounds(exp, RoundType.ROUNDDOWN)
    val res = new AFix(newMax, newMin, exp)
>>>>>>> d453eb3d

    if (this.signed) {
      res.raw := this.raw.asSInt.roundDown(drop, aligned).resize(widthOf(res.raw)).asBits
    } else {
      res.raw := this.raw.asUInt.roundDown(drop, aligned).resize(widthOf(res.raw)).asBits
    }
    res
  }

  /**
   * Rounds a value towards zero (floor/truncate) if x <= 0.5 otherwise rounds towards infinity
   * @return Rounded result
   */
  def roundHalfToZero(exp: Int): AFix = {
    roundToZero(exp, getTrunc.saturation)
  }

  def roundToZero(exp: Int, aligned: Boolean): AFix = {
    if (this.signed) {
      val drop = exp-this.exp
      if(drop < 0) return CombInit(this)
<<<<<<< HEAD
//      val step = BigInt(1) << drop
//      val res = new AFix(((this.maxRaw+step-1) >> drop), (this.minRaw+step-1) >> drop, exp)
      val res = roundNewRange(exp, aligned)
=======
      val (newMax, newMin) = roundedBounds(exp, RoundType.ROUNDTOZERO)
      val res = new AFix(newMax, newMin, exp)
>>>>>>> d453eb3d

      res.raw := this.raw.asSInt.roundToZero(drop, aligned).resize(widthOf(res.raw)).asBits
      res
    } else {
      roundDown(exp, aligned)
    }
  }

  /**
   * Rounds a value towards infinity if x >= 0.5 otherwise rounds towards zero
   * @return Rounded result
   */
  def roundHalfToInf(exp: Int): AFix = {
    roundToInf(exp, getTrunc.saturation)
  }

  def roundToInf(exp: Int, aligned: Boolean): AFix = {
    if (this.signed) {
      val drop = exp-this.exp
      if(drop < 0) return CombInit(this)
<<<<<<< HEAD
//      val step = BigInt(1) << drop
//      val res = new AFix(((this.maxRaw+step-1) >> drop), (this.minRaw+step-1) >> drop, exp)
      val res = roundNewRange(exp, aligned)
=======
      val (newMax, newMin) = roundedBounds(exp, RoundType.ROUNDTOINF)
      val res = new AFix(newMax, newMin, exp)
>>>>>>> d453eb3d

      res.raw := this.raw.asSInt.roundToInf(drop, aligned).resize(widthOf(res.raw)).asBits
      res
    } else {
<<<<<<< HEAD
      roundUp(exp, aligned)
=======
      roundHalfUp(exp)
>>>>>>> d453eb3d
    }
  }

  /**
   * Rounds a value towards the nearest even value including half values, otherwise rounds towards odd values
   * @return Rounded result
   */
  def roundHalfToEven(exp: Int): AFix = {
    roundToEven(exp, getTrunc.saturation)
  }

  def roundToEven(exp: Int, aligned: Boolean): AFix = {
    val drop = exp-this.exp
    if(drop < 0) return CombInit(this)
<<<<<<< HEAD
//    val step = BigInt(1) << drop
//    val res = new AFix(((this.maxRaw+step-1) >> drop), (this.minRaw+step-1) >> drop, exp)
    val res = roundNewRange(exp, aligned)
=======
    val (newMax, newMin) = roundedBounds(exp, RoundType.ROUNDTOEVEN)
    val res = new AFix(newMax, newMin, exp)
>>>>>>> d453eb3d

    if (this.signed) {
      res.raw := this.raw.asSInt.roundToEven(drop, aligned).resize(widthOf(res.raw)).asBits
    } else {
      res.raw := this.raw.asUInt.roundToEven(drop, aligned).resize(widthOf(res.raw)).asBits
    }

    res
  }

  /**
   * Rounds a value towards the nearest odd value including half values, otherwise rounds towards even values
   * @return Rounded result
   */
  def roundHalfToOdd(exp: Int): AFix = {
    roundToOdd(exp, getTrunc.saturation)
  }

  def roundToOdd(exp: Int, align: Boolean): AFix = {
    val drop = exp-this.exp
    if(drop < 0) return CombInit(this)
<<<<<<< HEAD
//    val step = BigInt(1) << drop
//    val res = new AFix(((this.maxRaw+step-1) >> drop), (this.minRaw+step-1) >> drop, exp)
    val res = roundNewRange(exp, align)

    if (this.signed) new AreaRoot{
      res.raw := raw.asSInt.roundToOdd(drop, align).resize(widthOf(res.raw)).asBits
    } else new AreaRoot {
      res.raw := raw.asUInt.roundToOdd(drop, align).resize(widthOf(res.raw)).asBits
=======
    val (newMax, newMin) = roundedBounds(exp, RoundType.ROUNDTOODD)
    val res = new AFix(newMax, newMin, exp)

    if (this.signed) {
      res.raw := this.raw.asSInt.roundToOdd(drop, false).resize(widthOf(res.raw)).asBits
    } else {
      res.raw := this.raw.asUInt.roundToOdd(drop, false).resize(widthOf(res.raw)).asBits
>>>>>>> d453eb3d
    }

    res
  }

  private def getTrunc: TagAFixTruncated = {
    this.getTag(classOf[TagAFixTruncated]).getOrElse(AFixTruncatedScope.get)
  }

  def round(exp: Int, aligned: Boolean = getTrunc.saturation): AFix = {
    this._round(getTrunc.rounding, exp, aligned)
  }

  def fixTo(af: AFix, roundType: RoundType): AFix = this._round(roundType, af.exp).sat(af)
  def fixTo(af: AFix): AFix = this.fixTo(af, getTrunc.rounding)
  def fixTo(Q: QFormat): AFix = {
    val res = AFix(Q.width-Q.fraction exp, -Q.fraction exp, Q.signed)
    res := this.fixTo(res)
    res
  }

  override def toString: String = {
    s"${component.getPath() + "/" + this.getDisplayName()} : ${getClass.getSimpleName}[max=${maxRaw}($maxValue), min=${minRaw}($minValue), exp=${exp}($step), bits=${raw.getWidth}]"
  }

  private def _round(roundType: RoundType, exp: Int = 0, align: Boolean = getTrunc.saturation): AFix = {
    roundType match {
      case RoundType.FLOOR       => this.floor(exp)
      case RoundType.CEIL        => this.ceil(exp, align)
      case RoundType.FLOORTOZERO => this.floorToZero(exp)
      case RoundType.CEILTOINF   => this.ceilToInf(exp, align)
      case RoundType.ROUNDUP     => this.roundUp(exp, align)
      case RoundType.ROUNDDOWN   => this.roundDown(exp, align)
      case RoundType.ROUNDTOZERO => this.roundToZero(exp, align)
      case RoundType.ROUNDTOINF  => this.roundToInf(exp, align)
      case RoundType.ROUNDTOEVEN => this.roundToEven(exp, align)
      case RoundType.ROUNDTOODD  => this.roundToOdd(exp, align)
      case RoundType.SCRAP        => this.scrap(exp)
    }
  }

  def saturated(rounding  : RoundType = RoundType.FLOOR): AFix = this.truncated(saturation = true, overflow = false, rounding = rounding)

  def truncated(saturation: Boolean = false,
                overflow  : Boolean = true,
                rounding  : RoundType = RoundType.FLOOR) : AFix = {
    assert(!(saturation && overflow), s"Cannot both overflow and saturate.\n")
    val copy = cloneOf(this)
    copy.raw := this.raw
    copy.addTag(new TagAFixTruncated(
      saturation,
      overflow,
      rounding
    ))
    copy
  }

  def rounded(rounding  : RoundType = RoundType.FLOOR) = truncated(
    saturation = false,
    overflow = false,
    rounding = rounding
  )

  override private[core] def assignFromImpl(that: AnyRef, target: AnyRef, kind: AnyRef): Unit = {
    that match {
      case af: AFix =>
        val trunc = af.getTag(classOf[TagAFixTruncated])
        if(this.exp > af.exp && trunc.isEmpty){
          PendingError(s"Cannot assign ${af} to ${this} as precision would be lost! Consider rounding before assignment.\n" + ScalaLocated.long)
          return
        }

        var af_rounded: AFix = af
        if (af.exp > this.exp) {
          af_rounded = af.resize(this.exp exp)
        } else if (af.exp < this.exp) {
          if (trunc.isDefined) {
            af_rounded = (af >> this.exp)._round(trunc.get.rounding) << this.exp
          }
        }



        var af_sat: AFix = af_rounded
        if (trunc.isDefined) {
          if (trunc.get.saturation) {
            af_sat = af_sat.sat(this)
          } else if (trunc.get.overflow) {
            af_sat = this.clone
            af_sat.raw := af_rounded.raw.resized
          }
        }

        val (du, dd, su, sd) = alignRanges(this, af_sat)
        if((du < su || dd > sd) && (trunc.isEmpty || (!trunc.get.saturation && !trunc.get.overflow))){
          PendingError(s"Cannot assign ${af} to ${this} as it would get out of range $du < $su || $dd > $sd \n" + ScalaLocated.long)
          return
        }

        if (this.signed) {
          this.raw.compositAssignFrom(af_sat.raw.asSInt.resize(this.bitWidth).asBits, this.raw, kind)
        } else {
          this.raw.compositAssignFrom(af_sat.raw.asUInt.resize(this.bitWidth).asBits, this.raw, kind)
        }

      case u: UInt => this.raw.compositAssignFrom(u.asBits, this.raw, kind)
      case s: SInt => this.raw.compositAssignFrom(s.asBits, this.raw, kind)
      case uf: UFix => this.compositAssignFrom(AFix(uf), this, kind)
      case sf: SFix => this.compositAssignFrom(AFix(sf), this, kind)
    }
  }

  def asUInt(): UInt = {
    if (this.signed) {
      val out = UInt(this.bitWidth bit)
      this.raw.asSInt.asUInt
      when(this.raw.msb) {
        out := U(0).resize(this.bitWidth)
      } otherwise {
        out := this.raw.asUInt
      }
      out
    } else {
      this.raw.asUInt
    }
  }

  def asSInt(): SInt = {
    if (this.signed) {
      this.raw.asSInt
    } else {
      this.raw.asUInt.intoSInt
    }
  }

  def asUFix(): UFix = this.asUInt().toUFix >> -this.exp
  def asSFix(): SFix = this.asSInt().toSFix >> -this.exp
  def toAFix(that : HardType[AFix]) : AFix = {
    val ret = that()
    ret := this
    ret
  }

  def :=(u: UInt) = this assignFrom(u)
  def :=(s: SInt) = this assignFrom(s)
  def :=(u: UFix) = this assignFrom(u)
  def :=(s: SFix) = this assignFrom(s)
  def :=(a: AFix) = this assignFrom(a)

  def :=(that: BigDecimal) = {
    assert(that <= this.maxValue, s"Literal $that is too big to be assigned in $this")
    assert(that >= this.minValue, s"Literal $that is too negative to be assigned in this $this")

    val shift = -exp
    val value = if(shift >= 0)
      (that * BigDecimal(BigInt(1) << shift)).toBigInt
    else
      (that / BigDecimal(BigInt(1) << -shift)).toBigInt
    this.raw := value
  }

  def init(that: BigDecimal): this.type = {
    this.raw init AF(that, wholeWidth bit, fracWidth bit, signed).raw
    this
  }
  def init(that: AFix): this.type = {
    this.raw init that.raw
    this
  }

  override def clone: this.type = new AFix(maxRaw, minRaw, exp).asInstanceOf[this.type]

  def hasParametersOf(that : AFix) : Boolean = this.maxRaw == that.maxRaw && this.minRaw == that.minRaw && this.exp == that.exp
  override def getMuxType[T <: Data](list: TraversableOnce[T]) = {
    val p = AFix.holdingParams(list.asInstanceOf[TraversableOnce[AFix]])
    HardType(new AFix(p._1, p._2, p._3).asInstanceOf[T])
  }

  override def toMuxInput[T <: Data](muxOutput: T) : T = {
    if(this.hasParametersOf(muxOutput.asInstanceOf[AFix])) return this.asInstanceOf[T]
    val ret = cloneOf(muxOutput)
    ret.assignFrom(this)
    ret
  }
}

object AF {
  def apply(value: BigDecimal, integerWidth: BitCount, fractionWidth: BitCount, signed: Boolean): AFix = {
    val ret = if (signed) AFix.SQ(integerWidth, fractionWidth) else AFix.UQ(integerWidth, fractionWidth)
    val tmp = cloneOf(ret)
    tmp := value
    ret.raw.assignFromBits(tmp.raw)
    ret
  }
}

class TagAFixTruncated(val saturation: Boolean,
                       val overflow  : Boolean,
                       val rounding  : RoundType
                       ) extends SpinalTag{
  override def duplicative = true
  override def canSymplifyHost: Boolean = true
}

object AFixTruncatedScope extends ScopeProperty[TagAFixTruncated] {
  override def default: TagAFixTruncated = new TagAFixTruncated(true, false, RoundType.ROUNDTOINF)

  def set(saturation: Boolean = true, overflow: Boolean = false, rounding: RoundType = RoundType.ROUNDTOINF): AFixTruncatedScope.SetReturn = {
   new AFixTruncatedScope.SetReturn(new TagAFixTruncated(saturation, overflow, rounding))
  }

  def apply(saturation: Boolean = true, overflow: Boolean = false, rounding: RoundType = RoundType.ROUNDTOINF): AFixTruncatedScope.ApplyClass = {
    new AFixTruncatedScope.ApplyClass(new TagAFixTruncated(saturation, overflow, rounding))
  }
}<|MERGE_RESOLUTION|>--- conflicted
+++ resolved
@@ -821,12 +821,8 @@
   def floor(exp : Int): AFix = {
     val drop = exp-this.exp
     if(drop < 0) return CombInit(this)
-<<<<<<< HEAD
-    val res = new AFix((this.maxRaw >> drop), this.minRaw >> drop, exp)
-=======
     val (newMax, newMin) = roundedBounds(exp, RoundType.FLOOR)
     val res = new AFix(newMax, newMin, exp)
->>>>>>> d453eb3d
 
     if (this.signed) {
       res.raw := this.raw.asSInt.floor(drop).resize(widthOf(res.raw)).asBits
@@ -850,13 +846,6 @@
 
   def truncate(): AFix = this.floor(0)
 
-  private def roundNewRange(exp: Int, align: Boolean): AFix = {
-    val drop = exp-this.exp
-    val step = BigInt(1) << drop
-    if(align) new AFix(((this.maxRaw+step-1) >> drop)-1, (this.minRaw+step-1) >> drop, exp)
-    else      new AFix((this.maxRaw+step-1) >> drop, (this.minRaw+step-1) >> drop, exp)
-  }
-
   /**
    * Rounds a value up towards positive infinity at the given exp point position
    * @return Rounded result
@@ -866,12 +855,8 @@
   def ceil(exp: Int, aligned: Boolean): AFix = {
     val drop = exp-this.exp
     if(drop < 0) return CombInit(this)
-<<<<<<< HEAD
-    val res = roundNewRange(exp, aligned)
-=======
     val (newMax, newMin) = roundedBounds(exp, RoundType.CEIL)
     val res = new AFix(newMax, newMin, exp)
->>>>>>> d453eb3d
 
     if (this.signed) {
       res.raw := this.raw.asSInt.ceil(drop, aligned).resize(widthOf(res.raw)).asBits
@@ -890,14 +875,8 @@
     if (this.signed) {
       val drop = exp-this.exp
       if(drop < 0) return CombInit(this)
-<<<<<<< HEAD
-//      val step = BigInt(1) << drop
-//      val res = new AFix(((this.maxRaw+step-1) >> drop), (this.minRaw+step-1) >> drop, exp)
-      val res = roundNewRange(exp, getTrunc.saturation)
-=======
       val (newMax, newMin) = roundedBounds(exp, RoundType.FLOORTOZERO)
       val res = new AFix(newMax, newMin, exp)
->>>>>>> d453eb3d
 
       res.raw := this.raw.asSInt.floorToZero(drop).resize(widthOf(res.raw)).asBits
       res
@@ -918,14 +897,8 @@
     if (this.signed) {
       val drop = exp-this.exp
       if(drop < 0) return CombInit(this)
-<<<<<<< HEAD
-//      val step = BigInt(1) << drop
-//      val res = new AFix(((this.maxRaw+step-1) >> drop), (this.minRaw+step-1) >> drop, exp)
-      val res = roundNewRange(exp, aligned)
-=======
       val (newMax, newMin) = roundedBounds(exp, RoundType.CEILTOINF)
       val res = new AFix(newMax, newMin, exp)
->>>>>>> d453eb3d
 
       res.raw := this.raw.asSInt.ceilToInf(drop, aligned).resize(widthOf(res.raw)).asBits
       res
@@ -945,14 +918,8 @@
   def roundUp(exp: Int, aligned: Boolean): AFix = {
     val drop = exp-this.exp
     if(drop < 0) return CombInit(this)
-<<<<<<< HEAD
-//    val step = BigInt(1) << drop
-//    val res = new AFix(((this.maxRaw+step-1) >> drop), (this.minRaw+step-1) >> drop, exp)
-    val res = roundNewRange(exp, aligned)
-=======
     val (newMax, newMin) = roundedBounds(exp, RoundType.ROUNDUP)
     val res = new AFix(newMax, newMin, exp)
->>>>>>> d453eb3d
 
     if (this.signed) {
       res.raw := this.raw.asSInt.roundUp(drop, aligned).resize(widthOf(res.raw)).asBits
@@ -973,14 +940,8 @@
   def roundDown(exp: Int, aligned: Boolean): AFix = {
     val drop = exp-this.exp
     if(drop < 0) return CombInit(this)
-<<<<<<< HEAD
-//    val step = BigInt(1) << drop
-//    val res = new AFix(((this.maxRaw+step-1) >> drop), (this.minRaw+step-1) >> drop, exp)
-    val res = roundNewRange(exp, aligned)
-=======
     val (newMax, newMin) = roundedBounds(exp, RoundType.ROUNDDOWN)
     val res = new AFix(newMax, newMin, exp)
->>>>>>> d453eb3d
 
     if (this.signed) {
       res.raw := this.raw.asSInt.roundDown(drop, aligned).resize(widthOf(res.raw)).asBits
@@ -1002,14 +963,8 @@
     if (this.signed) {
       val drop = exp-this.exp
       if(drop < 0) return CombInit(this)
-<<<<<<< HEAD
-//      val step = BigInt(1) << drop
-//      val res = new AFix(((this.maxRaw+step-1) >> drop), (this.minRaw+step-1) >> drop, exp)
-      val res = roundNewRange(exp, aligned)
-=======
       val (newMax, newMin) = roundedBounds(exp, RoundType.ROUNDTOZERO)
       val res = new AFix(newMax, newMin, exp)
->>>>>>> d453eb3d
 
       res.raw := this.raw.asSInt.roundToZero(drop, aligned).resize(widthOf(res.raw)).asBits
       res
@@ -1030,23 +985,13 @@
     if (this.signed) {
       val drop = exp-this.exp
       if(drop < 0) return CombInit(this)
-<<<<<<< HEAD
-//      val step = BigInt(1) << drop
-//      val res = new AFix(((this.maxRaw+step-1) >> drop), (this.minRaw+step-1) >> drop, exp)
-      val res = roundNewRange(exp, aligned)
-=======
       val (newMax, newMin) = roundedBounds(exp, RoundType.ROUNDTOINF)
       val res = new AFix(newMax, newMin, exp)
->>>>>>> d453eb3d
 
       res.raw := this.raw.asSInt.roundToInf(drop, aligned).resize(widthOf(res.raw)).asBits
       res
     } else {
-<<<<<<< HEAD
-      roundUp(exp, aligned)
-=======
       roundHalfUp(exp)
->>>>>>> d453eb3d
     }
   }
 
@@ -1061,14 +1006,8 @@
   def roundToEven(exp: Int, aligned: Boolean): AFix = {
     val drop = exp-this.exp
     if(drop < 0) return CombInit(this)
-<<<<<<< HEAD
-//    val step = BigInt(1) << drop
-//    val res = new AFix(((this.maxRaw+step-1) >> drop), (this.minRaw+step-1) >> drop, exp)
-    val res = roundNewRange(exp, aligned)
-=======
     val (newMax, newMin) = roundedBounds(exp, RoundType.ROUNDTOEVEN)
     val res = new AFix(newMax, newMin, exp)
->>>>>>> d453eb3d
 
     if (this.signed) {
       res.raw := this.raw.asSInt.roundToEven(drop, aligned).resize(widthOf(res.raw)).asBits
@@ -1090,16 +1029,6 @@
   def roundToOdd(exp: Int, align: Boolean): AFix = {
     val drop = exp-this.exp
     if(drop < 0) return CombInit(this)
-<<<<<<< HEAD
-//    val step = BigInt(1) << drop
-//    val res = new AFix(((this.maxRaw+step-1) >> drop), (this.minRaw+step-1) >> drop, exp)
-    val res = roundNewRange(exp, align)
-
-    if (this.signed) new AreaRoot{
-      res.raw := raw.asSInt.roundToOdd(drop, align).resize(widthOf(res.raw)).asBits
-    } else new AreaRoot {
-      res.raw := raw.asUInt.roundToOdd(drop, align).resize(widthOf(res.raw)).asBits
-=======
     val (newMax, newMin) = roundedBounds(exp, RoundType.ROUNDTOODD)
     val res = new AFix(newMax, newMin, exp)
 
@@ -1107,7 +1036,6 @@
       res.raw := this.raw.asSInt.roundToOdd(drop, false).resize(widthOf(res.raw)).asBits
     } else {
       res.raw := this.raw.asUInt.roundToOdd(drop, false).resize(widthOf(res.raw)).asBits
->>>>>>> d453eb3d
     }
 
     res
