--- conflicted
+++ resolved
@@ -790,10 +790,6 @@
   /** Logical XOR operator */
   def ^(right: T): T
 
-<<<<<<< HEAD
   /** Inverse bitwise operator */
-=======
-  /** Inverse operator */
->>>>>>> 96c43cbd
   def unary_~ : T
 }