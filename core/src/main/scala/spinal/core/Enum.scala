/*                                                                           *\
**        _____ ____  _____   _____    __                                    **
**       / ___// __ \/  _/ | / /   |  / /   HDL Core                         **
**       \__ \/ /_/ // //  |/ / /| | / /    (c) Dolu, All rights reserved    **
**      ___/ / ____// // /|  / ___ |/ /___                                   **
**     /____/_/   /___/_/ |_/_/  |_/_____/                                   **
**                                                                           **
**      This library is free software; you can redistribute it and/or        **
**    modify it under the terms of the GNU Lesser General Public             **
**    License as published by the Free Software Foundation; either           **
**    version 3.0 of the License, or (at your option) any later version.     **
**                                                                           **
**      This library is distributed in the hope that it will be useful,      **
**    but WITHOUT ANY WARRANTY; without even the implied warranty of         **
**    MERCHANTABILITY or FITNESS FOR A PARTICULAR PURPOSE.  See the GNU      **
**    Lesser General Public License for more details.                        **
**                                                                           **
**      You should have received a copy of the GNU Lesser General Public     **
**    License along with this library.                                       **
\*                                                                           */
package spinal.core

import scala.collection.mutable.ArrayBuffer


/**
  * Base class for creating enumeration
  *
  * @see  [[http://spinalhdl.github.io/SpinalDoc/spinal/core/types/Enum Enumeration Documentation]]
  *
  * @example {{{
  *         class MyEnum extends SpinalEnum(binarySequancial){
  *           val s1, s2, s3, s4 = newElement()
  *         }
  *         }}}
  *
  * SpinalEnum contains a list of SpinalEnumElement that is the definition of an element. SpinalEnumCraft is the
  * hardware representation of the the element.
  *
  * @param defaultEncoding encoding of the enum
  */
<<<<<<< HEAD
class SpinalEnum(var defaultEncoding: SpinalEnumEncoding = native) extends Nameable {
=======
class SpinalEnum(var defaultEncoding: SpinalEnumEncoding = native) extends Nameable with ScalaLocated {
>>>>>>> 1b00bb4b

  assert(defaultEncoding != inferred, "Enum definition should not have 'inferred' as default encoding")

  type C = SpinalEnumCraft[this.type]
  type E = SpinalEnumElement[this.type]

  /** Contains all elements of the enumeration */
<<<<<<< HEAD
  val values = ArrayBuffer[SpinalEnumElement[this.type]]()
=======
  val elements = ArrayBuffer[SpinalEnumElement[this.type]]()
>>>>>>> 1b00bb4b


  def apply() = craft()
  def apply(encoding: SpinalEnumEncoding) = craft(encoding)


  def craft(): SpinalEnumCraft[this.type] = craft(defaultEncoding)
  def craft(enumEncoding: SpinalEnumEncoding): SpinalEnumCraft[this.type] = {
    val ret = new SpinalEnumCraft[this.type](this)
    if(enumEncoding != `inferred`) ret.fixEncoding(enumEncoding)
    ret
  }


  /** Create a new Element */
  def newElement(): SpinalEnumElement[this.type] = newElement(null)

  def newElement(name: String): SpinalEnumElement[this.type] = {
<<<<<<< HEAD
    val v = new SpinalEnumElement(this,values.size).asInstanceOf[SpinalEnumElement[this.type]]
    if (name != null) v.setName(name)
    values += v
    v
  }
}


/**
  * Definition of an element of the enumeration
  *
  * @param parent parent of the element (SpinalEnum)
  * @param position position of the element
  */
class SpinalEnumElement[T <: SpinalEnum](val parent: T, val position: Int) extends Nameable {

=======
    val v = new SpinalEnumElement(this,elements.size).asInstanceOf[SpinalEnumElement[this.type]]
    if (name != null) v.setName(name)
    elements += v
    v
  }
}


/**
  * Definition of an element of the enumeration
  *
  * @param spinalEnum parent of the element (SpinalEnum)
  * @param position position of the element
  */
class SpinalEnumElement[T <: SpinalEnum](val spinalEnum: T, val position: Int) extends Nameable {

>>>>>>> 1b00bb4b
  def ===(that: SpinalEnumCraft[T]): Bool = that === this
  def =/=(that: SpinalEnumCraft[T]): Bool = that =/= this

  def apply(): SpinalEnumCraft[T] = craft()
  def apply(encoding: SpinalEnumEncoding): SpinalEnumCraft[T] = craft(encoding)

  def craft(): SpinalEnumCraft[T] = {
<<<<<<< HEAD
    val ret = parent.craft(inferred).asInstanceOf[SpinalEnumCraft[T]]
=======
    val ret = spinalEnum.craft(inferred).asInstanceOf[SpinalEnumCraft[T]]
>>>>>>> 1b00bb4b
    ret.input = new EnumLiteral(this)
    ret
  }

  def craft(encoding: SpinalEnumEncoding): SpinalEnumCraft[T] = {
<<<<<<< HEAD
    val ret = parent.craft(encoding).asInstanceOf[SpinalEnumCraft[T]]
=======
    val ret = spinalEnum.craft(encoding).asInstanceOf[SpinalEnumCraft[T]]
>>>>>>> 1b00bb4b
    val lit = new EnumLiteral(this)
    lit.fixEncoding(encoding)
    ret.input = lit
    ret
  }

  def asBits: Bits = craft().asBits
}


/**
  * Hardware representation of an enumeration
  */
<<<<<<< HEAD
class SpinalEnumCraft[T <: SpinalEnum](val blueprint: T/*, encoding: SpinalEnumEncoding*/) extends BaseType with InferableEnumEncodingImpl with DataPrimitives[SpinalEnumCraft[T]] {

  private[core] override def getDefaultEncoding(): SpinalEnumEncoding = blueprint.defaultEncoding

  override def getDefinition: SpinalEnum = blueprint

  private[spinal] override def _data: SpinalEnumCraft[T] = this

  private[core] def assertSameType(than: SpinalEnumCraft[_]): Unit = if (blueprint != than.blueprint) SpinalError("Enum is assigned by a incompatible enum")
=======
class SpinalEnumCraft[T <: SpinalEnum](val spinalEnum: T/*, encoding: SpinalEnumEncoding*/) extends BaseType with InferableEnumEncodingImpl with DataPrimitives[SpinalEnumCraft[T]] {

  private[core] override def getDefaultEncoding(): SpinalEnumEncoding = spinalEnum.defaultEncoding

  override def getDefinition: SpinalEnum = spinalEnum

  private[spinal] override def _data: SpinalEnumCraft[T] = this

  private[core] def assertSameType(than: SpinalEnumCraft[_]): Unit = if (spinalEnum != than.spinalEnum) SpinalError("Enum is assigned by a incompatible enum")
>>>>>>> 1b00bb4b

  def :=(that: SpinalEnumElement[T]): Unit = new DataPimper(this) := that.craft()
  def ===(that: SpinalEnumElement[T]): Bool = this === that.craft()
  def =/=(that: SpinalEnumElement[T]): Bool = this =/= that.craft()

  @deprecated("Use =/= instead")
  def !==(that: SpinalEnumElement[T]): Bool = this =/= that


  private[core] override def assignFromImpl(that: AnyRef, conservative: Boolean): Unit = that match{
    case that : SpinalEnumCraft[T] => super.assignFromImpl(that, conservative)

  }

  override def isEquals(that: Any): Bool = {
    that match{
<<<<<<< HEAD
      case that: SpinalEnumCraft[_] if that.blueprint == blueprint => wrapLogicalOperator(that, new Operator.Enum.Equal(blueprint));
      case that: SpinalEnumElement[_] if that.parent == blueprint  => wrapLogicalOperator(that(), new Operator.Enum.Equal(blueprint));
=======
      case that: SpinalEnumCraft[_] if that.spinalEnum == spinalEnum => wrapLogicalOperator(that, new Operator.Enum.Equal(spinalEnum));
      case that: SpinalEnumElement[_] if that.spinalEnum == spinalEnum  => wrapLogicalOperator(that(), new Operator.Enum.Equal(spinalEnum));
>>>>>>> 1b00bb4b
      case _                                                       => SpinalError("Incompatible test")
    }
  }
  override def isNotEquals(that: Any): Bool = {
    that match{
<<<<<<< HEAD
      case that: SpinalEnumCraft[_] if that.blueprint == blueprint => wrapLogicalOperator(that, new Operator.Enum.NotEqual(blueprint));
      case that: SpinalEnumElement[_] if that.parent == blueprint  => wrapLogicalOperator(that(), new Operator.Enum.NotEqual(blueprint));
=======
      case that: SpinalEnumCraft[_] if that.spinalEnum == spinalEnum => wrapLogicalOperator(that, new Operator.Enum.NotEqual(spinalEnum));
      case that: SpinalEnumElement[_] if that.spinalEnum == spinalEnum  => wrapLogicalOperator(that(), new Operator.Enum.NotEqual(spinalEnum));
>>>>>>> 1b00bb4b
      case _                                                       => SpinalError("Incompatible test")
    }
  }

<<<<<<< HEAD
  private[core] override def newMultiplexer(sel: Bool, whenTrue: Node, whenFalse: Node): Multiplexer = newMultiplexer(sel, whenTrue, whenFalse, new MultiplexerEnum(blueprint))
=======
  private[core] override def newMultiplexer(sel: Bool, whenTrue: Node, whenFalse: Node): Multiplexer = newMultiplexer(sel, whenTrue, whenFalse, new MultiplexerEnum(spinalEnum))
>>>>>>> 1b00bb4b

  override def asBits: Bits = wrapCast(Bits(), new CastEnumToBits)

  override def assignFromBits(bits: Bits): Unit = {
    val c = cloneOf(this)
    val cast = new CastBitsToEnum(this.spinalEnum)
    cast.input = bits.asInstanceOf[cast.T]
    c.input = cast
    this := c
  }

  override def assignFromBits(bits: Bits, hi: Int, lo: Int): Unit = {
    assert(lo == 0, "Enumeration can't be partially assigned")
    assert(hi == getBitsWidth-1, "Enumeration can't be partially assigned")
    assignFromBits(bits)
  }

  override def getBitsWidth: Int = encoding.getWidth(spinalEnum)

  override def clone: this.type = {
    val res = new SpinalEnumCraft(spinalEnum).asInstanceOf[this.type]
    res.copyEncodingConfig(this)
    res
  }

  def init(enumElement: SpinalEnumElement[T]): this.type = {
    this.initImpl(enumElement())
  }

  /** Return the name of the parent */
<<<<<<< HEAD
  private[core] def getParentName: String = blueprint.getName()
=======
  private[core] def getParentName: String = spinalEnum.getName()
>>>>>>> 1b00bb4b

  override def getZero: this.type = {
    val ret = clone
    ret.assignFromBits(B(0))
    ret
  }

  private[core] override def weakClone: this.type = {
    val ret = new SpinalEnumCraft(spinalEnum).asInstanceOf[this.type]
    ret
  }

  override private[core] def normalizeInputs: Unit = {
    InputNormalize.enumImpl(this)
  }
}


/**
  * Node representation which contains the value of an SpinalEnumElement
  */
class EnumLiteral[T <: SpinalEnum](val enum: SpinalEnumElement[T]) extends Literal with InferableEnumEncodingImpl {

  override def clone: this.type = {
    val ret = new EnumLiteral(enum).asInstanceOf[this.type]
    ret.copyEncodingConfig(this)
    ret
  }

  private[core] override def getBitsStringOn(bitCount: Int): String = {
    val str = encoding.getValue(enum).toString(2)
<<<<<<< HEAD
    return "0" * (bitCount - str.length) + str
  }

  override def getDefinition: SpinalEnum = enum.parent

  private[core] override def getDefaultEncoding(): SpinalEnumEncoding = enum.parent.defaultEncoding
=======
    "0" * (bitCount - str.length) + str
  }

  override def getDefinition: SpinalEnum = enum.spinalEnum

  private[core] override def getDefaultEncoding(): SpinalEnumEncoding = enum.spinalEnum.defaultEncoding
>>>>>>> 1b00bb4b
}



/**
  * Trait to define an encoding
  */
<<<<<<< HEAD
trait SpinalEnumEncoding extends Nameable{
=======
trait SpinalEnumEncoding extends Nameable with ScalaLocated{
>>>>>>> 1b00bb4b
  /** Return the width of the encoding  */
  def getWidth(enum: SpinalEnum): Int
  /** Return the value of the encoding */
  def getValue[T <: SpinalEnum](element: SpinalEnumElement[T]): BigInt

  def isNative: Boolean
}


/**
  * Inferred encoding
  */
object inferred extends SpinalEnumEncoding{
  override def getWidth(enum: SpinalEnum): Int = ???
  override def getValue[T <: SpinalEnum](element: SpinalEnumElement[T]): BigInt = ???
  override def isNative: Boolean = ???
}


/**
  * Native encoding
  */
object native extends SpinalEnumEncoding{
<<<<<<< HEAD
  override def getWidth(enum: SpinalEnum): Int = log2Up(enum.values.length)
  override def getValue[T <: SpinalEnum](element: SpinalEnumElement[T]) : BigInt = {
    return element.position
  }
=======
  override def getWidth(enum: SpinalEnum): Int = log2Up(enum.elements.length)
  override def getValue[T <: SpinalEnum](element: SpinalEnumElement[T]) : BigInt = element.position

>>>>>>> 1b00bb4b
  override def isNative = true
  setWeakName("native")
}

<<<<<<< HEAD


/**
  * Binary Sequential
  * @example{{{ 000, 001, 010, 011, 100, 101, .... }}}
  */
object binarySequential extends SpinalEnumEncoding{
  override def getWidth(enum: SpinalEnum): Int = log2Up(enum.values.length)
  override def getValue[T <: SpinalEnum](element: SpinalEnumElement[T]): BigInt = {
    return element.position
  }
=======
>>>>>>> 1b00bb4b


/**
  * Binary Sequential
  * @example{{{ 000, 001, 010, 011, 100, 101, .... }}}
  */
object binarySequential extends SpinalEnumEncoding{
  override def getWidth(enum: SpinalEnum): Int = log2Up(enum.elements.length)
  override def getValue[T <: SpinalEnum](element: SpinalEnumElement[T]): BigInt = element.position
  override def isNative = false
  setWeakName("binary_sequancial")
}


/**
  * Binary One hot encoding
  * @example{{{ 000, 010, 100 }}}
  */
object binaryOneHot extends SpinalEnumEncoding{
<<<<<<< HEAD
  override def getWidth(enum: SpinalEnum): Int = enum.values.length
  override def getValue[T <: SpinalEnum](element: SpinalEnumElement[T]): BigInt = {
    return BigInt(1) << element.position
  }
=======
  override def getWidth(enum: SpinalEnum): Int = enum.elements.length
  override def getValue[T <: SpinalEnum](element: SpinalEnumElement[T]): BigInt = BigInt(1) << element.position
>>>>>>> 1b00bb4b
  override def isNative = false
  setWeakName("binary_one_hot")
}


/**
  * Used to create a custom encoding
  *
  * @example {{{
  *   object BR extends SpinalEnum{
  *     val NE, EQ, J, JR = newElement()
<<<<<<< HEAD
  *     defaultEncoding = Encoding("opt")(
=======
  *     defaultEncoding = SpinalEnumEncoding("opt")(
>>>>>>> 1b00bb4b
  *         EQ -> 0,
  *         NE -> 1,
  *         J  -> 2,
  *         JR -> 3 )
  *   }
  * }}}
  *
  */
<<<<<<< HEAD
object Encoding{
=======
object SpinalEnumEncoding{
>>>>>>> 1b00bb4b

  def apply[X <: SpinalEnum](name: String)(spec: (SpinalEnumElement[X],BigInt)*): SpinalEnumEncoding = {
    val map: Map[SpinalEnumElement[X],BigInt] = spec.toMap
    list(name)(map)
  }

<<<<<<< HEAD
  def list[X <: SpinalEnum](name: String)(spec: Map[SpinalEnumElement[X],BigInt]): SpinalEnumEncoding = {

    if(spec.size != spec.head._1.blueprint.values.size){
=======
  def apply(name: String, spec: BigInt => BigInt): SpinalEnumEncoding = apply(spec).setName(name)

  def apply(spec: BigInt => BigInt): SpinalEnumEncoding = {
    return new SpinalEnumEncoding {
      override def getWidth(enum: SpinalEnum): Int = log2Up(enum.elements.map(getValue(_)).max)
      override def isNative: Boolean = false
      override def getValue[T <: SpinalEnum](element: SpinalEnumElement[T]): BigInt = spec(element.position)
    }
  }

  def list[X <: SpinalEnum](name: String)(spec: Map[SpinalEnumElement[X],BigInt]): SpinalEnumEncoding = list(spec).setName(name)

  def list[X <: SpinalEnum](spec: Map[SpinalEnumElement[X],BigInt]): SpinalEnumEncoding = {
    if(spec.size != spec.head._1.spinalEnum.elements.size){
>>>>>>> 1b00bb4b
      SpinalError("All elements of the enumeration should be mapped")
    }

    return new SpinalEnumEncoding {
      val width = log2Up(spec.values.foldLeft(BigInt(0))((a, b) => if(a > b) a else b) + 1)
<<<<<<< HEAD

=======
>>>>>>> 1b00bb4b
      override def getWidth(enum: SpinalEnum): Int = width
      override def isNative: Boolean = false
<<<<<<< HEAD

=======
>>>>>>> 1b00bb4b
      override def getValue[T <: SpinalEnum](element: SpinalEnumElement[T]): BigInt = {
        return spec(element.asInstanceOf[SpinalEnumElement[X]])
      }
    }
  }
}<|MERGE_RESOLUTION|>--- conflicted
+++ resolved
@@ -39,11 +39,7 @@
   *
   * @param defaultEncoding encoding of the enum
   */
-<<<<<<< HEAD
-class SpinalEnum(var defaultEncoding: SpinalEnumEncoding = native) extends Nameable {
-=======
 class SpinalEnum(var defaultEncoding: SpinalEnumEncoding = native) extends Nameable with ScalaLocated {
->>>>>>> 1b00bb4b
 
   assert(defaultEncoding != inferred, "Enum definition should not have 'inferred' as default encoding")
 
@@ -51,11 +47,7 @@
   type E = SpinalEnumElement[this.type]
 
   /** Contains all elements of the enumeration */
-<<<<<<< HEAD
-  val values = ArrayBuffer[SpinalEnumElement[this.type]]()
-=======
   val elements = ArrayBuffer[SpinalEnumElement[this.type]]()
->>>>>>> 1b00bb4b
 
 
   def apply() = craft()
@@ -74,24 +66,6 @@
   def newElement(): SpinalEnumElement[this.type] = newElement(null)
 
   def newElement(name: String): SpinalEnumElement[this.type] = {
-<<<<<<< HEAD
-    val v = new SpinalEnumElement(this,values.size).asInstanceOf[SpinalEnumElement[this.type]]
-    if (name != null) v.setName(name)
-    values += v
-    v
-  }
-}
-
-
-/**
-  * Definition of an element of the enumeration
-  *
-  * @param parent parent of the element (SpinalEnum)
-  * @param position position of the element
-  */
-class SpinalEnumElement[T <: SpinalEnum](val parent: T, val position: Int) extends Nameable {
-
-=======
     val v = new SpinalEnumElement(this,elements.size).asInstanceOf[SpinalEnumElement[this.type]]
     if (name != null) v.setName(name)
     elements += v
@@ -108,7 +82,6 @@
   */
 class SpinalEnumElement[T <: SpinalEnum](val spinalEnum: T, val position: Int) extends Nameable {
 
->>>>>>> 1b00bb4b
   def ===(that: SpinalEnumCraft[T]): Bool = that === this
   def =/=(that: SpinalEnumCraft[T]): Bool = that =/= this
 
@@ -116,21 +89,13 @@
   def apply(encoding: SpinalEnumEncoding): SpinalEnumCraft[T] = craft(encoding)
 
   def craft(): SpinalEnumCraft[T] = {
-<<<<<<< HEAD
-    val ret = parent.craft(inferred).asInstanceOf[SpinalEnumCraft[T]]
-=======
     val ret = spinalEnum.craft(inferred).asInstanceOf[SpinalEnumCraft[T]]
->>>>>>> 1b00bb4b
     ret.input = new EnumLiteral(this)
     ret
   }
 
   def craft(encoding: SpinalEnumEncoding): SpinalEnumCraft[T] = {
-<<<<<<< HEAD
-    val ret = parent.craft(encoding).asInstanceOf[SpinalEnumCraft[T]]
-=======
     val ret = spinalEnum.craft(encoding).asInstanceOf[SpinalEnumCraft[T]]
->>>>>>> 1b00bb4b
     val lit = new EnumLiteral(this)
     lit.fixEncoding(encoding)
     ret.input = lit
@@ -144,27 +109,15 @@
 /**
   * Hardware representation of an enumeration
   */
-<<<<<<< HEAD
-class SpinalEnumCraft[T <: SpinalEnum](val blueprint: T/*, encoding: SpinalEnumEncoding*/) extends BaseType with InferableEnumEncodingImpl with DataPrimitives[SpinalEnumCraft[T]] {
-
-  private[core] override def getDefaultEncoding(): SpinalEnumEncoding = blueprint.defaultEncoding
-
-  override def getDefinition: SpinalEnum = blueprint
+class SpinalEnumCraft[T <: SpinalEnum](val spinalEnum: T/*, encoding: SpinalEnumEncoding*/) extends BaseType with InferableEnumEncodingImpl with DataPrimitives[SpinalEnumCraft[T]] {
+
+  private[core] override def getDefaultEncoding(): SpinalEnumEncoding = spinalEnum.defaultEncoding
+
+  override def getDefinition: SpinalEnum = spinalEnum
 
   private[spinal] override def _data: SpinalEnumCraft[T] = this
 
-  private[core] def assertSameType(than: SpinalEnumCraft[_]): Unit = if (blueprint != than.blueprint) SpinalError("Enum is assigned by a incompatible enum")
-=======
-class SpinalEnumCraft[T <: SpinalEnum](val spinalEnum: T/*, encoding: SpinalEnumEncoding*/) extends BaseType with InferableEnumEncodingImpl with DataPrimitives[SpinalEnumCraft[T]] {
-
-  private[core] override def getDefaultEncoding(): SpinalEnumEncoding = spinalEnum.defaultEncoding
-
-  override def getDefinition: SpinalEnum = spinalEnum
-
-  private[spinal] override def _data: SpinalEnumCraft[T] = this
-
   private[core] def assertSameType(than: SpinalEnumCraft[_]): Unit = if (spinalEnum != than.spinalEnum) SpinalError("Enum is assigned by a incompatible enum")
->>>>>>> 1b00bb4b
 
   def :=(that: SpinalEnumElement[T]): Unit = new DataPimper(this) := that.craft()
   def ===(that: SpinalEnumElement[T]): Bool = this === that.craft()
@@ -181,34 +134,20 @@
 
   override def isEquals(that: Any): Bool = {
     that match{
-<<<<<<< HEAD
-      case that: SpinalEnumCraft[_] if that.blueprint == blueprint => wrapLogicalOperator(that, new Operator.Enum.Equal(blueprint));
-      case that: SpinalEnumElement[_] if that.parent == blueprint  => wrapLogicalOperator(that(), new Operator.Enum.Equal(blueprint));
-=======
       case that: SpinalEnumCraft[_] if that.spinalEnum == spinalEnum => wrapLogicalOperator(that, new Operator.Enum.Equal(spinalEnum));
       case that: SpinalEnumElement[_] if that.spinalEnum == spinalEnum  => wrapLogicalOperator(that(), new Operator.Enum.Equal(spinalEnum));
->>>>>>> 1b00bb4b
       case _                                                       => SpinalError("Incompatible test")
     }
   }
   override def isNotEquals(that: Any): Bool = {
     that match{
-<<<<<<< HEAD
-      case that: SpinalEnumCraft[_] if that.blueprint == blueprint => wrapLogicalOperator(that, new Operator.Enum.NotEqual(blueprint));
-      case that: SpinalEnumElement[_] if that.parent == blueprint  => wrapLogicalOperator(that(), new Operator.Enum.NotEqual(blueprint));
-=======
       case that: SpinalEnumCraft[_] if that.spinalEnum == spinalEnum => wrapLogicalOperator(that, new Operator.Enum.NotEqual(spinalEnum));
       case that: SpinalEnumElement[_] if that.spinalEnum == spinalEnum  => wrapLogicalOperator(that(), new Operator.Enum.NotEqual(spinalEnum));
->>>>>>> 1b00bb4b
       case _                                                       => SpinalError("Incompatible test")
     }
   }
 
-<<<<<<< HEAD
-  private[core] override def newMultiplexer(sel: Bool, whenTrue: Node, whenFalse: Node): Multiplexer = newMultiplexer(sel, whenTrue, whenFalse, new MultiplexerEnum(blueprint))
-=======
   private[core] override def newMultiplexer(sel: Bool, whenTrue: Node, whenFalse: Node): Multiplexer = newMultiplexer(sel, whenTrue, whenFalse, new MultiplexerEnum(spinalEnum))
->>>>>>> 1b00bb4b
 
   override def asBits: Bits = wrapCast(Bits(), new CastEnumToBits)
 
@@ -239,11 +178,7 @@
   }
 
   /** Return the name of the parent */
-<<<<<<< HEAD
-  private[core] def getParentName: String = blueprint.getName()
-=======
   private[core] def getParentName: String = spinalEnum.getName()
->>>>>>> 1b00bb4b
 
   override def getZero: this.type = {
     val ret = clone
@@ -275,21 +210,12 @@
 
   private[core] override def getBitsStringOn(bitCount: Int): String = {
     val str = encoding.getValue(enum).toString(2)
-<<<<<<< HEAD
-    return "0" * (bitCount - str.length) + str
-  }
-
-  override def getDefinition: SpinalEnum = enum.parent
-
-  private[core] override def getDefaultEncoding(): SpinalEnumEncoding = enum.parent.defaultEncoding
-=======
     "0" * (bitCount - str.length) + str
   }
 
   override def getDefinition: SpinalEnum = enum.spinalEnum
 
   private[core] override def getDefaultEncoding(): SpinalEnumEncoding = enum.spinalEnum.defaultEncoding
->>>>>>> 1b00bb4b
 }
 
 
@@ -297,11 +223,7 @@
 /**
   * Trait to define an encoding
   */
-<<<<<<< HEAD
-trait SpinalEnumEncoding extends Nameable{
-=======
 trait SpinalEnumEncoding extends Nameable with ScalaLocated{
->>>>>>> 1b00bb4b
   /** Return the width of the encoding  */
   def getWidth(enum: SpinalEnum): Int
   /** Return the value of the encoding */
@@ -325,34 +247,13 @@
   * Native encoding
   */
 object native extends SpinalEnumEncoding{
-<<<<<<< HEAD
-  override def getWidth(enum: SpinalEnum): Int = log2Up(enum.values.length)
-  override def getValue[T <: SpinalEnum](element: SpinalEnumElement[T]) : BigInt = {
-    return element.position
-  }
-=======
   override def getWidth(enum: SpinalEnum): Int = log2Up(enum.elements.length)
   override def getValue[T <: SpinalEnum](element: SpinalEnumElement[T]) : BigInt = element.position
 
->>>>>>> 1b00bb4b
   override def isNative = true
   setWeakName("native")
 }
 
-<<<<<<< HEAD
-
-
-/**
-  * Binary Sequential
-  * @example{{{ 000, 001, 010, 011, 100, 101, .... }}}
-  */
-object binarySequential extends SpinalEnumEncoding{
-  override def getWidth(enum: SpinalEnum): Int = log2Up(enum.values.length)
-  override def getValue[T <: SpinalEnum](element: SpinalEnumElement[T]): BigInt = {
-    return element.position
-  }
-=======
->>>>>>> 1b00bb4b
 
 
 /**
@@ -372,15 +273,8 @@
   * @example{{{ 000, 010, 100 }}}
   */
 object binaryOneHot extends SpinalEnumEncoding{
-<<<<<<< HEAD
-  override def getWidth(enum: SpinalEnum): Int = enum.values.length
-  override def getValue[T <: SpinalEnum](element: SpinalEnumElement[T]): BigInt = {
-    return BigInt(1) << element.position
-  }
-=======
   override def getWidth(enum: SpinalEnum): Int = enum.elements.length
   override def getValue[T <: SpinalEnum](element: SpinalEnumElement[T]): BigInt = BigInt(1) << element.position
->>>>>>> 1b00bb4b
   override def isNative = false
   setWeakName("binary_one_hot")
 }
@@ -392,11 +286,7 @@
   * @example {{{
   *   object BR extends SpinalEnum{
   *     val NE, EQ, J, JR = newElement()
-<<<<<<< HEAD
-  *     defaultEncoding = Encoding("opt")(
-=======
   *     defaultEncoding = SpinalEnumEncoding("opt")(
->>>>>>> 1b00bb4b
   *         EQ -> 0,
   *         NE -> 1,
   *         J  -> 2,
@@ -405,22 +295,13 @@
   * }}}
   *
   */
-<<<<<<< HEAD
-object Encoding{
-=======
 object SpinalEnumEncoding{
->>>>>>> 1b00bb4b
 
   def apply[X <: SpinalEnum](name: String)(spec: (SpinalEnumElement[X],BigInt)*): SpinalEnumEncoding = {
     val map: Map[SpinalEnumElement[X],BigInt] = spec.toMap
     list(name)(map)
   }
 
-<<<<<<< HEAD
-  def list[X <: SpinalEnum](name: String)(spec: Map[SpinalEnumElement[X],BigInt]): SpinalEnumEncoding = {
-
-    if(spec.size != spec.head._1.blueprint.values.size){
-=======
   def apply(name: String, spec: BigInt => BigInt): SpinalEnumEncoding = apply(spec).setName(name)
 
   def apply(spec: BigInt => BigInt): SpinalEnumEncoding = {
@@ -435,22 +316,13 @@
 
   def list[X <: SpinalEnum](spec: Map[SpinalEnumElement[X],BigInt]): SpinalEnumEncoding = {
     if(spec.size != spec.head._1.spinalEnum.elements.size){
->>>>>>> 1b00bb4b
       SpinalError("All elements of the enumeration should be mapped")
     }
 
     return new SpinalEnumEncoding {
       val width = log2Up(spec.values.foldLeft(BigInt(0))((a, b) => if(a > b) a else b) + 1)
-<<<<<<< HEAD
-
-=======
->>>>>>> 1b00bb4b
       override def getWidth(enum: SpinalEnum): Int = width
       override def isNative: Boolean = false
-<<<<<<< HEAD
-
-=======
->>>>>>> 1b00bb4b
       override def getValue[T <: SpinalEnum](element: SpinalEnumElement[T]): BigInt = {
         return spec(element.asInstanceOf[SpinalEnumElement[X]])
       }
