--- conflicted
+++ resolved
@@ -312,16 +312,10 @@
     }
   }
 
-<<<<<<< HEAD
-  def list[X <: SpinalEnum](name: String)(spec: Map[SpinalEnumElement[X], BigInt]): SpinalEnumEncoding = list(spec).setName(name)
-
-  def list[X <: SpinalEnum](spec: Map[SpinalEnumElement[X], BigInt]): SpinalEnumEncoding = {
-    if(spec.size != spec.head._1.blueprint.values.size){
-=======
   def list[X <: SpinalEnum](name: String)(spec: Map[SpinalEnumElement[X],BigInt]): SpinalEnumEncoding = list(spec).setName(name)
+
   def list[X <: SpinalEnum](spec: Map[SpinalEnumElement[X],BigInt]): SpinalEnumEncoding = {
     if(spec.size != spec.head._1.spinalEnum.elements.size){
->>>>>>> 6fffa9b5
       SpinalError("All elements of the enumeration should be mapped")
     }
 
