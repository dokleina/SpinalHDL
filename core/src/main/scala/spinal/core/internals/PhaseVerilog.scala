--- conflicted
+++ resolved
@@ -69,11 +69,8 @@
       nativeRomFilePrefix         = targetPath,
       emitedComponentRef          = emitedComponentRef,
       emitedRtlSourcesPath        = report.generatedSourcesPaths,
-<<<<<<< HEAD
-      spinalConfig                = pc.config
-=======
+      spinalConfig                = pc.config,
       pc                          = pc
->>>>>>> c62fa996
     )
 
     if(component.parentScope == null && pc.config.dumpWave != null) {
