/*                                                                           *\
**        _____ ____  _____   _____    __                                    **
**       / ___// __ \/  _/ | / /   |  / /   HDL Core                         **
**       \__ \/ /_/ // //  |/ / /| | / /    (c) Dolu, All rights reserved    **
**      ___/ / ____// // /|  / ___ |/ /___                                   **
**     /____/_/   /___/_/ |_/_/  |_/_____/                                   **
**                                                                           **
**      This library is free software; you can redistribute it and/or        **
**    modify it under the terms of the GNU Lesser General Public             **
**    License as published by the Free Software Foundation; either           **
**    version 3.0 of the License, or (at your option) any later version.     **
**                                                                           **
**      This library is distributed in the hope that it will be useful,      **
**    but WITHOUT ANY WARRANTY; without even the implied warranty of         **
**    MERCHANTABILITY or FITNESS FOR A PARTICULAR PURPOSE.  See the GNU      **
**    Lesser General Public License for more details.                        **
**                                                                           **
**      You should have received a copy of the GNU Lesser General Public     **
**    License along with this library.                                       **
\*                                                                           */
package spinal.core.internals

import spinal.core._
import scala.collection.mutable
import scala.collection.mutable.ArrayBuffer
import spinal.core.internals._


class PhaseContext(val config: SpinalConfig) {

  var globalData = GlobalData.reset
  config.applyToGlobalData(globalData)

  val globalScope         = new NamingScope()
  var topLevel: Component = null
  val enums               = mutable.Map[SpinalEnum,mutable.Set[SpinalEnumEncoding]]()
  val reservedKeyWords    = mutable.Set[String](
    //VHDL
    "abs", "access", "after", "alias", "all",
    "and", "architecture", "array", "assert",
    "attribute", "begin", "block", "body",
    "buffer", "bus", "case", "component",
    "configuration", "constant", "disconnect", "downto",
    "else", "elsif", "end", "entity", "exit", "file",
    "for", "function", "generate", "generic",
    "group", "guarded", "if", "impure", "in",
    "inertial", "inout", "is", "label", "library",
    "linkage", "literal", "loop", "map", "mod",
    "nand", "new", "next", "nor", "not", "null",
    "of", "on", "open", "or", "others", "out",
    "package", "port", "postponed", "procedure",
    "process", "pure", "range", "record", "register",
    "reject", "rem", "report", "return", "rol",
    "ror", "select", "severity", "signal", "shared",
    "sla", "sll", "sra", "srl", "subtype", "then",
    "to", "transport", "type", "unaffected", "units",
    "until", "use", "variable", "wait", "when",
    "while", "with", "xnor", "xor",

    //Verilog + SystemVerilog
    "alias", "always", "always_comb", "always_ff",
    "always_latch", "and", "assert", "assign",
    "assume", "automatic", "before", "begin", "bind",
    "bins", "binsof", "bit", "break",
    "buf", "bufif0", "bufif1", "byte", "case", "casex",
    "casez", "cell", "chandle", "class", "clocking", "cmos",
    "config", "const", "constraint", "context", "continue",
    "cover", "covergroup", "coverpoint", "cross", "deassign",
    "default", "defparam", "design", "disable", "dist", "do",
    "edge", "else", "end", "endcase", "endclass", "endclocking",
    "endconfig", "endfunction", "endgenerate", "endgroup",
    "endinterface", "endmodule", "endpackage","endprimitive",
    "endprogram","endproperty","endspecify","endsequence",
    "endtable","endtask","enum","event","expect","export",
    "extends","extern","final","first_match","for","force",
    "foreach","forever","fork","forkjoin","function",
    "generate","genvar","highz0","highz1","if","iff",
    "ifnone","ignore_bins","illegal_bins","import","incdir",
    "include","initial","inout","input","inside",
    "instance","int","integer","interface","intersect",
    "join","join_any","join_none","large","liblist",
    "library","local","localparam","logic","longint",
    "macromodule","matches","medium","modport","module",
    "nand","negedge","new","nmos","nor","noshowcancelled","not",
    "notif0","notif1","null","or","output","package",
    "packed","parameter","pmos","posedge","primitive",
    "priority","program","property","protected","pull0",
    "pull1","pulldown","pullup","pulsestyle_onevent",
    "pulsestyle_ondetect","pure","rand","randc",
    "randcase","randsequence","rcmos","real","realtime",
    "ref","reg","release","repeat","return","rnmos",
    "rpmos","rtran","rtranif0","rtranif1","scalared",
    "sequence","shortint","shortreal","showcancelled",
    "signed","small","solve","specify","specparam",
    "static","string","strong0","strong1","struct",
    "super","supply0","supply1","table","tagged","task",
    "this","throughout","time","timeprecision","timeunit","tran",
    "tranif0","tranif1","tri","tri0","tri1","triand",
    "trior","trireg","type","typedef","union","unique",
    "unsigned","use","uwire","var","vectored","virtual",
    "void","wait","wait_order","wand","weak0","weak1",
    "while","wildcard","wire","with","within","wor",
    "xnor","xor"
  )

  reservedKeyWords.foreach(globalScope.allocateName(_))

  def components(): ArrayBuffer[Component] ={
    val ret = ArrayBuffer[Component]()
    ret.clear()

    def walk(c: Component): Unit = {
      ret += c
      c.children.foreach(walk(_))
    }

    walk(topLevel)

    ret
  }

  def sortedComponents = components().sortWith(_.level > _.level)

  def walkStatements(func: Statement => Unit): Unit = {
    GraphUtils.walkAllComponents(topLevel, c => c.dslBody.walkStatements(func))
  }

  def walkExpression(func: Expression => Unit): Unit = {
    GraphUtils.walkAllComponents(topLevel, c => c.dslBody.walkStatements(s => s.walkExpression(func)))
  }

  def walkDeclarations(func: DeclarationStatement => Unit): Unit = {
    walkComponents(c => c.dslBody.walkDeclarations(e => func(e)))
  }

  def walkRemapExpressions(func: Expression => Expression): Unit ={
    GraphUtils.walkAllComponents(topLevel, c => c.dslBody.walkStatements(s => s.walkRemapExpressions(func)))
  }

  def walkDrivingExpression(func: Expression => Unit): Unit ={
    GraphUtils.walkAllComponents(topLevel, c => c.dslBody.walkStatements(s => s.walkDrivingExpressions(func)))
  }

  def walkComponents(func: Component => Unit): Unit ={
    GraphUtils.walkAllComponents(topLevel, c => func(c))
  }

  def walkBaseNodes(func: BaseNode => Unit): Unit ={
    walkStatements(s => {
      func(s)
      s.walkExpression(e => {
        func(e)
      })
    })
  }

  def checkGlobalData(): Unit = {
    if (GlobalData.get.dslScope.nonEmpty) SpinalError("dslScope stack is not empty :(")
    if (GlobalData.get.dslClockDomain.nonEmpty) SpinalError("dslClockDomain stack is not empty :(")
  }

  def checkPendingErrors() = if(globalData.pendingErrors.nonEmpty) SpinalError()

  def doPhase(phase: Phase): Unit ={
    phase.impl(this)
    checkPendingErrors()
  }
}


trait Phase {
  def impl(pc: PhaseContext): Unit
  def hasNetlistImpact: Boolean
}


trait PhaseNetlist extends Phase {
  override def hasNetlistImpact: Boolean = true
}


trait PhaseMisc extends Phase {
  override def hasNetlistImpact: Boolean = false
}


trait PhaseCheck extends Phase {
  override def hasNetlistImpact: Boolean = false
}


class PhaseApplyIoDefault(pc: PhaseContext) extends PhaseNetlist{

  override def impl(pc: PhaseContext): Unit = {
    import pc._

    walkDeclarations {
      case node: BaseType if node.dlcIsEmpty => node.getTag(classOf[DefaultTag]) match {
        case Some(defaultValue) =>

          val c = node.dir match {
            case `in` => node.component
            case `out` => if (node.component.parent != null)
              node.component.parent
            else
              null
            case _ => node.component
          }

          if (c != null) {
            node.dir match {
              case `in` =>
                Component.push(c.parent)
                node.assignFrom(defaultValue.that)
                Component.pop(c.parent)
              case _ =>
                Component.push(c)
                node.assignFrom(defaultValue.that)
                Component.pop(c)
            }
          }
        case _ =>
      }
      case _ =>
    }
  }
}



class PhaseAnalog extends PhaseNetlist{

  override def impl(pc: PhaseContext): Unit = {
    import pc._

    //Be sure that sub io assign parent component stuff
    walkComponents(c => c.ioSet.withFilter(_.isInOut).foreach(io => {
      io.foreachStatements {
        case s@AssignmentStatement(_: BaseType, x: BaseType) if x.isAnalog && x.component == c.parent =>
          s.dlcRemove()
          x.dlcAppend(s)
          s.target = x
          s.source = io
        case _ =>
      }
    }))

    val analogs        = ArrayBuffer[BaseType]()
    val islands        = mutable.LinkedHashSet[mutable.LinkedHashSet[BaseType]]()
    val analogToIsland = mutable.HashMap[BaseType,mutable.LinkedHashSet[BaseType]]()

    def addToIsland(that: BaseType, island: mutable.LinkedHashSet[BaseType]): Unit = {
      island += that
      analogToIsland(that) = island
    }

    //val wrapped = mutable.HashMap[BaseType, BaseType]()

    walkStatements{
      case bt: BaseType if bt.isAnalog =>
        analogs += bt

        //Manage islands
        bt.foreachStatements {
          case s@AssignmentStatement(x, y: BaseType) if y.isAnalog =>
            if (s.finalTarget.component == y.component) {
              (analogToIsland.get(bt), analogToIsland.get(y)) match {
                case (None, None) =>
                  val island = mutable.LinkedHashSet[BaseType]()
                  addToIsland(bt, island)
                  addToIsland(y, island)
                  islands += island
                case (None, Some(island)) =>
                  addToIsland(bt, island)
                case (Some(island), None) =>
                  addToIsland(y, island)
                case (Some(islandBt), Some(islandY)) =>
                  islandY.foreach(addToIsland(_, islandBt))
                  islands.remove(islandY)
              }
            }
          case AssignmentStatement(x, y: BaseType) if !y.isAnalog =>
        }

        if(!analogToIsland.contains(bt)){
          val island = mutable.LinkedHashSet[BaseType]()
          addToIsland(bt,island)
          islands += island
        }
      case _ =>
    }

    islands.foreach(island => {
//      if(island.size > 1){ //Need to reduce island because of VHDL/Verilog capabilities
        val target = island.count(_.isInOut) match {
          case 0 => island.head
          case 1 => island.find(_.isInOut).get
          case _ => PendingError("MULTIPLE INOUT interconnected in the same component"); null
        }

        //Remove target analog assignements
        target.foreachStatements {
          case s@AssignmentStatement(x, y: BaseType) if y.isAnalog && y.component == target.component => s.removeStatement()
          case _ =>
        }

        //redirect island assignements to target
        //drive isllands analogs from target as comb signal
        for(bt <- island if bt != target){
          val btStatements = ArrayBuffer[AssignmentStatement]()
          bt.foreachStatements(btStatements += _)
          btStatements.foreach {
            case s@AssignmentStatement(_, x: BaseType) if !x.isAnalog => //analog driver
              s.dlcRemove()
              target.dlcAppend(s)
              s.walkRemapExpressions(e => if (e == bt) target else e)
            case s@AssignmentStatement(_, x: BaseType) if x.isAnalog && x.component.parent == bt.component => //analog connection
              s.dlcRemove()
              target.dlcAppend(s)
              s.walkRemapExpressions(e => if (e == bt) target else e)
            case _ =>
          }

          bt.removeAssignments()
          bt.setAsComb()
          bt.rootScopeStatement.push()
          bt := target
          bt.rootScopeStatement.pop()
        }

        //Convert target comb assignement into AnalogDriver nods
        target.foreachStatements(s => {
          s.source match {
            case btSource: BaseType if btSource.isAnalog =>
            case btSource =>
              s.parentScope.push()
              val enable = ConditionalContext.isTrue(target.rootScopeStatement)
              s.parentScope.pop()
              s.removeStatementFromScope()
              target.rootScopeStatement.append(s)
              val driver = btSource.getTypeObject match {
                case `TypeBool` => new AnalogDriverBool
                case `TypeBits` => new AnalogDriverBits
                case `TypeUInt` => new AnalogDriverUInt
                case `TypeSInt` => new AnalogDriverSInt
                case `TypeEnum` => new AnalogDriverEnum(btSource.asInstanceOf[EnumEncoded].getDefinition)
              }
              driver.data   = s.source.asInstanceOf[driver.T]
              driver.enable = enable
              s.source      = driver
          }
        })
//      }
    })
  }
}


class MemTopology(val mem: Mem[_], val consumers : mutable.HashMap[Expression, ArrayBuffer[ExpressionContainer]]) {
  val writes                   = ArrayBuffer[MemWrite]()
  val readsAsync               = ArrayBuffer[MemReadAsync]()
  val readsSync                = ArrayBuffer[MemReadSync]()
  val readWriteSync            = ArrayBuffer[MemReadWrite]()
  val writeReadSameAddressSync = ArrayBuffer[(MemWrite, MemReadSync)]() //DISABLED

  var portCount = 0
  mem.foreachStatements(s => {
    portCount += 1
    s match {
      case p: MemWrite     => writes += p
      case p: MemReadAsync => readsAsync += p
      case p: MemReadSync  => readsSync += p
      case p: MemReadWrite => readWriteSync += p
    }
  })
}


trait PhaseMemBlackboxing extends PhaseNetlist {

  override def impl(pc: PhaseContext): Unit = {
    import pc._

    val consumers = mutable.HashMap[Expression, ArrayBuffer[ExpressionContainer]]()
    val mems      = mutable.LinkedHashSet[Mem[_]]()

    walkBaseNodes{
      case mem: Mem[_] => mems += mem
      case ec: ExpressionContainer =>
        ec.foreachExpression{
          case port: MemPortStatement => consumers.getOrElseUpdate(port, ArrayBuffer[ExpressionContainer]()) += ec
          case _ =>
        }
      case _ =>
    }
    mems.foreach(mem => doBlackboxing(pc, new MemTopology(mem, consumers)))
  }

  def doBlackboxing(pc: PhaseContext, typo: MemTopology): Unit
}


abstract class PhaseMemBlackBoxingWithPolicy(policy: MemBlackboxingPolicy) extends PhaseMemBlackboxing{

  override def doBlackboxing(pc: PhaseContext, typo: MemTopology): Unit = {

    if(policy.translationInterest(typo)) {
      val message = doBlackboxing(typo)
      if(message != null) policy.onUnblackboxable(typo,this,message)
    }
  }

  //Return null if success
  def doBlackboxing(memTopology: MemTopology) : String
}


class PhaseMemBlackBoxingDefault(policy: MemBlackboxingPolicy) extends PhaseMemBlackBoxingWithPolicy(policy){
  def doBlackboxing(topo: MemTopology): String = {
    val mem = topo.mem
    def wrapBool(that: Expression): Bool = that match {
      case that: Bool => that
      case that       =>
        val ret = Bool()
        ret.assignFrom(that)
        ret
    }

    def wrapConsumers(oldSource: Expression, newSource: Expression): Unit ={
      topo.consumers.get(oldSource) match {
        case None        =>
        case Some(array) => array.foreach(ec => {
          ec.remapExpressions{
            case e if e == oldSource => newSource
            case e                   => e
          }
        })
      }
    }

    def removeMem(): Unit ={
      mem.removeStatement()
      mem.foreachStatements(s => s.removeStatement())
    }
    
    mem.component.rework {
      if (mem.initialContent != null) {
        return "Can't blackbox ROM"  //TODO
//      } else if (topo.writes.size == 1 && topo.readsAsync.size == 1 && topo.portCount == 2) {
        } else if (topo.writes.size == 1 && (topo.readsAsync.nonEmpty || topo.readsSync.nonEmpty) && topo.writeReadSameAddressSync.isEmpty && topo.readWriteSync.isEmpty) {
        val wr = topo.writes(0)
        for (rd <- topo.readsAsync) {
          val clockDomain = wr.clockDomain
          clockDomain.push()

          val ram = new Ram_1w_1ra(
            wordWidth      = mem.getWidth,
            wordCount      = mem.wordCount,
            wrAddressWidth = wr.address.getWidth,
            wrDataWidth    = wr.data.getWidth,
            rdAddressWidth = rd.address.getWidth,
            rdDataWidth    = rd.getWidth,
            wrMaskWidth    = if (wr.mask != null) wr.mask.getWidth else 1,
            wrMaskEnable   = wr.mask != null,
            readUnderWrite = rd.readUnderWrite,
            technology     = mem.technology
          )

          ram.io.wr.en := wrapBool(wr.writeEnable) && clockDomain.isClockEnableActive
          ram.io.wr.addr.assignFrom(wr.address)
          ram.io.wr.data.assignFrom(wr.data)

          if (wr.mask != null)
            ram.io.wr.mask.assignFrom(wr.mask)
          else
            ram.io.wr.mask := "1"

          ram.io.rd.addr.assignFrom(rd.address)
          wrapConsumers(rd, ram.io.rd.data)

          ram.setName(mem.getName())
          clockDomain.pop()
        }

        for (rd <- topo.readsSync) {
          val ram = new Ram_1w_1rs(
            wordWidth      = mem.getWidth,
            wordCount      = mem.wordCount,
            wrClock        = wr.clockDomain,
            rdClock        = rd.clockDomain,
            wrAddressWidth = wr.address.getWidth,
            wrDataWidth    = wr.data.getWidth,
            rdAddressWidth = rd.address.getWidth,
            rdDataWidth    = rd.getWidth,
            wrMaskWidth    = if (wr.mask != null) wr.mask.getWidth else 1,
            wrMaskEnable   = wr.mask != null,
            readUnderWrite = rd.readUnderWrite,
            technology     = mem.technology
          )

          ram.io.wr.en := wrapBool(wr.writeEnable) && wr.clockDomain.isClockEnableActive
          ram.io.wr.addr.assignFrom(wr.address)
          ram.io.wr.data.assignFrom(wr.data)

          if (wr.mask != null)
            ram.io.wr.mask.assignFrom(wr.mask)
          else
            ram.io.wr.mask := "1"

          ram.io.rd.en := wrapBool(rd.readEnable) && rd.clockDomain.isClockEnableActive
          ram.io.rd.addr.assignFrom(rd.address)
          wrapConsumers(rd, ram.io.rd.data)

          ram.setName(mem.getName())
        }

        removeMem()
      } else if (topo.portCount == 1 && topo.readWriteSync.size == 1) {

        val port = topo.readWriteSync.head

        val ram = new Ram_1wrs(mem.getWidth, mem.wordCount,mem.technology, dontCare)

        ram.io.addr.assignFrom(port.address)
        ram.io.en.assignFrom(wrapBool(port.chipSelect) && port.clockDomain.isClockEnableActive)
        ram.io.wr.assignFrom(port.writeEnable)
        ram.io.wrData.assignFrom(port.data)

        wrapConsumers(port, ram.io.rdData)

        ram.setName(mem.getName())
        removeMem()

      } else if (topo.portCount == 2 && topo.readWriteSync.size == 2) {

        val portA = topo.readWriteSync(0)
        val portB = topo.readWriteSync(1)

        val ram = new Ram_2wrs(
          wordWidth            = mem.getWidth,
          wordCount            = mem.wordCount,
          technology           = mem.technology,
          portA_readUnderWrite = dontCare,
          portA_clock          = portA.clockDomain,
          portA_addressWidth   = portA.address.getWidth,
          portA_dataWidth      = portA.getWidth,
          portA_maskWidth      = if(portA.mask != null) portA.mask.getWidth else 1,
          portA_maskEnable     = portA.mask != null,
          portB_readUnderWrite = dontCare,
          portB_clock          = portB.clockDomain,
          portB_addressWidth   = portB.address.getWidth,
          portB_dataWidth      = portB.getWidth,
          portB_maskWidth      = if(portB.mask != null) portB.mask.getWidth else 1,
          portB_maskEnable     = portB.mask != null
        )

        ram.io.portA.addr.assignFrom(portA.address)
        ram.io.portA.en.assignFrom(wrapBool(portA.chipSelect) && portA.clockDomain.isClockEnableActive)
        ram.io.portA.wr.assignFrom(portA.writeEnable)
        ram.io.portA.wrData.assignFrom(portA.data)
        ram.io.portA.mask.assignFrom((if(portA.mask != null) portA.mask else B"1"))
        wrapConsumers(portA, ram.io.portA.rdData)

        ram.io.portB.addr.assignFrom(portB.address)
        ram.io.portB.en.assignFrom(wrapBool(portB.chipSelect) && portB.clockDomain.isClockEnableActive)
        ram.io.portB.wr.assignFrom(portB.writeEnable)
        ram.io.portB.wrData.assignFrom(portB.data)
        ram.io.portB.mask.assignFrom((if(portB.mask != null) portB.mask else B"1"))
        wrapConsumers(portB, ram.io.portB.rdData)

        ram.setName(mem.getName())
        removeMem()
      } else {
        return "Unblackboxable memory topology" //TODO
      }
    }
    return null
  }
}


class PhaseNameNodesByReflection(pc: PhaseContext) extends PhaseMisc{
  override def impl(pc : PhaseContext): Unit = {
    import pc._

    globalData.nodeAreNamed = true

    if (topLevel.getName() == null) topLevel.setWeakName("toplevel")

    for (c <- sortedComponents) {
      c.nameElements()
      if(c.definitionName == null) {
        c.definitionName = pc.config.globalPrefix + c.getClass.getSimpleName
      }
      c match {
<<<<<<< HEAD
        case bb: BlackBox => bb.getGeneric.genNames()
        case _            =>
=======
        case bb: BlackBox => {
          val generic = bb.getGeneric
          if(generic != null) {
            Misc.reflect(generic, (name, obj) => {
              OwnableRef.proposal(obj, this)
              obj match {
                case obj: Nameable => obj.setWeakName(name)
                case _ =>
              }
              obj match {
                case obj: Data => bb.genericElements ++= obj.flatten.map(o => (o.getName(), o))
                case _ => bb.genericElements += Tuple2(name, obj.asInstanceOf[Any])
              }
            })
          }
        }
        case _ =>
>>>>>>> 1709663e
      }
    }
  }
}


class PhaseCollectAndNameEnum(pc: PhaseContext) extends PhaseMisc{

  override def impl(pc : PhaseContext): Unit = {
    import pc._
    walkDeclarations {
      case enum: SpinalEnumCraft[_] => enums.getOrElseUpdate(enum.spinalEnum, null) //Encodings will be added later
      case _ =>
    }

    val scope = pc.globalScope.newChild

    enums.keys.foreach(e => {
      val name = if(e.isNamed)
        e.getName()
      else
        e.getClass.getSimpleName.replace("$","")

      e.setName(scope.allocateName(name))
    })

    for (enumDef <- enums.keys) {
      Misc.reflect(enumDef, (name, obj) => {
        obj match {
          case obj: Nameable => obj.setWeakName(scope.getUnusedName(name))
          case _ =>
        }
      })

      for (e <- enumDef.elements) {
        if (e.isUnnamed) {
          e.setWeakName(scope.getUnusedName("e" + e.position))
        }
      }
    }
  }
}


class PhasePullClockDomains(pc: PhaseContext) extends PhaseNetlist{

  override def impl(pc : PhaseContext): Unit = {
    import pc._

    walkComponents(c => {
      val cds = mutable.LinkedHashSet[ClockDomain]()
      c.dslBody.walkLeafStatements{
        case bt : BaseType if bt.isReg =>
          val cd = bt.clockDomain
          if(bt.isUsingResetSignal && (!cd.hasResetSignal && !cd.hasSoftResetSignal))
            SpinalError(s"MISSING RESET SIGNAL in the ClockDomain used by $bt\n${bt.getScalaLocationLong}")

          cds += cd
        case ls => ls.foreachClockDomain(cd => cds += cd)
      }

      c.rework{
        for(cd <- cds){
          cd.readClockWire
          if(cd.hasResetSignal)       cd.readResetWire
          if(cd.hasSoftResetSignal)   cd.readSoftResetWire
          if(cd.hasClockEnableSignal) cd.readClockEnableWire
        }
      }
    })
  }
}


class PhaseInferEnumEncodings(pc: PhaseContext, encodingSwap: (SpinalEnumEncoding) => SpinalEnumEncoding) extends PhaseMisc{

  override def impl(pc: PhaseContext): Unit = {
    import pc._

    globalData.nodeAreInferringEnumEncoding = true

    val nodes           = ArrayBuffer[Expression with EnumEncoded]()
    val nodesInferrable = ArrayBuffer[Expression with InferableEnumEncoding]()
    val consumers       = mutable.HashMap[Expression , ArrayBuffer[Expression]]()
    var algo            = globalData.allocateAlgoIncrementale()

    def walkExpression(node: Expression): Unit ={
      if(node.algoIncrementale != algo) {
        node.algoIncrementale = algo

        if (node.isInstanceOf[EnumEncoded]) nodes += node.asInstanceOf[Expression with EnumEncoded]

        if (node.isInstanceOf[InferableEnumEncoding]) nodesInferrable += node.asInstanceOf[Expression with InferableEnumEncoding]

        node.foreachDrivingExpression(input => input match {
          case input: Expression with EnumEncoded => consumers.getOrElseUpdate(input, ArrayBuffer[Expression]()) += node
          case _ =>
        })

        node.foreachDrivingExpression(input => walkExpression(input))
      }
    }

    //Fill consumers
    walkStatements {
      case s: AssignmentStatement =>
        val finalTarget = s.finalTarget
        s.source match {
          case source: Expression with EnumEncoded => consumers.getOrElseUpdate(source, ArrayBuffer[Expression]()) += finalTarget
          case _ =>
        }
        s.foreachDrivingExpression(e => walkExpression(e))
      case s: SwitchStatement if s.value.getTypeObject == TypeEnum =>
        s.elements.foreach(_.keys.foreach {
          case key if key.getTypeObject == TypeEnum => consumers.getOrElseUpdate(s.value, ArrayBuffer[Expression]()) += key
        })
        s.foreachDrivingExpression(e => walkExpression(e))
      case s =>
        s.foreachDrivingExpression(e => walkExpression(e))
    }

    walkDeclarations{
      case e: Expression => walkExpression(e)
      case _             =>
    }

    //Prepear the feild
    nodesInferrable.foreach(node => {
      node.bootInferration()
    })

    nodes.foreach(enum => {
      enum.swapEncoding(encodingSwap(enum.getEncoding))
    })

    algo = globalData.allocateAlgoIncrementale()

    nodes.foreach(enum => {
      if(enum.propagateEncoding){

        def propagateOn(that : Expression): Unit = {
          that match {
            case that: InferableEnumEncoding =>
              if(that.algoIncrementale == algo) return

              that.algoIncrementale = algo

              if(that.encodingProposal(enum.getEncoding)) {
                that match {
                  case that: SpinalEnumCraft[_] =>
                    that.dlcForeach(s => propagateOn(s.source))
                    consumers.getOrElse(that, Nil).foreach(propagateOn(_))
                  case _ =>
                    that.foreachExpression(propagateOn(_))
                    consumers.getOrElse(that, Nil).foreach(propagateOn(_))
                }
              }
            case _ =>
          }
        }

        enum match {
          case enum : SpinalEnumCraft[_] =>
            enum.dlcForeach(s => propagateOn(s.source))
            consumers.getOrElse(enum, Nil).foreach(propagateOn(_))
          case _ =>
            enum.foreachExpression(propagateOn(_))
            consumers.getOrElse(enum, Nil).foreach(propagateOn(_))
        }
      }
    })

    //Feed enums with encodings
    enums.keySet.foreach(enums(_) = mutable.Set[SpinalEnumEncoding]())
    nodes.foreach(enum => {
      enums(enum.getDefinition) += enum.getEncoding
    })

    //give a name to unamed encodings
    val unamedEncodings = enums.valuesIterator.flatten.toSet.withFilter(_.isUnnamed).foreach(_.setWeakName("anonymousEnc"))

    //Check that there is no encoding overlaping
    for((enum,encodings) <- enums){
      for(encoding <- encodings) {
        val reserveds = mutable.Map[BigInt, ArrayBuffer[SpinalEnumElement[_]]]()

        for(element <- enum.elements){
          val key = encoding.getValue(element)
          reserveds.getOrElseUpdate(key,ArrayBuffer[SpinalEnumElement[_]]()) += element
        }

        for((key,elements) <- reserveds){
          if(elements.length != 1){
            PendingError(s"Conflict in the $enum enumeration with the '$encoding' encoding with the key $key' and following elements:.\n${elements.mkString(", ")}\n\nEnumeration defined at :\n${enum.getScalaLocationLong}Encoding defined at :\n${encoding.getScalaLocationLong}")
          }
        }
      }
    }
  }
}


class PhaseInferWidth(pc: PhaseContext) extends PhaseMisc{

  override def impl(pc: PhaseContext): Unit = {
    import pc._
    globalData.nodeAreInferringWidth = true

    var iterationCounter = 0

    while (true) {
      var somethingChange = false

      //Infer width on all expressions
      walkExpression {
        case e: DeclarationStatement =>
        case e: Widthable =>
          val hasChange = e.inferWidth
          somethingChange = somethingChange || hasChange
        case _ =>
      }

      //Infer width on all nameable expression (BitVector)
      walkDeclarations {
        case e: Widthable =>
          val hasChange = e.inferWidth
          somethingChange = somethingChange || hasChange
        case _ =>
      }

      //Check in the width inferation is done, then check it and generate errors
      if (!somethingChange || iterationCounter == 10000) {
        val errors = mutable.ArrayBuffer[String]()

        def widthableCheck(e: Widthable): Unit = {
          if (e.inferWidth) {
            //Don't care about Reg width inference
            errors += s"Can't infer width on ${e.getScalaLocationLong}"
          }

          if (e.widthWhenNotInferred != -1 &&
            e.widthWhenNotInferred != e.getWidth) {
            errors += s"getWidth call result during elaboration differ from inferred width on\n${e.getScalaLocationLong}"
          }

          if(e.inferredWidth < -1){
            errors += s"Negative width on $e at ${e.getScalaLocationLong}"
          }
        }

        walkExpression {
          case e: DeclarationStatement =>
          case e: Widthable => widthableCheck(e)
          case e: WidthProvider =>
            if (e.getWidth < 0) {
              errors += s"Negative width on $e at ${e.getScalaLocationLong}"
            }
          case _ =>
        }

        walkDeclarations {
          case e: Widthable => widthableCheck(e)
          case _ =>
        }

        if (errors.nonEmpty)
          SpinalError(errors)
        return
      }
      iterationCounter += 1
    }
  }
}


class PhaseSimplifyNodes(pc: PhaseContext) extends PhaseNetlist{

  override def impl(pc : PhaseContext): Unit = {
    import pc._

    val toRemove = mutable.ArrayBuffer[Statement]()

    walkStatements{
      case s: BitVector if s.getWidth == 0 =>
        s.foreachStatements(toRemove += _)
        s.removeStatement()
      case s: Mem[_] if s.getWidth == 0 =>
        s.foreachStatements(toRemove += _)
        s.removeStatement()
      case s => s.walkRemapExpressions(_.simplifyNode)
    }

    toRemove.foreach(_.removeStatement())
  }
}


class PhaseNormalizeNodeInputs(pc: PhaseContext) extends PhaseNetlist{

  override def impl(pc: PhaseContext): Unit = {
    import pc._

    walkStatements(s => {
      s.walkExpression(e => {
        e.normalizeInputs
      })
      s.normalizeInputs
    })

    walkComponents(c => {
      c.dslBody.walkDeclarations {
        case n: BitVector => n.removeTag(tagAutoResize)
        case _ =>
      }
    })
  }
}


class PhaseCheckCombinationalLoops() extends PhaseCheck{

  override def impl(pc: PhaseContext): Unit = {
    import pc._

    val walkingId = GlobalData.get.allocateAlgoIncrementale()
    val okId      = GlobalData.get.allocateAlgoIncrementale()

    def walk(path : List[(BaseNode)], node: BaseNode): Unit = {
      val newPath = node :: path

      if (node.algoIncrementale == walkingId) {
        val ordred  = newPath.reverseIterator
        val filtred = ordred.dropWhile((e) => (e != node)).drop(1).toArray

        if (!filtred.exists(e => e.isInstanceOf[SpinalTagReady] && e.asInstanceOf[SpinalTagReady].hasTag(noCombinatorialLoopCheck))) {
          val wellNameLoop = new StringBuilder()

          for(n <- filtred.reverseIterator) n match{
            case n: DeclarationStatement => wellNameLoop ++= s"    >>> ${n.toString()} at ${n.getScalaLocationShort} >>>\n"
            case _                       =>
          }

          val multiLineLoop = filtred.reverseIterator.filter(!_.isInstanceOf[AssignmentStatement]).map(n => "    " + n.toString).foldLeft("")(_ + "\n" + _)
          PendingError(s"COMBINATORIAL LOOP :\n  Partial chain :\n${wellNameLoop}\n  Full chain :${multiLineLoop}")
        }

      }else if (node.algoIncrementale != okId) {
        node.algoIncrementale = walkingId
        node match {
          case node: BaseType =>
            if(node.isComb) {
              node.algoIncrementale = walkingId
              node.foreachStatements(s => walk(newPath, s))
              node.algoIncrementale = okId
            }
          case node: AssignmentStatement =>
            node.foreachDrivingExpression(e => walk(newPath, e))
            node.walkParentTreeStatementsUntilRootScope(s => walk(newPath, s))
          case node: TreeStatement =>
            if (node.algoIncrementale != okId) {
              node.foreachDrivingExpression(e => walk(newPath, e))
              node.algoIncrementale = okId
            }
          case node: Mem[_]       =>
          case node: MemReadSync  =>
          case node: MemReadWrite =>
          case node: MemWrite     =>
          case node: Expression   =>
            node.foreachDrivingExpression(e => walk(newPath, e))
          case node: AssertStatement =>
            node.foreachDrivingExpression(e => walk(newPath, e))
        }
      }
      node.algoIncrementale = okId
    }

    walkStatements(s => {
      if (s.algoIncrementale != okId) {
        walk(s :: Nil, s)
      }
    })
  }
}


class PhaseCheckCrossClock() extends PhaseCheck{

  override def impl(pc : PhaseContext): Unit = {
    import pc._

    walkStatements(s => {
      var walked = 0

      def walk(node: BaseNode, path: List[(BaseNode)], clockDomain: ClockDomain): Unit = {
        if(node.algoIncrementale == walked) return

        node.algoIncrementale = walked

        val newPath = node :: path

        def issue(syncDriver: BaseNode with ScalaLocated, otherClockDomain: ClockDomain): Unit = {
          val wellNameLoop = new StringBuilder()

          for(n <- newPath) n match{
            case n: DeclarationStatement =>
              wellNameLoop ++= s"      >>> ${n.toString()} at ${n.getScalaLocationShort} >>>\n"
            case _  =>
          }
          val multiLineLoop = newPath.map(n => "      " + n.toString).foldLeft("")(_ + "\n" + _)

          PendingError(
            s"""CLOCK CROSSING VIOLATION from ${syncDriver} to ${s}.
               |- Register declaration at
               |${s.getScalaLocationLong}- through
               |${wellNameLoop}"
             """.stripMargin
          )
        }

        node match {
          case node: SpinalTagReady if node.hasTag(crossClockDomain) =>
          case node: BaseType =>
            if (node.isReg) {
              if(!node.clockDomain.isSyncronousWith(clockDomain)) {
                issue(node, node.clockDomain)
              }
            } else {
              node.foreachStatements(s => walk(s, newPath, clockDomain))
            }
          case node: AssignmentStatement =>
            node.foreachDrivingExpression(e => walk(e, newPath, clockDomain))
            node.walkParentTreeStatementsUntilRootScope(s => walk(s, newPath, clockDomain))
          case node: TreeStatement =>
            node.foreachDrivingExpression(e => walk(e, newPath, clockDomain))
          case node: Mem[_] =>
          case node: MemReadSync =>
            if(!node.clockDomain.isSyncronousWith(clockDomain)) {
              issue(node, node.clockDomain)
            }
          case node: MemReadWrite =>
            if(!node.clockDomain.isSyncronousWith(clockDomain)) {
              issue(node, node.clockDomain)
            }
          case node: Expression =>
            node.foreachDrivingExpression(e => walk(e, newPath, clockDomain))
        }
      }

      s match {
        case s: BaseType if s.isReg && !s.hasTag(crossClockDomain) =>
          walked = GlobalData.get.allocateAlgoIncrementale()
          s.foreachStatements(as => walk(as, as :: s :: Nil, s.clockDomain))
        case s: MemReadWrite if !s.hasTag(crossClockDomain) =>
          walked = GlobalData.get.allocateAlgoIncrementale()
          s.foreachDrivingExpression(as => walk(as, as :: s :: Nil, s.clockDomain))
        case s: MemWrite if !s.hasTag(crossClockDomain) =>
          walked = GlobalData.get.allocateAlgoIncrementale()
          s.foreachDrivingExpression(as => walk(as, as :: s :: Nil, s.clockDomain))
        case _ =>
      }
    })
  }
}


class PhaseRemoveUselessStuff(postClockPulling: Boolean, tagVitals: Boolean) extends PhaseNetlist {

  override def impl(pc: PhaseContext): Unit = {
    import pc._

    val okId = globalData.allocateAlgoIncrementale()

    def propagate(root: Statement, vital: Boolean): Unit = {
      if(root.algoIncrementale == okId) return

      root.algoIncrementale = okId

      val pending = mutable.ArrayStack[Statement](root)

      def propagate(s: Statement) = {
        if(s.algoIncrementale != okId) {
          s.algoIncrementale = okId
          pending.push(s)
        }
      }

      while(pending.nonEmpty){
        val s = pending.pop()
        if(postClockPulling) {
          s.foreachClockDomain(cd => {
            propagate(s.component.pulledDataCache(cd.clock).asInstanceOf[Bool])
            if(cd.hasResetSignal) propagate(s.component.pulledDataCache(cd.reset).asInstanceOf[Bool])
            if(cd.hasSoftResetSignal) propagate(s.component.pulledDataCache(cd.softReset).asInstanceOf[Bool])
            if(cd.hasClockEnableSignal) propagate(s.component.pulledDataCache(cd.clockEnable).asInstanceOf[Bool])
          })
        } else {
          s.foreachClockDomain(cd => {
            propagate(cd.clock)
            if(cd.hasResetSignal) propagate(cd.reset)
            if(cd.hasSoftResetSignal) propagate(cd.softReset)
            if(cd.hasClockEnableSignal) propagate(cd.clockEnable)
          })
        }

        s match {
          case s: BaseType =>
            if(vital)
              s.setAsVital()
            s.foreachStatements(propagate)
          case s: AssignmentStatement =>
            s.walkExpression{ case e: Statement => propagate(e) case _ => }
            s.walkParentTreeStatements(propagate) //Could be walkParentTreeStatementsUntilRootScope but then should symplify removed TreeStatements
          case s: WhenStatement =>
            s.walkExpression{ case e: Statement => propagate(e) case _ => }
          case s: SwitchStatement =>
            s.walkExpression{ case e: Statement => propagate(e) case _ => }
          case s: AssertStatement =>
            s.walkExpression{ case e: Statement => propagate(e) case _ => }
          case s: Mem[_] => s.foreachStatements{
            case p: MemWrite     => propagate(p)
            case p: MemReadWrite => propagate(p)
            case p: MemReadSync  =>
            case p: MemReadAsync =>
          }
          case s: MemWrite =>
            s.walkExpression{ case e: Statement => propagate(e) case _ => }
          case s: MemReadWrite =>
            propagate(s.mem)
            s.walkExpression{ case e: Statement => propagate(e) case _ => }
          case s: MemReadSync =>
            propagate(s.mem)
            s.walkExpression{ case e: Statement => propagate(e) case _ => }
          case s: MemReadAsync =>
            propagate(s.mem)
            s.walkExpression{ case e: Statement => propagate(e) case _ => }
        }
      }
    }

    //Propagate all vital signals (drive toplevel output and blackboxes inputs)
    topLevel.getAllIo.withFilter(bt => bt.isOutputOrInOut).foreach(propagate(_, tagVitals))
    walkComponents{
      case c: BlackBox => c.getAllIo.withFilter(_.isInputOrInOut).foreach(propagate(_, tagVitals))
      case c =>
    }

    walkStatements{
      case s: DeclarationStatement => if(s.isNamed) propagate(s, false)
      case s: AssertStatement      => propagate(s, false)
      case s: TreeStatement        =>
      case s: AssignmentStatement  =>
      case s: MemWrite             =>
      case s: MemReadWrite         =>
      case s: MemReadSync          =>
      case s: MemReadAsync         =>
    }

    walkStatements(s => {
      if(s.algoIncrementale != okId){
        s.removeStatement()
      }
    })
  }
}


class PhaseRemoveIntermediateUnameds(onlyTypeNode: Boolean) extends PhaseNetlist{

  override def impl(pc: PhaseContext): Unit = {
    import pc._

    val koId = globalData.allocateAlgoIncrementale()

    walkDeclarations(e => e.algoInt = 0)

    //Count the number of driving reference done on each ref.source
    walkDrivingExpression {
      case ref: DeclarationStatement =>
        ref.algoInt += 1
      case _ =>
    }

    walkStatements(s => if(s.algoIncrementale != koId){
      s.walkRemapDrivingExpressions {
        case ref: BaseType =>
          if (ref.algoInt == 1 && ref.isComb && ref.isDirectionLess && (!onlyTypeNode || ref.isTypeNode) && ref.canSymplifyIt && Statement.isSomethingToFullStatement(ref) /*&& ref != excepted*/ ) {
            //TODO IR keep it
            ref.algoInt = 0
            val head = ref.head
            ref.algoIncrementale = koId
            head.algoIncrementale = koId
            head.source
          } else {
            ref
          }
        case e => e
      }
    })

    walkStatements{
      case s if s.algoIncrementale == koId =>
        s.removeStatement()
      case s =>
    }
  }
}


class PhaseCompletSwitchCases extends PhaseNetlist{

  override def impl(pc: PhaseContext): Unit = {
    import pc._

    walkStatements{
      case s: SwitchStatement if s.isFullyCoveredWithoutDefault =>
        if(s.defaultScope != null && !s.defaultScope.isEmpty){
          PendingError(s"UNREACHABLE DEFAULT STATEMENT on \n" + s.getScalaLocationLong)
        }
        s.defaultScope = s.elements.last.scopeStatement
        s.elements.remove(s.elements.length-1)
      case _ =>
    }
  }
}


class PhaseCheckIoBundle extends PhaseCheck{

  override def impl(pc: PhaseContext): Unit = {
    import pc._

    walkComponents(c => {
      try{
        val io = c.reflectIo
        for(bt <- io.flatten){
          if(bt.isDirectionLess && !bt.hasTag(allowDirectionLessIoTag)){
           PendingError(s"IO BUNDLE ERROR : A direction less $bt signal was defined into $c component's io bundle\n${bt.getScalaLocationLong}")
          }
        }
      }catch{
        case _ : Throwable =>
      }
    })
  }
}


class PhaseCheckHiearchy extends PhaseCheck{

  override def impl(pc: PhaseContext): Unit = {
    import pc._

    //Check hierarchy read/write violation
    walkComponents(c => {
      c.dslBody.walkStatements(s => {
        var error = false

        s match {
          case s: AssignmentStatement =>
            val bt = s.finalTarget

            if (!(bt.isDirectionLess && bt.component == c) && !(bt.isOutputOrInOut && bt.component == c) && !(bt.isInputOrInOut && bt.component.parent == c)) {
              PendingError(s"HIERARCHY VIOLATION : $bt is drived by ${s.source}, but isn't accessible in the $c component.\n${s.getScalaLocationLong}")
              error = true
            }

            if(!error && !bt.isInOut){
              val rootScope = s.rootScopeStatement
              var ptr       = s.parentScope

              while(ptr.parentStatement != null && ptr != rootScope){
                ptr = ptr.parentStatement.parentScope
              }

              if(ptr != rootScope){
                PendingError(s"SCOPE VIOLATION : $bt is assigned outside its declaration scope at \n${s.getScalaLocationLong}")
              }
            }
          case _ =>
        }

        if(!error) s.walkExpression {
          case bt: BaseType =>
            if (!(bt.component == c) && !(bt.isInputOrInOut && bt.component.parent == c) && !(bt.isOutputOrInOut && bt.component.parent == c)) {
              PendingError(s"HIERARCHY VIOLATION : $bt is used to drive the $s statement, but isn't readable in the $c component\n${s.getScalaLocationLong}")
            }
          case _ =>
        }
      })

      //Check register defined as component inputs
      c.getAllIo.foreach(bt => if(bt.isInput && bt.isReg){
        PendingError(s"REGISTER DEFINED AS COMPONENT INPUT : $bt is defined as a registered input of the $c component, but isn't allowed.\n${bt.getScalaLocationLong}")
      })
    })
  }
}


class PhaseCheck_noRegisterAsLatch() extends PhaseCheck{

  override def impl(pc: PhaseContext): Unit = {
    import pc._

    val regToComb = ArrayBuffer[BaseType]()

    walkStatements{
      case bt: BaseType if bt.isReg =>
        var assignedBits = new AssignedBits(bt.getBitsWidth)

        bt.foreachStatements{
          case s : DataAssignmentStatement =>
            s.target match {
              case bt: BaseType => assignedBits.add(bt.getBitsWidth - 1, 0)
              case e: BitVectorAssignmentExpression =>  assignedBits.add(e.getMaxAssignedBits)
            }
          case _ =>
        }

        if(!assignedBits.isFull){
          if(assignedBits.isEmpty) {
            var withInit = false
            bt.foreachStatements{
              case s : InitAssignmentStatement => withInit = true
              case _ =>
            }
            if((bt.hasTag(unsetRegIfNoAssignementTag) || !bt.isVital) && withInit){
              regToComb += bt
            }else if(bt.isVital) {
              PendingError(s"UNASSIGNED REGISTER $bt, defined at\n${bt.getScalaLocationLong}")
            }
          }else {
            val unassignedBits = new AssignedBits(bt.getBitsWidth)
            unassignedBits.add(bt.getBitsWidth - 1, 0)
            unassignedBits.remove(assignedBits)
            PendingError(s"PARTIALLY ASSIGNED REGISTER $bt, unassigned bit mask is ${unassignedBits.toBinaryString}, defined at\n${bt.getScalaLocationLong}")
          }
        }
      case _ =>
    }

    for(bt <- regToComb){
      bt.setAsComb()
      val statements = ArrayBuffer[AssignmentStatement]()

      bt.foreachStatements(statements += _)

      statements.foreach{
        case s: InitAssignmentStatement =>
          s.insertNext(DataAssignmentStatement(s.target, s.source).setScalaLocated(s))
          s.removeStatement()
      }
    }
  }
}


class PhaseCheck_noLatchNoOverride(pc: PhaseContext) extends PhaseCheck{

  override def impl(pc : PhaseContext): Unit = {
    import pc._

    walkComponents(c => {
      def walkBody(body: ScopeStatement): mutable.HashMap[BaseType, AssignedBits] = {
        val assigneds = mutable.HashMap[BaseType, AssignedBits]()

        def getOrEmpty(bt: BaseType) = assigneds.getOrElseUpdate(bt, new AssignedBits(bt.getBitsWidth))

        def getOrEmptyAdd(bt: BaseType, src: AssignedBits): Boolean = {
          val dst = getOrEmpty(bt)
          val ret = src.isFull && !dst.isEmpty && !bt.hasTag(allowAssignmentOverride)
          dst.add(src)
          ret
        }

        def getOrEmptyAdd3(bt: BaseType, hi: Int, lo: Int): Boolean = {
          val dst = getOrEmpty(bt)
          val ret = hi == dst.width-1 && lo == 0 && !dst.isEmpty  && !bt.hasTag(allowAssignmentOverride)
          dst.add(hi, lo)
          ret
        }

        def getOrEmptyAdd2(bt: BaseType, src: AssignedRange): Boolean = getOrEmptyAdd3(bt, src.hi, src.lo)

        body.foreachStatements {
          case s: DataAssignmentStatement =>  //Omit InitAssignmentStatement
            if(!s.finalTarget.isAnalog) {
              s.target match {
                case bt: BaseType => if (getOrEmptyAdd3(bt, bt.getBitsWidth - 1, 0)) {
                  PendingError(s"ASSIGNMENT OVERLAP completely the previous one of $bt\n${s.getScalaLocationLong}")
                }
                case e: BitVectorAssignmentExpression =>
                  val bt = e.finalTarget
                  if (getOrEmptyAdd2(bt, e.getMinAssignedBits)) {
                    PendingError(s"ASSIGNMENT OVERLAP completely the previous one of $bt\n${s.getScalaLocationLong}")
                  }
              }
            }
          case s: WhenStatement =>
            val whenTrue  = walkBody(s.whenTrue)
            val whenFalse = walkBody(s.whenFalse)

            for ((bt, assigned) <- whenTrue) {
              whenFalse.get(bt) match {
                case Some(otherBt) => if(getOrEmptyAdd(bt,assigned.intersect(otherBt))){
                  PendingError(s"ASSIGNMENT OVERLAP completely the previous one of $bt\n ${s.getScalaLocationLong}")
                }
                case None =>
              }
            }
          case s: SwitchStatement =>
            val stuffs = if(s.isFullyCoveredWithoutDefault){
              s.elements.map(e => walkBody(e.scopeStatement))
            } else if(s.defaultScope != null){
              s.elements.map(e => walkBody(e.scopeStatement)) += walkBody(s.defaultScope)
            } else {
              null
            }

            if(stuffs != null) {
              val head = stuffs.head
              for (tailStuff <- stuffs.tail) {
                for ((bt, assigned) <- head) {
                  tailStuff.get(bt) match {
                    case Some(otherBt) => assigned.intersect(otherBt)
                    case None          => assigned.clear()
                  }
                }
              }

              for ((bt, assigned) <- head) {
                if(getOrEmptyAdd(bt,assigned)){
                  PendingError(s"ASSIGNMENT OVERLAP completely the previous one of $bt\n ${s.getScalaLocationLong}")
                }
              }
            }
          case signal: BaseType if !(signal.component.isInBlackBoxTree && !signal.isInput) && !(signal.component.parent == null && signal.isInput)  =>
            getOrEmpty(signal)
          case s =>
         }

        for((bt, assignedBits) <- assigneds if (bt.isVital || !bt.dlcIsEmpty) && bt.rootScopeStatement == body && !assignedBits.isFull){
          if(bt.isComb) {
            val unassignedBits = new AssignedBits(bt.getBitsWidth)

            unassignedBits.add(bt.getBitsWidth - 1, 0)
            unassignedBits.remove(assignedBits)

            if (!unassignedBits.isEmpty) {
              if (bt.dlcIsEmpty)
                PendingError(s"NO DRIVER ON $bt, defined at\n${bt.getScalaLocationLong}")
              else if (unassignedBits.isFull)
                PendingError(s"LATCH DETECTED from the combinatorial signal $bt, defined at\n${bt.getScalaLocationLong}")
              else
                PendingError(s"LATCH DETECTED from the combinatorial signal $bt, unassigned bit mask " +
                  s"is ${unassignedBits.toBinaryString}, defined at\n${bt.getScalaLocationLong}")
            }
          }
        }

        assigneds
      }
      walkBody(c.dslBody)
    })
  }
}



class PhaseGetInfoRTL(prunedSignals: mutable.Set[BaseType], unusedSignals: mutable.Set[BaseType], counterRegisters: Ref[Int])(pc: PhaseContext) extends PhaseCheck {

  override def impl(pc: PhaseContext): Unit = {
    import pc._

//    val targetAlgoId = GlobalData.get.algoId
//    Node.walk(walkNodesDefautStack,node => {node.algoId = targetAlgoId})
    walkStatements{
      case bt: BaseType if !bt.isVital && (!bt.isInstanceOf[BitVector] || bt.asInstanceOf[BitVector].inferredWidth != 0) && !bt.hasTag(unusedTag) && bt.isNamed && !bt.getName().startsWith(globalData.anonymSignalPrefix) =>
        prunedSignals += bt
      case bt: BaseType if bt.isVital && bt.isReg =>
        counterRegisters.value += bt.getBitsWidth
      case _ =>
    }
//    for(c <- components){
//      def checkNameable(that : Any) : Unit = that match {
//        case area : Area => {
//          area.foreachReflectableNameables(obj => checkNameable(obj))
//        }
//        case data : Data =>  {
//          data.flatten.foreach(bt => {
//            if(!bt.isVital && (!bt.isInstanceOf[BitVector] || bt.asInstanceOf[BitVector].inferredWidth != 0) && !bt.hasTag(unusedTag) && bt.isNamed){
//              prunedSignals += bt
//            }
//          })
//        }
//        case _ =>
//      }
//
//      c.foreachReflectableNameables(obj => checkNameable(obj))
//    }

    val usedId = GlobalData.get.allocateAlgoIncrementale()

    walkStatements(s => {
      s.walkDrivingExpressions(e => e.algoIncrementale = usedId)
      s match {
        case s: MemReadSync  => s.algoIncrementale = usedId
        case s: MemReadAsync => s.algoIncrementale = usedId
        case s: MemReadWrite => s.algoIncrementale = usedId
        case s =>
      }
    })

    prunedSignals.foreach(s => {
      if(s.algoIncrementale != usedId) {
        unusedSignals += s
      }
    })
  }
}


class PhaseAllocateNames(pc: PhaseContext) extends PhaseMisc{

  override def impl(pc: PhaseContext): Unit = {
    import pc._

    for (enumDef <- enums.keys) {
      if (enumDef.isWeak)
        enumDef.setName(globalScope.allocateName(enumDef.getName()))
      else
        globalScope.iWantIt(enumDef.getName(),s"Reserved name ${enumDef.getName()} is not free for ${enumDef.toString()}")
    }


    for((enum, encodings) <- enums;
         encodingsScope = new NamingScope();
         encoding <- encodings){

      if (encoding.isWeak)
        encoding.setName(encodingsScope.allocateName(encoding.getName()))
      else
        encodingsScope.iWantIt(encoding.getName(),s"Reserved name ${encoding.getName()} is not free for ${encoding.toString()}")
    }

    for (c <- sortedComponents) {
      if (c.isInstanceOf[BlackBox])
        globalScope.lockName(c.definitionName)
      else
        c.definitionName = globalScope.allocateName(c.definitionName)
    }

    globalScope.lockScope()

    for (c <- sortedComponents) {
      c.allocateNames(pc.globalScope)
    }
  }
}

//class PhaseRemoveComponentThatNeedNoHdlEmit(pc: PhaseContext) extends PhaseNetlist{
//  override def useNodeConsumers = false
//  override def impl(pc : PhaseContext): Unit = {
//    import pc._
//   components.foreach(c => {
//      if (c.nameables.size == 0) { //TODO IR speed
//        if (c.parent != null) c.parent.children -= c
//      }
//    })
//  }
//}
//
//class PhasePrintStates(pc: PhaseContext) extends PhaseMisc{
//  override def useNodeConsumers = false
//  override def impl(pc : PhaseContext): Unit = {
//    import pc._
//    var counter = 0
//    Node.walk(walkNodesDefautStack,_ => counter = counter + 1)
//    SpinalInfo(s"Graph has $counter nodes")
//  }
//}
//


class PhaseCreateComponent(gen: => Component)(pc: PhaseContext) extends PhaseNetlist{

  override def impl(pc: PhaseContext): Unit = {
    import pc._

    val defaultClockDomain = ClockDomain.external("",frequency = config.defaultClockDomainFrequency)

    defaultClockDomain.push()
    native //Avoid unconstructable during phase
    binarySequential
    binaryOneHot
    pc.topLevel = gen
    defaultClockDomain.pop()
    pc.checkGlobalData()
  }
}


class PhaseDummy(doThat : => Unit) extends PhaseMisc{
  override def impl(pc : PhaseContext): Unit = {
    doThat
  }
}


object SpinalVhdlBoot{

  def apply[T <: Component](config : SpinalConfig)(gen : => T) : SpinalReport[T] ={
    try {
      singleShot(config)(gen)
    } catch {
      case e: NullPointerException if config.debug =>
        println(
          """
            |ERROR !
            |A null pointer access has been detected in the JVM.
            |This could happen when in your SpinalHDL description, you access an signal which is only defined further.
            |For instance :
            |  val result = Bool
            |  result := a ^ b  //a and b can't be accessed there because they are only defined one line below (Software rule of execution order)
            |  val a,b = Bool
          """.stripMargin)
        System.out.flush()
        throw e
      case e: Throwable =>
        if(!config.debug){
          println("\n**********************************************************************************************")
          val errCnt = SpinalError.getErrorCount()
          SpinalWarning(s"Elaboration failed (${errCnt} error" + (if(errCnt > 1){s"s"} else {s""}) + s").\n" +
            s"          Spinal will restart with scala trace to help you to find the problem.")
          println("**********************************************************************************************\n")
          System.out.flush()
          return singleShot(config.copy(debug = true))(gen)
        }else{
          println("\n**********************************************************************************************")
          val errCnt = SpinalError.getErrorCount()
          SpinalWarning(s"Elaboration failed (${errCnt} error" + (if(errCnt > 1){s"s"} else {s""}) + ").")
          println("**********************************************************************************************")
          System.out.flush()
          throw e
        }
    }
  }

  def singleShot[T <: Component](config: SpinalConfig)(gen: => T): SpinalReport[T] = {
    val pc = new PhaseContext(config)

    pc.globalData.anonymSignalPrefix = if(config.anonymSignalPrefix == null) "zz" else config.anonymSignalPrefix

    val prunedSignals   = mutable.Set[BaseType]()
    val unusedSignals   = mutable.Set[BaseType]()
    val counterRegister = Ref[Int](0)

    SpinalProgress("Elaborate components")

    val phases = ArrayBuffer[Phase]()

    phases += new PhaseCreateComponent(gen)(pc)
    phases += new PhaseDummy(SpinalProgress("Checks and transforms"))
    phases ++= config.transformationPhases
    phases ++= config.memBlackBoxers
    phases += new PhaseApplyIoDefault(pc)

    phases += new PhaseNameNodesByReflection(pc)
    phases += new PhaseCollectAndNameEnum(pc)

    phases += new PhaseCheckIoBundle()
    phases += new PhaseCheckHiearchy()
    phases += new PhaseAnalog()
    phases += new PhaseRemoveUselessStuff(false, false)
    phases += new PhaseRemoveIntermediateUnameds(true)

    phases += new PhasePullClockDomains(pc)

    phases += new PhaseInferEnumEncodings(pc,e => e)
    phases += new PhaseInferWidth(pc)
    phases += new PhaseNormalizeNodeInputs(pc)
    phases += new PhaseSimplifyNodes(pc)

    phases += new PhaseCompletSwitchCases()
    phases += new PhaseRemoveUselessStuff(true, true)
    phases += new PhaseRemoveIntermediateUnameds(false)

    phases += new PhaseCheck_noLatchNoOverride(pc)
    phases += new PhaseCheck_noRegisterAsLatch()
    phases += new PhaseCheckCombinationalLoops()
    phases += new PhaseCheckCrossClock()

    phases += new PhaseAllocateNames(pc)

    def initVhdlBase[T <: VhdlBase](base: T) = {
      base.packageName     = pc.config.globalPrefix + base.packageName
      base.enumPackageName = pc.config.globalPrefix + base.enumPackageName
      base
    }

    phases += new PhaseGetInfoRTL(prunedSignals, unusedSignals, counterRegister)(pc)

    phases += new PhaseDummy(SpinalProgress("Generate VHDL"))
    phases += initVhdlBase(new PhaseVhdl(pc))

    for(inserter <-config.phasesInserters){
      inserter(phases)
    }

    for(phase <- phases){
//      SpinalProgress(phase.getClass.getName)
      pc.doPhase(phase)
    }

    if(prunedSignals.nonEmpty){
      SpinalWarning(s"${prunedSignals.size} signals were pruned. You can call printPruned on the backend report to get more informations.")
    }

    pc.checkGlobalData()

    SpinalInfo(s"Number of registers : ${counterRegister.value}")

    //pc.checkNoZeroWidth() for debug

    val report = new SpinalReport[T](pc.topLevel.asInstanceOf[T])
    report.prunedSignals ++= prunedSignals
    report.unusedSignals ++= unusedSignals
    report.counterRegister = counterRegister.value

    report
  }
}



object SpinalVerilogBoot{

  def apply[T <: Component](config: SpinalConfig)(gen: => T): SpinalReport[T] ={
    try {
      singleShot(config)(gen)
    } catch {
      case e: NullPointerException if config.debug =>
        println(
          """
            |ERROR !
            |A null pointer access has been detected in the JVM.
            |This could happen when in your SpinalHDL description, you access an signal which is only defined further.
            |For instance :
            |  val result = Bool
            |  result := a ^ b  //a and b can't be accessed there because they are only defined one line below (Software rule of execution order)
            |  val a,b = Bool
          """.stripMargin)
        System.out.flush()
        throw e
      case e: Throwable =>
        if(!config.debug){
          println("\n**********************************************************************************************")
          val errCnt = SpinalError.getErrorCount()
          SpinalWarning(s"Elaboration failed (${errCnt} error" + (if(errCnt > 1){s"s"} else {s""}) + s").\n" +
            s"          Spinal will restart with scala trace to help you to find the problem.")
          println("**********************************************************************************************\n")
          System.out.flush()
          return singleShot(config.copy(debug = true))(gen)
        }else{
          println("\n**********************************************************************************************")
          val errCnt = SpinalError.getErrorCount()
          SpinalWarning(s"Elaboration failed (${errCnt} error" + (if(errCnt > 1){s"s"} else {s""}) + ").")
          println("**********************************************************************************************")
          System.out.flush()
          throw e
        }
    }
  }

  def singleShot[T <: Component](config: SpinalConfig)(gen : => T): SpinalReport[T] ={

    val pc = new PhaseContext(config)
    pc.globalData.anonymSignalPrefix = if(config.anonymSignalPrefix == null) "zz" else config.anonymSignalPrefix

    val prunedSignals   = mutable.Set[BaseType]()
    val unusedSignals   = mutable.Set[BaseType]()
    val counterRegister = Ref[Int](0)

    SpinalProgress("Elaborate components")

    val phases = ArrayBuffer[Phase]()

    phases += new PhaseCreateComponent(gen)(pc)
    phases += new PhaseDummy(SpinalProgress("Checks and transforms"))
    phases ++= config.transformationPhases
    phases ++= config.memBlackBoxers
    phases += new PhaseApplyIoDefault(pc)

    phases += new PhaseNameNodesByReflection(pc)
    phases += new PhaseCollectAndNameEnum(pc)

    phases += new PhaseCheckIoBundle()
    phases += new PhaseCheckHiearchy()
    phases += new PhaseAnalog()
    phases += new PhaseRemoveUselessStuff(false, false)
    phases += new PhaseRemoveIntermediateUnameds(true)

    phases += new PhasePullClockDomains(pc)

    phases += new PhaseInferEnumEncodings(pc,e => if(e == `native`) binarySequential else e)
    phases += new PhaseInferWidth(pc)
    phases += new PhaseNormalizeNodeInputs(pc)
    phases += new PhaseSimplifyNodes(pc)

    phases += new PhaseCompletSwitchCases()
    phases += new PhaseRemoveUselessStuff(true, true)
    phases += new PhaseRemoveIntermediateUnameds(false)

    phases += new PhaseCheck_noLatchNoOverride(pc)
    phases += new PhaseCheck_noRegisterAsLatch()
    phases += new PhaseCheckCombinationalLoops()
    phases += new PhaseCheckCrossClock()

    phases += new PhaseAllocateNames(pc)

    phases += new PhaseGetInfoRTL(prunedSignals, unusedSignals, counterRegister)(pc)
    phases += new PhaseDummy(SpinalProgress("Generate Verilog"))
    phases += new PhaseVerilog(pc)

    for(inserter <-config.phasesInserters){
      inserter(phases)
    }

    for(phase <- phases){
      pc.doPhase(phase)
    }

    if(prunedSignals.nonEmpty){
      SpinalWarning(s"${prunedSignals.size} signals were pruned. You can call printPruned on the backend report to get more informations.")
    }

    SpinalInfo(s"Number of registers : ${counterRegister.value}")

    pc.checkGlobalData()

    //pc.checkNoZeroWidth() for debug

    val report = new SpinalReport[T](pc.topLevel.asInstanceOf[T])
    report.prunedSignals ++= prunedSignals
    report.unusedSignals ++= unusedSignals
    report.counterRegister = counterRegister.value

    report
  }
}<|MERGE_RESOLUTION|>--- conflicted
+++ resolved
@@ -593,10 +593,6 @@
         c.definitionName = pc.config.globalPrefix + c.getClass.getSimpleName
       }
       c match {
-<<<<<<< HEAD
-        case bb: BlackBox => bb.getGeneric.genNames()
-        case _            =>
-=======
         case bb: BlackBox => {
           val generic = bb.getGeneric
           if(generic != null) {
@@ -608,13 +604,12 @@
               }
               obj match {
                 case obj: Data => bb.genericElements ++= obj.flatten.map(o => (o.getName(), o))
-                case _ => bb.genericElements += Tuple2(name, obj.asInstanceOf[Any])
+                case _         => bb.genericElements += Tuple2(name, obj.asInstanceOf[Any])
               }
             })
           }
         }
         case _ =>
->>>>>>> 1709663e
       }
     }
   }
