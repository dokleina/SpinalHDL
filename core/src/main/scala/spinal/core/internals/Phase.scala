--- conflicted
+++ resolved
@@ -387,27 +387,6 @@
       islands.foreach(island => {
         val filtred = island.elements.map(_.bt).toSet
         val count = filtred.count(e => e.isAnalog && e.component == c)
-<<<<<<< HEAD
-        count match {
-          case 0 => { //No analog inout, will need to create a connection seed later on
-            val groups = island.elements.map(b => anlogToGroup.get(b.bt)).filter(_.nonEmpty).map(_.get).toArray.distinct
-            val finalGroup = groups.length match {
-              case 0 => {
-                val group = new Group()
-                analogGroups += group
-                group
-              }
-              case 1 => groups.head
-              case _ =>{
-                val ghead = groups.head
-                for(group <- groups.tail){
-                  groups.head.islands ++= group.islands
-                  analogGroups -= group
-                  for(i <- group.islands){
-                    for(b <- i.elements){
-                      anlogToGroup(b.bt) = ghead
-                    }
-=======
         val ioCount = filtred.count(e => e.isInOut && e.component == c)
         if(ioCount == 1) {
           seeds += island.elements.find(e => e.bt.isInOut && e.bt.component == c).get.bt //Got a analog inout to host the connection
@@ -431,24 +410,18 @@
                 for(i <- group.islands){
                   for(b <- i.elements){
                     anlogToGroup(b.bt) = ghead
->>>>>>> c93422d0
                   }
                 }
               }
               ghead
             }
           }
-<<<<<<< HEAD
-          case 1 => seeds += island.elements.find(e => e.bt.isAnalog && e.bt.component == c).get.bt //Got a analog inout to host the connection
-          case _ => PendingError("MULTIPLE INOUT interconnected in the same component"); null
-=======
           finalGroup.islands += island
           for(b <- island.elements){
             anlogToGroup(b.bt) = finalGroup
           }
         } else {
           PendingError("MULTIPLE INOUT interconnected in the same component")
->>>>>>> c93422d0
         }
       })
 
