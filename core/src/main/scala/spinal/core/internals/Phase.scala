/*                                                                           *\
**        _____ ____  _____   _____    __                                    **
**       / ___// __ \/  _/ | / /   |  / /   HDL Core                         **
**       \__ \/ /_/ // //  |/ / /| | / /    (c) Dolu, All rights reserved    **
**      ___/ / ____// // /|  / ___ |/ /___                                   **
**     /____/_/   /___/_/ |_/_/  |_/_____/                                   **
**                                                                           **
**      This library is free software; you can redistribute it and/or        **
**    modify it under the terms of the GNU Lesser General Public             **
**    License as published by the Free Software Foundation; either           **
**    version 3.0 of the License, or (at your option) any later version.     **
**                                                                           **
**      This library is distributed in the hope that it will be useful,      **
**    but WITHOUT ANY WARRANTY; without even the implied warranty of         **
**    MERCHANTABILITY or FITNESS FOR A PARTICULAR PURPOSE.  See the GNU      **
**    Lesser General Public License for more details.                        **
**                                                                           **
**      You should have received a copy of the GNU Lesser General Public     **
**    License along with this library.                                       **
\*                                                                           */
package spinal.core.internals

import java.io.{FileWriter, BufferedWriter, File}
import scala.collection.mutable.ListBuffer

import spinal.core._
import scala.collection.mutable
import scala.collection.mutable.ArrayBuffer
import spinal.core.internals._

import scala.io.Source


class PhaseContext(val config: SpinalConfig) {

  var globalData = GlobalData.reset
  config.applyToGlobalData(globalData)

  val globalScope         = new NamingScope()
  var topLevel: Component = null
  val enums               = mutable.Map[SpinalEnum,mutable.Set[SpinalEnumEncoding]]()
  val reservedKeyWords    = mutable.Set[String](
    //VHDL
    "abs", "access", "after", "alias", "all",
    "and", "architecture", "array", "assert",
    "attribute", "begin", "block", "body",
    "buffer", "bus", "case", "component",
    "configuration", "constant", "disconnect", "downto",
    "else", "elsif", "end", "entity", "exit", "file",
    "for", "function", "generate", "generic",
    "group", "guarded", "if", "impure", "in",
    "inertial", "inout", "is", "label", "library",
    "linkage", "literal", "loop", "map", "mod",
    "nand", "new", "next", "nor", "not", "null",
    "of", "on", "open", "or", "others", "out",
    "package", "port", "postponed", "procedure",
    "process", "pure", "range", "record", "register",
    "reject", "rem", "report", "return", "rol",
    "ror", "select", "severity", "signal", "shared",
    "sla", "sll", "sra", "srl", "subtype", "then",
    "to", "transport", "type", "unaffected", "units",
    "until", "use", "variable", "wait", "when",
    "while", "with", "xnor", "xor",

    //Verilog + SystemVerilog
    "alias", "always", "always_comb", "always_ff",
    "always_latch", "and", "assert", "assign",
    "assume", "automatic", "before", "begin", "bind",
    "bins", "binsof", "bit", "break",
    "buf", "bufif0", "bufif1", "byte", "case", "casex",
    "casez", "cell", "chandle", "class", "clocking", "cmos",
    "config", "const", "constraint", "context", "continue",
    "cover", "covergroup", "coverpoint", "cross", "deassign",
    "default", "defparam", "design", "disable", "dist", "do",
    "edge", "else", "end", "endcase", "endclass", "endclocking",
    "endconfig", "endfunction", "endgenerate", "endgroup",
    "endinterface", "endmodule", "endpackage","endprimitive",
    "endprogram","endproperty","endspecify","endsequence",
    "endtable","endtask","enum","event","expect","export",
    "extends","extern","final","first_match","for","force",
    "foreach","forever","fork","forkjoin","function",
    "generate","genvar","highz0","highz1","if","iff",
    "ifnone","ignore_bins","illegal_bins","import","incdir",
    "include","initial","inout","input","inside",
    "instance","int","integer","interface","intersect",
    "join","join_any","join_none","large","liblist",
    "library","local","localparam","logic","longint",
    "macromodule","matches","medium","modport","module",
    "nand","negedge","new","nmos","nor","noshowcancelled","not",
    "notif0","notif1","null","or","output","package",
    "packed","parameter","pmos","posedge","primitive",
    "priority","program","property","protected","pull0",
    "pull1","pulldown","pullup","pulsestyle_onevent",
    "pulsestyle_ondetect","pure","rand","randc",
    "randcase","randsequence","rcmos","real","realtime",
    "ref","reg","release","repeat","return","rnmos",
    "rpmos","rtran","rtranif0","rtranif1","scalared",
    "sequence","shortint","shortreal","showcancelled",
    "signed","small","solve","specify","specparam",
    "static","string","strong0","strong1","struct",
    "super","supply0","supply1","table","tagged","task",
    "this","throughout","time","timeprecision","timeunit","tran",
    "tranif0","tranif1","tri","tri0","tri1","triand",
    "trior","trireg","type","typedef","union","unique",
    "unsigned","use","uwire","var","vectored","virtual",
    "void","wait","wait_order","wand","weak0","weak1",
    "while","wildcard","wire","with","within","wor",
    "xnor","xor"
  )

  reservedKeyWords.foreach(globalScope.allocateName(_))

  def components(): ArrayBuffer[Component] ={
    val ret = ArrayBuffer[Component]()
    ret.clear()

    def walk(c: Component): Unit = {
      ret += c
      c.children.foreach(walk(_))
    }

    walk(topLevel)

    ret
  }

  def sortedComponents = components().sortWith(_.level > _.level)

  def walkStatements(func: Statement => Unit): Unit = {
    GraphUtils.walkAllComponents(topLevel, c => c.dslBody.walkStatements(func))
  }

  def walkExpression(func: Expression => Unit): Unit = {
    GraphUtils.walkAllComponents(topLevel, c => c.dslBody.walkStatements(s => s.walkExpression(func)))
  }

  def walkDeclarations(func: DeclarationStatement => Unit): Unit = {
    walkComponents(c => c.dslBody.walkDeclarations(e => func(e)))
  }

  def walkRemapExpressions(func: Expression => Expression): Unit ={
    GraphUtils.walkAllComponents(topLevel, c => c.dslBody.walkStatements(s => s.walkRemapExpressions(func)))
  }

  def walkDrivingExpression(func: Expression => Unit): Unit ={
    GraphUtils.walkAllComponents(topLevel, c => c.dslBody.walkStatements(s => s.walkDrivingExpressions(func)))
  }

  def walkComponents(func: Component => Unit): Unit ={
    GraphUtils.walkAllComponents(topLevel, c => func(c))
  }

  def walkBaseNodes(func: BaseNode => Unit): Unit ={
    walkStatements(s => {
      func(s)
      s.walkExpression(e => {
        func(e)
      })
    })
  }

  def checkGlobalData(): Unit = {
    if (GlobalData.get.dslScope.nonEmpty) SpinalError("dslScope stack is not empty :(")
    if (GlobalData.get.dslClockDomain.nonEmpty) SpinalError("dslClockDomain stack is not empty :(")
  }

  def checkPendingErrors() = if(globalData.pendingErrors.nonEmpty) SpinalError()

  def doPhase(phase: Phase): Unit ={
    phase.impl(this)
    checkPendingErrors()
  }
}


trait Phase {
  def impl(pc: PhaseContext): Unit
  def hasNetlistImpact: Boolean
}


trait PhaseNetlist extends Phase {
  override def hasNetlistImpact: Boolean = true
}


trait PhaseMisc extends Phase {
  override def hasNetlistImpact: Boolean = false
}


trait PhaseCheck extends Phase {
  override def hasNetlistImpact: Boolean = false
}


class PhaseApplyIoDefault(pc: PhaseContext) extends PhaseNetlist{

  override def impl(pc: PhaseContext): Unit = {
    import pc._

    walkDeclarations {
      case node: BaseType if node.dlcIsEmpty => node.getTag(classOf[DefaultTag]) match {
        case Some(defaultValue) =>
          val c = node.dir match {
            case `in` => node.component.parent
            case `out` => node.component
            case `inout` => PendingError(s"DEFAULT INOUT isn't allowed on $node at\n${node.getScalaLocationLong}")
            case _ => node.component
          }

          if (c != null) {
            val scope = node.rootScopeStatement
            scope.push()
            node.assignFrom(defaultValue.that)
            scope.pop()
          }
        case _ =>
      }
      case _ =>
    }
  }
}



class PhaseAnalog extends PhaseNetlist{

  override def impl(pc: PhaseContext): Unit = {
    import pc._

    //Be sure that sub io assign parent component stuff
    walkComponents(c => c.ioSet.withFilter(_.isInOut).foreach(io => {
      io.foreachStatements {
        case s@AssignmentStatement(_: BaseType, x: BaseType) if x.isAnalog && x.component == c.parent =>
          s.dlcRemove()
          x.dlcAppend(s)
          s.target = x
          s.source = io
        case _ =>
      }
    }))

    val analogs        = ArrayBuffer[BaseType]()
    val islands        = mutable.LinkedHashSet[mutable.LinkedHashSet[BaseType]]()
    val analogToIsland = mutable.HashMap[BaseType,mutable.LinkedHashSet[BaseType]]()

    def addToIsland(that: BaseType, island: mutable.LinkedHashSet[BaseType]): Unit = {
      island += that
      analogToIsland(that) = island
    }

    //val wrapped = mutable.HashMap[BaseType, BaseType]()

    walkStatements{
      case bt: BaseType if bt.isAnalog =>
        analogs += bt

        //Manage islands
        bt.foreachStatements {
          case s@AssignmentStatement(x, y: BaseType) if y.isAnalog =>
            if (s.finalTarget.component == y.component) {
              (analogToIsland.get(bt), analogToIsland.get(y)) match {
                case (None, None) =>
                  val island = mutable.LinkedHashSet[BaseType]()
                  addToIsland(bt, island)
                  addToIsland(y, island)
                  islands += island
                case (None, Some(island)) =>
                  addToIsland(bt, island)
                case (Some(island), None) =>
                  addToIsland(y, island)
                case (Some(islandBt), Some(islandY)) =>
                  islandY.foreach(addToIsland(_, islandBt))
                  islands.remove(islandY)
              }
            }
          case AssignmentStatement(x, y: BaseType) if !y.isAnalog =>
        }

        if(!analogToIsland.contains(bt)){
          val island = mutable.LinkedHashSet[BaseType]()
          addToIsland(bt,island)
          islands += island
        }
      case _ =>
    }

    islands.foreach(island => {
//      if(island.size > 1){ //Need to reduce island because of VHDL/Verilog capabilities
        val target = island.count(_.isInOut) match {
          case 0 => island.head
          case 1 => island.find(_.isInOut).get
          case _ => PendingError("MULTIPLE INOUT interconnected in the same component"); null
        }

        //Remove target analog assignements
        target.foreachStatements {
          case s@AssignmentStatement(x, y: BaseType) if y.isAnalog && y.component == target.component => s.removeStatement()
          case _ =>
        }

        //redirect island assignements to target
        //drive isllands analogs from target as comb signal
        for(bt <- island if bt != target){
          val btStatements = ArrayBuffer[AssignmentStatement]()
          bt.foreachStatements(btStatements += _)
          btStatements.foreach {
            case s@AssignmentStatement(_, x: BaseType) if !x.isAnalog => //analog driver
              s.dlcRemove()
              target.dlcAppend(s)
              s.walkRemapExpressions(e => if (e == bt) target else e)
            case s@AssignmentStatement(_, x: BaseType) if x.isAnalog && x.component.parent == bt.component => //analog connection
              s.dlcRemove()
              target.dlcAppend(s)
              s.walkRemapExpressions(e => if (e == bt) target else e)
            case _ =>
          }

          bt.removeAssignments()
          bt.setAsComb()
          bt.rootScopeStatement.push()
          bt := target
          bt.rootScopeStatement.pop()
        }

        //Convert target comb assignement into AnalogDriver nods
        target.foreachStatements(s => {
          s.source match {
            case btSource: BaseType if btSource.isAnalog =>
            case btSource =>
              s.parentScope.push()
              val enable = ConditionalContext.isTrue(target.rootScopeStatement)
              s.parentScope.pop()
              s.removeStatementFromScope()
              target.rootScopeStatement.append(s)
              val driver = btSource.getTypeObject match {
                case `TypeBool` => new AnalogDriverBool
                case `TypeBits` => new AnalogDriverBits
                case `TypeUInt` => new AnalogDriverUInt
                case `TypeSInt` => new AnalogDriverSInt
                case `TypeEnum` => new AnalogDriverEnum(btSource.asInstanceOf[EnumEncoded].getDefinition)
              }
              driver.data   = s.source.asInstanceOf[driver.T]
              driver.enable = enable
              s.source      = driver
          }
        })
//      }
    })
  }
}


class MemTopology(val mem: Mem[_], val consumers : mutable.HashMap[Expression, ArrayBuffer[ExpressionContainer]]) {
  val writes                   = ArrayBuffer[MemWrite]()
  val readsAsync               = ArrayBuffer[MemReadAsync]()
  val readsSync                = ArrayBuffer[MemReadSync]()
  val readWriteSync            = ArrayBuffer[MemReadWrite]()
  val writeReadSameAddressSync = ArrayBuffer[(MemWrite, MemReadSync)]() //DISABLED

  var portCount = 0
  mem.foreachStatements(s => {
    portCount += 1
    s match {
      case p: MemWrite     => writes += p
      case p: MemReadAsync => readsAsync += p
      case p: MemReadSync  => readsSync += p
      case p: MemReadWrite => readWriteSync += p
    }
  })
}


trait PhaseMemBlackboxing extends PhaseNetlist {

  override def impl(pc: PhaseContext): Unit = {
    import pc._

    val consumers = mutable.HashMap[Expression, ArrayBuffer[ExpressionContainer]]()
    val mems      = mutable.LinkedHashSet[Mem[_]]()

    walkBaseNodes{
      case mem: Mem[_] => mems += mem
      case ec: ExpressionContainer =>
        ec.foreachExpression{
          case port: MemPortStatement => consumers.getOrElseUpdate(port, ArrayBuffer[ExpressionContainer]()) += ec
          case _ =>
        }
      case _ =>
    }
    mems.foreach(mem => doBlackboxing(pc, new MemTopology(mem, consumers)))
  }

  def doBlackboxing(pc: PhaseContext, typo: MemTopology): Unit
}


abstract class PhaseMemBlackBoxingWithPolicy(policy: MemBlackboxingPolicy) extends PhaseMemBlackboxing{

  override def doBlackboxing(pc: PhaseContext, typo: MemTopology): Unit = {

    if(policy.translationInterest(typo)) {
      val message = doBlackboxing(typo)
      if(message != null) policy.onUnblackboxable(typo,this,message)
    }
  }

  //Return null if success
  def doBlackboxing(memTopology: MemTopology) : String
}


class PhaseMemBlackBoxingDefault(policy: MemBlackboxingPolicy) extends PhaseMemBlackBoxingWithPolicy(policy){
  def doBlackboxing(topo: MemTopology): String = {
    val mem = topo.mem
    def wrapBool(that: Expression): Bool = that match {
      case that: Bool => that
      case that       =>
        val ret = Bool()
        ret.assignFrom(that)
        ret
    }

    def wrapConsumers(oldSource: Expression, newSource: Expression): Unit ={
      topo.consumers.get(oldSource) match {
        case None        =>
        case Some(array) => array.foreach(ec => {
          ec.remapExpressions{
            case e if e == oldSource => newSource
            case e                   => e
          }
        })
      }
    }

    def removeMem(): Unit ={
      mem.removeStatement()
      mem.foreachStatements(s => s.removeStatement())
    }
    
    mem.component.rework {
      if (mem.initialContent != null) {
        return "Can't blackbox ROM"  //TODO
//      } else if (topo.writes.size == 1 && topo.readsAsync.size == 1 && topo.portCount == 2) {
        } else if (topo.writes.size == 1 && (topo.readsAsync.nonEmpty || topo.readsSync.nonEmpty) && topo.writeReadSameAddressSync.isEmpty && topo.readWriteSync.isEmpty) {
        val wr = topo.writes(0)
        for (rd <- topo.readsAsync) {
          val clockDomain = wr.clockDomain
          clockDomain.push()

          val ram = new Ram_1w_1ra(
            wordWidth      = mem.getWidth,
            wordCount      = mem.wordCount,
            wrAddressWidth = wr.address.getWidth,
            wrDataWidth    = wr.data.getWidth,
            rdAddressWidth = rd.address.getWidth,
            rdDataWidth    = rd.getWidth,
            wrMaskWidth    = if (wr.mask != null) wr.mask.getWidth else 1,
            wrMaskEnable   = wr.mask != null,
            readUnderWrite = rd.readUnderWrite,
            technology     = mem.technology
          )

          ram.io.wr.en := wrapBool(wr.writeEnable) && clockDomain.isClockEnableActive
          ram.io.wr.addr.assignFrom(wr.address)
          ram.io.wr.data.assignFrom(wr.data)

          if (wr.mask != null)
            ram.io.wr.mask.assignFrom(wr.mask)
          else
            ram.io.wr.mask := "1"

          ram.io.rd.addr.assignFrom(rd.address)
          wrapConsumers(rd, ram.io.rd.data)

          ram.setName(mem.getName())
          clockDomain.pop()
        }

        for (rd <- topo.readsSync) {
          val ram = new Ram_1w_1rs(
            wordWidth      = mem.getWidth,
            wordCount      = mem.wordCount,
            wrClock        = wr.clockDomain,
            rdClock        = rd.clockDomain,
            wrAddressWidth = wr.address.getWidth,
            wrDataWidth    = wr.data.getWidth,
            rdAddressWidth = rd.address.getWidth,
            rdDataWidth    = rd.getWidth,
            wrMaskWidth    = if (wr.mask != null) wr.mask.getWidth else 1,
            wrMaskEnable   = wr.mask != null,
            readUnderWrite = rd.readUnderWrite,
            technology     = mem.technology
          )

          ram.io.wr.en := wrapBool(wr.writeEnable) && wr.clockDomain.isClockEnableActive
          ram.io.wr.addr.assignFrom(wr.address)
          ram.io.wr.data.assignFrom(wr.data)

          if (wr.mask != null)
            ram.io.wr.mask.assignFrom(wr.mask)
          else
            ram.io.wr.mask := "1"

          ram.io.rd.en := wrapBool(rd.readEnable) && rd.clockDomain.isClockEnableActive
          ram.io.rd.addr.assignFrom(rd.address)
          wrapConsumers(rd, ram.io.rd.data)

          ram.setName(mem.getName())
        }

        removeMem()
      } else if (topo.portCount == 1 && topo.readWriteSync.size == 1) {

        val port = topo.readWriteSync.head

        val ram = new Ram_1wrs(mem.getWidth, mem.wordCount,mem.technology, dontCare)

        ram.io.addr.assignFrom(port.address)
        ram.io.en.assignFrom(wrapBool(port.chipSelect) && port.clockDomain.isClockEnableActive)
        ram.io.wr.assignFrom(port.writeEnable)
        ram.io.wrData.assignFrom(port.data)

        wrapConsumers(port, ram.io.rdData)

        ram.setName(mem.getName())
        removeMem()

      } else if (topo.portCount == 2 && topo.readWriteSync.size == 2) {

        val portA = topo.readWriteSync(0)
        val portB = topo.readWriteSync(1)

        val ram = new Ram_2wrs(
          wordWidth            = mem.getWidth,
          wordCount            = mem.wordCount,
          technology           = mem.technology,
          portA_readUnderWrite = dontCare,
          portA_clock          = portA.clockDomain,
          portA_addressWidth   = portA.address.getWidth,
          portA_dataWidth      = portA.getWidth,
          portA_maskWidth      = if(portA.mask != null) portA.mask.getWidth else 1,
          portA_maskEnable     = portA.mask != null,
          portB_readUnderWrite = dontCare,
          portB_clock          = portB.clockDomain,
          portB_addressWidth   = portB.address.getWidth,
          portB_dataWidth      = portB.getWidth,
          portB_maskWidth      = if(portB.mask != null) portB.mask.getWidth else 1,
          portB_maskEnable     = portB.mask != null
        )

        ram.io.portA.addr.assignFrom(portA.address)
        ram.io.portA.en.assignFrom(wrapBool(portA.chipSelect) && portA.clockDomain.isClockEnableActive)
        ram.io.portA.wr.assignFrom(portA.writeEnable)
        ram.io.portA.wrData.assignFrom(portA.data)
        ram.io.portA.mask.assignFrom((if(portA.mask != null) portA.mask else B"1"))
        wrapConsumers(portA, ram.io.portA.rdData)

        ram.io.portB.addr.assignFrom(portB.address)
        ram.io.portB.en.assignFrom(wrapBool(portB.chipSelect) && portB.clockDomain.isClockEnableActive)
        ram.io.portB.wr.assignFrom(portB.writeEnable)
        ram.io.portB.wrData.assignFrom(portB.data)
        ram.io.portB.mask.assignFrom((if(portB.mask != null) portB.mask else B"1"))
        wrapConsumers(portB, ram.io.portB.rdData)

        ram.setName(mem.getName())
        removeMem()
      } else {
        return "Unblackboxable memory topology" //TODO
      }
    }
    return null
  }
}


class PhaseNameNodesByReflection(pc: PhaseContext) extends PhaseMisc{
  override def impl(pc : PhaseContext): Unit = {
    import pc._

    globalData.nodeAreNamed = true

    if (topLevel.getName() == null) topLevel.setWeakName("toplevel")

    for (c <- sortedComponents) {
      c.nameElements()
      if(c.definitionName == null) {
//        c.definitionName = pc.config.globalPrefix + c.getClass.getName.replace("$",".").split("\\.").last
        c.definitionName = pc.config.globalPrefix + c.getClass.getSimpleName.replace("$",".").split("\\.").head
      }
      c match {
        case bb: BlackBox => {
          val generic = bb.getGeneric
          if(generic != null) {
            Misc.reflect(generic, (name, obj) => {
              OwnableRef.proposal(obj, this)
              obj match {
                case obj: Nameable => obj.setWeakName(name)
                case _ =>
              }
              obj match {
                case obj: Data => bb.genericElements ++= obj.flatten.map(o => (o.getName(), o))
                case _         => bb.genericElements += Tuple2(name, obj.asInstanceOf[Any])
              }
            })
          }
        }
        case _ =>
      }
    }
  }
}


class PhaseCollectAndNameEnum(pc: PhaseContext) extends PhaseMisc{

  override def impl(pc : PhaseContext): Unit = {
    import pc._
    walkDeclarations {
      case enum: SpinalEnumCraft[_] => enums.getOrElseUpdate(enum.spinalEnum, null) //Encodings will be added later
      case _ =>
    }

    val scope = pc.globalScope.newChild

    enums.keys.foreach(e => {
      val name = if(e.isNamed)
        e.getName()
      else
        e.getClass.getSimpleName.replace("$","")

      e.setName(scope.allocateName(name))
    })

    for (enumDef <- enums.keys) {
      Misc.reflect(enumDef, (name, obj) => {
        obj match {
          case obj: Nameable => obj.setWeakName(scope.getUnusedName(name))
          case _ =>
        }
      })

      for (e <- enumDef.elements) {
        if (e.isUnnamed) {
          e.setWeakName(scope.getUnusedName("e" + e.position))
        }
      }
    }
  }
}


class PhasePullClockDomains(pc: PhaseContext) extends PhaseNetlist{

  override def impl(pc : PhaseContext): Unit = {
    import pc._

    walkComponents(c => {
      val cds = mutable.LinkedHashSet[ClockDomain]()
      c.dslBody.walkLeafStatements{
        case bt : BaseType if bt.isReg =>
          val cd = bt.clockDomain
          if(bt.isUsingResetSignal && (!cd.hasResetSignal && !cd.hasSoftResetSignal))
            SpinalError(s"MISSING RESET SIGNAL in the ClockDomain used by $bt\n${bt.getScalaLocationLong}")

          cds += cd
        case ls => ls.foreachClockDomain(cd => cds += cd)
      }

      c.rework{
        for(cd <- cds){
          cd.readClockWire
          if(cd.hasResetSignal)       cd.readResetWire
          if(cd.hasSoftResetSignal)   cd.readSoftResetWire
          if(cd.hasClockEnableSignal) cd.readClockEnableWire
        }
      }
    })
  }
}


class PhaseInferEnumEncodings(pc: PhaseContext, encodingSwap: (SpinalEnumEncoding) => SpinalEnumEncoding) extends PhaseMisc{

  override def impl(pc: PhaseContext): Unit = {
    import pc._

    globalData.nodeAreInferringEnumEncoding = true

    val nodes           = ArrayBuffer[Expression with EnumEncoded]()
    val nodesInferrable = ArrayBuffer[Expression with InferableEnumEncoding]()
    val consumers       = mutable.HashMap[Expression , ArrayBuffer[Expression]]()
    var algo            = globalData.allocateAlgoIncrementale()

    def walkExpression(node: Expression): Unit ={
      if(node.algoIncrementale != algo) {
        node.algoIncrementale = algo

        if (node.isInstanceOf[EnumEncoded]) nodes += node.asInstanceOf[Expression with EnumEncoded]

        if (node.isInstanceOf[InferableEnumEncoding]) nodesInferrable += node.asInstanceOf[Expression with InferableEnumEncoding]

        node.foreachDrivingExpression(input => input match {
          case input: Expression with EnumEncoded => consumers.getOrElseUpdate(input, ArrayBuffer[Expression]()) += node
          case _ =>
        })

        node.foreachDrivingExpression(input => walkExpression(input))
      }
    }

    //Fill consumers
    walkStatements {
      case s: AssignmentStatement =>
        val finalTarget = s.finalTarget
        s.source match {
          case source: Expression with EnumEncoded => consumers.getOrElseUpdate(source, ArrayBuffer[Expression]()) += finalTarget
          case _ =>
        }
        s.foreachDrivingExpression(e => walkExpression(e))
      case s: SwitchStatement if s.value.getTypeObject == TypeEnum =>
        s.elements.foreach(_.keys.foreach {
          case key if key.getTypeObject == TypeEnum => consumers.getOrElseUpdate(s.value, ArrayBuffer[Expression]()) += key
        })
        s.foreachDrivingExpression(e => walkExpression(e))
      case s =>
        s.foreachDrivingExpression(e => walkExpression(e))
    }

    walkDeclarations{
      case e: Expression => walkExpression(e)
      case _             =>
    }

    //Prepear the feild
    nodesInferrable.foreach(node => {
      node.bootInferration()
    })

    nodes.foreach(enum => {
      enum.swapEncoding(encodingSwap(enum.getEncoding))
    })

    algo = globalData.allocateAlgoIncrementale()

    nodes.foreach(enum => {
      if(enum.propagateEncoding){

        def propagateOn(that : Expression): Unit = {
          that match {
            case that: InferableEnumEncoding =>
              if(that.algoIncrementale == algo) return

              that.algoIncrementale = algo

              if(that.encodingProposal(enum.getEncoding)) {
                that match {
                  case that: SpinalEnumCraft[_] =>
                    that.dlcForeach(s => propagateOn(s.source))
                    consumers.getOrElse(that, Nil).foreach(propagateOn(_))
                  case _ =>
                    that.foreachExpression(propagateOn(_))
                    consumers.getOrElse(that, Nil).foreach(propagateOn(_))
                }
              }
            case _ =>
          }
        }

        enum match {
          case enum : SpinalEnumCraft[_] =>
            enum.dlcForeach(s => propagateOn(s.source))
            consumers.getOrElse(enum, Nil).foreach(propagateOn(_))
          case _ =>
            enum.foreachExpression(propagateOn(_))
            consumers.getOrElse(enum, Nil).foreach(propagateOn(_))
        }
      }
    })

    //Feed enums with encodings
    enums.keySet.foreach(enums(_) = mutable.Set[SpinalEnumEncoding]())
    nodes.foreach(enum => {
      enums(enum.getDefinition) += enum.getEncoding
    })

    //give a name to unamed encodings
    val unamedEncodings = enums.valuesIterator.flatten.toSet.withFilter(_.isUnnamed).foreach(_.setWeakName("anonymousEnc"))

    //Check that there is no encoding overlaping
    for((enum,encodings) <- enums){
      for(encoding <- encodings) {
        val reserveds = mutable.Map[BigInt, ArrayBuffer[SpinalEnumElement[_]]]()

        for(element <- enum.elements){
          val key = encoding.getValue(element)
          reserveds.getOrElseUpdate(key,ArrayBuffer[SpinalEnumElement[_]]()) += element
        }

        for((key,elements) <- reserveds){
          if(elements.length != 1){
            PendingError(s"Conflict in the $enum enumeration with the '$encoding' encoding with the key $key' and following elements:.\n${elements.mkString(", ")}\n\nEnumeration defined at :\n${enum.getScalaLocationLong}Encoding defined at :\n${encoding.getScalaLocationLong}")
          }
        }
      }
    }
  }
}


class PhaseInferWidth(pc: PhaseContext) extends PhaseMisc{

  override def impl(pc: PhaseContext): Unit = {
    import pc._
    globalData.nodeAreInferringWidth = true

    var iterationCounter = 0

    while (true) {
      var somethingChange = false

      //Infer width on all expressions
      walkExpression {
        case e: DeclarationStatement =>
        case e: Widthable =>
          val hasChange = e.inferWidth
          somethingChange = somethingChange || hasChange
        case _ =>
      }

      //Infer width on all nameable expression (BitVector)
      walkDeclarations {
        case e: Widthable =>
          val hasChange = e.inferWidth
          somethingChange = somethingChange || hasChange
        case _ =>
      }

      //Check in the width inferation is done, then check it and generate errors
      if (!somethingChange || iterationCounter == 10000) {
        val errors = mutable.ArrayBuffer[String]()

        def widthableCheck(e: Widthable): Unit = {
          if (e.inferWidth) {
            //Don't care about Reg width inference
            errors += s"Can't infer width on ${e.getScalaLocationLong}"
          }

          if (e.widthWhenNotInferred != -1 &&
            e.widthWhenNotInferred != e.getWidth) {
            errors += s"getWidth call result during elaboration differ from inferred width on\n${e.getScalaLocationLong}"
          }

          if(e.inferredWidth < -1){
            errors += s"Negative width on $e at ${e.getScalaLocationLong}"
          }
        }

        walkExpression {
          case e: DeclarationStatement =>
          case e: Widthable => widthableCheck(e)
          case e: WidthProvider =>
            if (e.getWidth < 0) {
              errors += s"Negative width on $e at ${e.getScalaLocationLong}"
            }
          case _ =>
        }

        walkDeclarations {
          case e: Widthable => widthableCheck(e)
          case _ =>
        }

        if (errors.nonEmpty)
          SpinalError(errors)
        return
      }
      iterationCounter += 1
    }
  }
}


class PhaseSimplifyNodes(pc: PhaseContext) extends PhaseNetlist{

  override def impl(pc : PhaseContext): Unit = {
    import pc._

    val toRemove = mutable.ArrayBuffer[Statement]()

    walkStatements{
      case s: BitVector if s.getWidth == 0 =>
        s.foreachStatements(toRemove += _)
        s.removeStatement()
      case s: Mem[_] if s.getWidth == 0 =>
        s.foreachStatements(toRemove += _)
        s.removeStatement()
      case s => s.walkRemapExpressions(_.simplifyNode)
    }

    toRemove.foreach(_.removeStatement())
  }
}


class PhaseNormalizeNodeInputs(pc: PhaseContext) extends PhaseNetlist{

  override def impl(pc: PhaseContext): Unit = {
    import pc._

    walkStatements(s => {
      s.walkExpression(e => {
        e.normalizeInputs
      })
      s.normalizeInputs
    })

    walkComponents(c => {
      c.dslBody.walkDeclarations {
        case n: BitVector => n.removeTag(tagAutoResize)
        case _ =>
      }
    })
  }
}


class PhaseCheckCombinationalLoops() extends PhaseCheck{

  override def impl(pc: PhaseContext): Unit = {
    import pc._

    val walkingId = GlobalData.get.allocateAlgoIncrementale()
    val okId      = GlobalData.get.allocateAlgoIncrementale()

    def walk(path : List[(BaseNode)], node: BaseNode): Unit = {
      val newPath = node :: path

      if (node.algoIncrementale == walkingId) {
        val ordred  = newPath.reverseIterator
        val filtred = ordred.dropWhile((e) => (e != node)).drop(1).toArray

        if (!filtred.exists(e => e.isInstanceOf[SpinalTagReady] && e.asInstanceOf[SpinalTagReady].hasTag(noCombinatorialLoopCheck))) {
          val wellNameLoop = new StringBuilder()

          for(n <- filtred.reverseIterator) n match{
            case n: DeclarationStatement => wellNameLoop ++= s"    >>> ${n.toString()} at ${n.getScalaLocationShort} >>>\n"
            case _                       =>
          }

          val multiLineLoop = filtred.reverseIterator.filter(!_.isInstanceOf[AssignmentStatement]).map(n => "    " + n.toString).foldLeft("")(_ + "\n" + _)
          PendingError(s"COMBINATORIAL LOOP :\n  Partial chain :\n${wellNameLoop}\n  Full chain :${multiLineLoop}")
        }

      }else if (node.algoIncrementale != okId) {
        node.algoIncrementale = walkingId
        node match {
          case node: BaseType =>
            if(node.isComb) {
              node.algoIncrementale = walkingId
              node.foreachStatements(s => walk(newPath, s))
              node.algoIncrementale = okId
            }
          case node: AssignmentStatement =>
            node.foreachDrivingExpression(e => walk(newPath, e))
            node.walkParentTreeStatementsUntilRootScope(s => walk(newPath, s))
          case node: TreeStatement =>
            if (node.algoIncrementale != okId) {
              node.foreachDrivingExpression(e => walk(newPath, e))
              node.algoIncrementale = okId
            }
          case node: Mem[_]       =>
          case node: MemReadSync  =>
          case node: MemReadWrite =>
          case node: MemWrite     =>
          case node: Expression   =>
            node.foreachDrivingExpression(e => walk(newPath, e))
          case node: AssertStatement =>
            node.foreachDrivingExpression(e => walk(newPath, e))
        }
      }
      node.algoIncrementale = okId
    }

    walkStatements(s => {
      if (s.algoIncrementale != okId) {
        walk(s :: Nil, s)
      }
    })
  }
}


class PhaseCheckCrossClock() extends PhaseCheck{

  override def impl(pc : PhaseContext): Unit = {
    import pc._

    walkStatements(s => {
      var walked = 0

      def walk(node: BaseNode, path: List[(BaseNode)], clockDomain: ClockDomain): Unit = {
        if(node.algoIncrementale == walked) return

        node.algoIncrementale = walked

        val newPath = node :: path

        def issue(syncDriver: BaseNode with ScalaLocated, otherClockDomain: ClockDomain): Unit = {
          val wellNameLoop = new StringBuilder()

          for(n <- newPath) n match{
            case n: DeclarationStatement =>
              wellNameLoop ++= s"      >>> ${n.toString()} at ${n.getScalaLocationShort} >>>\n"
            case _  =>
          }
          val multiLineLoop = newPath.map(n => "      " + n.toString).foldLeft("")(_ + "\n" + _)

          PendingError(
            s"""CLOCK CROSSING VIOLATION from ${syncDriver} to ${s}.
               |- Register declaration at
               |${s.getScalaLocationLong}- through
               |${wellNameLoop}"
             """.stripMargin
          )
        }

        node match {
          case node: SpinalTagReady if node.hasTag(crossClockDomain) =>
          case node: BaseType =>
            if (node.isReg) {
              if(!node.clockDomain.isSyncronousWith(clockDomain)) {
                issue(node, node.clockDomain)
              }
            } else {
              node.foreachStatements(s => walk(s, newPath, clockDomain))
            }
          case node: AssignmentStatement =>
            node.foreachDrivingExpression(e => walk(e, newPath, clockDomain))
            node.walkParentTreeStatementsUntilRootScope(s => walk(s, newPath, clockDomain))
          case node: TreeStatement =>
            node.foreachDrivingExpression(e => walk(e, newPath, clockDomain))
          case node: Mem[_] =>
          case node: MemReadSync =>
            if(!node.clockDomain.isSyncronousWith(clockDomain)) {
              issue(node, node.clockDomain)
            }
          case node: MemReadWrite =>
            if(!node.clockDomain.isSyncronousWith(clockDomain)) {
              issue(node, node.clockDomain)
            }
          case node: Expression =>
            node.foreachDrivingExpression(e => walk(e, newPath, clockDomain))
        }
      }

      s match {
        case s: BaseType if s.isReg && !s.hasTag(crossClockDomain) =>
          walked = GlobalData.get.allocateAlgoIncrementale()
          s.foreachStatements(as => walk(as, as :: s :: Nil, s.clockDomain))
        case s: MemReadWrite if !s.hasTag(crossClockDomain) =>
          walked = GlobalData.get.allocateAlgoIncrementale()
          s.foreachDrivingExpression(as => walk(as, as :: s :: Nil, s.clockDomain))
        case s: MemWrite if !s.hasTag(crossClockDomain) =>
          walked = GlobalData.get.allocateAlgoIncrementale()
          s.foreachDrivingExpression(as => walk(as, as :: s :: Nil, s.clockDomain))
        case _ =>
      }
    })
  }
}


class PhaseRemoveUselessStuff(postClockPulling: Boolean, tagVitals: Boolean) extends PhaseNetlist {

  override def impl(pc: PhaseContext): Unit = {
    import pc._

    val okId = globalData.allocateAlgoIncrementale()

    def propagate(root: Statement, vital: Boolean): Unit = {
      if(root.algoIncrementale == okId) return

      root.algoIncrementale = okId

      val pending = mutable.ArrayStack[Statement](root)

      def propagate(s: Statement) = {
        if(s.algoIncrementale != okId) {
          s.algoIncrementale = okId
          pending.push(s)
        }
      }

      while(pending.nonEmpty){
        val s = pending.pop()
        if(postClockPulling) {
          s.foreachClockDomain(cd => {
            propagate(s.component.pulledDataCache(cd.clock).asInstanceOf[Bool])
            if(cd.hasResetSignal) propagate(s.component.pulledDataCache(cd.reset).asInstanceOf[Bool])
            if(cd.hasSoftResetSignal) propagate(s.component.pulledDataCache(cd.softReset).asInstanceOf[Bool])
            if(cd.hasClockEnableSignal) propagate(s.component.pulledDataCache(cd.clockEnable).asInstanceOf[Bool])
          })
        } else {
          s.foreachClockDomain(cd => {
            propagate(cd.clock)
            if(cd.hasResetSignal) propagate(cd.reset)
            if(cd.hasSoftResetSignal) propagate(cd.softReset)
            if(cd.hasClockEnableSignal) propagate(cd.clockEnable)
          })
        }

        s match {
          case s: BaseType =>
            if(vital)
              s.setAsVital()
            s.foreachStatements(propagate)
          case s: AssignmentStatement =>
            s.walkExpression{ case e: Statement => propagate(e) case _ => }
            s.walkParentTreeStatements(propagate) //Could be walkParentTreeStatementsUntilRootScope but then should symplify removed TreeStatements
          case s: WhenStatement =>
            s.walkExpression{ case e: Statement => propagate(e) case _ => }
          case s: SwitchStatement =>
            s.walkExpression{ case e: Statement => propagate(e) case _ => }
          case s: AssertStatement =>
            s.walkExpression{ case e: Statement => propagate(e) case _ => }
          case s: Mem[_] => s.foreachStatements{
            case p: MemWrite     => propagate(p)
            case p: MemReadWrite => propagate(p)
            case p: MemReadSync  =>
            case p: MemReadAsync =>
          }
          case s: MemWrite =>
            s.walkExpression{ case e: Statement => propagate(e) case _ => }
          case s: MemReadWrite =>
            propagate(s.mem)
            s.walkExpression{ case e: Statement => propagate(e) case _ => }
          case s: MemReadSync =>
            propagate(s.mem)
            s.walkExpression{ case e: Statement => propagate(e) case _ => }
          case s: MemReadAsync =>
            propagate(s.mem)
            s.walkExpression{ case e: Statement => propagate(e) case _ => }
        }
      }
    }

    //Propagate all vital signals (drive toplevel output and blackboxes inputs)
    topLevel.getAllIo.withFilter(bt => bt.isOutputOrInOut).foreach(propagate(_, tagVitals))
    walkComponents{
      case c: BlackBox => c.getAllIo.withFilter(_.isInputOrInOut).foreach(propagate(_, tagVitals))
      case c =>
    }

    walkStatements{
      case s: DeclarationStatement => if(s.isNamed) propagate(s, false)
      case s: AssertStatement      => propagate(s, false)
      case s: TreeStatement        =>
      case s: AssignmentStatement  =>
      case s: MemWrite             =>
      case s: MemReadWrite         =>
      case s: MemReadSync          =>
      case s: MemReadAsync         =>
    }

    walkStatements(s => {
      if(s.algoIncrementale != okId){
        s.removeStatement()
      }
    })
  }
}


class PhaseRemoveIntermediateUnameds(onlyTypeNode: Boolean) extends PhaseNetlist{

  override def impl(pc: PhaseContext): Unit = {
    import pc._

    val koId = globalData.allocateAlgoIncrementale()

    walkDeclarations(e => e.algoInt = 0)

    //Count the number of driving reference done on each ref.source
    walkDrivingExpression {
      case ref: DeclarationStatement =>
        ref.algoInt += 1
      case _ =>
    }

    walkStatements(s => if(s.algoIncrementale != koId){
      s.walkRemapDrivingExpressions {
        case ref: BaseType =>
          if (ref.algoInt == 1 && ref.isComb && ref.isDirectionLess && (!onlyTypeNode || ref.isTypeNode) && ref.canSymplifyIt && Statement.isSomethingToFullStatement(ref) /*&& ref != excepted*/ ) {
            //TODO IR keep it
            ref.algoInt = 0
            val head = ref.head
            ref.algoIncrementale = koId
            head.algoIncrementale = koId
            head.source
          } else {
            ref
          }
        case e => e
      }
    })

    walkStatements{
      case s if s.algoIncrementale == koId =>
        s.removeStatement()
      case s =>
    }
  }
}


class PhaseCompletSwitchCases extends PhaseNetlist{

  override def impl(pc: PhaseContext): Unit = {
    import pc._

    walkStatements{
      case s: SwitchStatement if s.isFullyCoveredWithoutDefault =>
        if(s.defaultScope != null && !s.defaultScope.isEmpty){
          PendingError(s"UNREACHABLE DEFAULT STATEMENT on \n" + s.getScalaLocationLong)
        }
        s.defaultScope = s.elements.last.scopeStatement
        s.elements.remove(s.elements.length-1)
      case _ =>
    }
  }
}


class PhaseCheckIoBundle extends PhaseCheck{

  override def impl(pc: PhaseContext): Unit = {
    import pc._

    walkComponents(c => {
      try{
        val io = c.reflectIo
        for(bt <- io.flatten){
          if(bt.isDirectionLess && !bt.hasTag(allowDirectionLessIoTag)){
           PendingError(s"IO BUNDLE ERROR : A direction less $bt signal was defined into $c component's io bundle\n${bt.getScalaLocationLong}")
          }
        }
      }catch{
        case _ : Throwable =>
      }
    })
  }
}


class PhaseCheckHiearchy extends PhaseCheck{

  override def impl(pc: PhaseContext): Unit = {
    import pc._

    //Check hierarchy read/write violation
    walkComponents(c => {
      c.dslBody.walkStatements(s => {
        var error = false

        s match {
          case s: AssignmentStatement =>
            val bt = s.finalTarget

            if (!(bt.isDirectionLess && bt.component == c) && !(bt.isOutputOrInOut && bt.component == c) && !(bt.isInputOrInOut && bt.component.parent == c)) {
              PendingError(s"HIERARCHY VIOLATION : $bt is drived by ${s.source}, but isn't accessible in the $c component.\n${s.getScalaLocationLong}")
              error = true
            }

            if(!error && !bt.isInOut){
              val rootScope = s.rootScopeStatement
              var ptr       = s.parentScope

              while(ptr.parentStatement != null && ptr != rootScope){
                ptr = ptr.parentStatement.parentScope
              }

              if(ptr != rootScope){
                PendingError(s"SCOPE VIOLATION : $bt is assigned outside its declaration scope at \n${s.getScalaLocationLong}")
              }
            }
          case _ =>
        }

        if(!error) s.walkExpression {
          case bt: BaseType =>
            if (!(bt.component == c) && !(bt.isInputOrInOut && bt.component.parent == c) && !(bt.isOutputOrInOut && bt.component.parent == c)) {
              PendingError(s"HIERARCHY VIOLATION : $bt is used to drive the $s statement, but isn't readable in the $c component\n${s.getScalaLocationLong}")
            }
          case _ =>
        }
      })

      //Check register defined as component inputs
      c.getAllIo.foreach(bt => if(bt.isInput && bt.isReg){
        PendingError(s"REGISTER DEFINED AS COMPONENT INPUT : $bt is defined as a registered input of the $c component, but isn't allowed.\n${bt.getScalaLocationLong}")
      })
    })
  }
}


class PhaseCheck_noRegisterAsLatch() extends PhaseCheck{

  override def impl(pc: PhaseContext): Unit = {
    import pc._

    val regToComb = ArrayBuffer[BaseType]()

    walkStatements{
      case bt: BaseType if bt.isReg =>
        var assignedBits = new AssignedBits(bt.getBitsWidth)

        bt.foreachStatements{
          case s : DataAssignmentStatement =>
            s.target match {
              case bt: BaseType => assignedBits.add(bt.getBitsWidth - 1, 0)
              case e: BitVectorAssignmentExpression =>  assignedBits.add(e.getMaxAssignedBits)
            }
          case _ =>
        }

        if(!assignedBits.isFull){
          if(assignedBits.isEmpty) {
            var withInit = false
            bt.foreachStatements{
              case s : InitAssignmentStatement => withInit = true
              case _ =>
            }
            if((bt.hasTag(unsetRegIfNoAssignementTag) || !bt.isVital) && withInit){
              regToComb += bt
            }else if(bt.isVital) {
              PendingError(s"UNASSIGNED REGISTER $bt, defined at\n${bt.getScalaLocationLong}")
            }
          }else {
            val unassignedBits = new AssignedBits(bt.getBitsWidth)
            unassignedBits.add(bt.getBitsWidth - 1, 0)
            unassignedBits.remove(assignedBits)
            PendingError(s"PARTIALLY ASSIGNED REGISTER $bt, unassigned bit mask is ${unassignedBits.toBinaryString}, defined at\n${bt.getScalaLocationLong}")
          }
        }
      case _ =>
    }

    for(bt <- regToComb){
      bt.setAsComb()
      val statements = ArrayBuffer[AssignmentStatement]()

      bt.foreachStatements(statements += _)

      statements.foreach{
        case s: InitAssignmentStatement =>
          s.insertNext(DataAssignmentStatement(s.target, s.source).setScalaLocated(s))
          s.removeStatement()
      }
    }
  }
}


class PhaseCheck_noLatchNoOverride(pc: PhaseContext) extends PhaseCheck{

  override def impl(pc : PhaseContext): Unit = {
    import pc._

    walkComponents(c => {
      val subInputsPerScope = mutable.HashMap[ScopeStatement, ArrayBuffer[BaseType]]()
      c.children.foreach(_.getAllIo.withFilter(_.isInput).foreach(input => subInputsPerScope.getOrElseUpdate(input.rootScopeStatement, ArrayBuffer[BaseType]()) += input))

      def walkBody(body: ScopeStatement): mutable.HashMap[BaseType, AssignedBits] = {
        val assigneds = mutable.HashMap[BaseType, AssignedBits]()

        def getOrEmpty(bt: BaseType) = assigneds.getOrElseUpdate(bt, new AssignedBits(bt.getBitsWidth))

        def getOrEmptyAdd(bt: BaseType, src: AssignedBits): Boolean = {
          val dst = getOrEmpty(bt)
          val ret = src.isFull && !dst.isEmpty && !bt.hasTag(allowAssignmentOverride)
          dst.add(src)
          ret
        }

        def getOrEmptyAdd3(bt: BaseType, hi: Int, lo: Int): Boolean = {
          val dst = getOrEmpty(bt)
          val ret = hi == dst.width-1 && lo == 0 && !dst.isEmpty  && !bt.hasTag(allowAssignmentOverride)
          dst.add(hi, lo)
          ret
        }

        def getOrEmptyAdd2(bt: BaseType, src: AssignedRange): Boolean = getOrEmptyAdd3(bt, src.hi, src.lo)

        subInputsPerScope.get(body) match {
          case Some(inputs) => inputs.foreach(getOrEmpty(_))
          case _ =>
        }

        body.foreachStatements {
          case s: DataAssignmentStatement =>  //Omit InitAssignmentStatement
            if(!s.finalTarget.isAnalog) {
              s.target match {
                case bt: BaseType => if (getOrEmptyAdd3(bt, bt.getBitsWidth - 1, 0)) {
                  PendingError(s"ASSIGNMENT OVERLAP completely the previous one of $bt\n${s.getScalaLocationLong}")
                }
                case e: BitVectorAssignmentExpression =>
                  val bt = e.finalTarget
                  if (getOrEmptyAdd2(bt, e.getMinAssignedBits)) {
                    PendingError(s"ASSIGNMENT OVERLAP completely the previous one of $bt\n${s.getScalaLocationLong}")
                  }
              }
            }
          case s: WhenStatement =>
            val whenTrue  = walkBody(s.whenTrue)
            val whenFalse = walkBody(s.whenFalse)

            for ((bt, assigned) <- whenTrue) {
              whenFalse.get(bt) match {
                case Some(otherBt) => if(getOrEmptyAdd(bt,assigned.intersect(otherBt))){
                  PendingError(s"ASSIGNMENT OVERLAP completely the previous one of $bt\n ${s.getScalaLocationLong}")
                }
                case None =>
              }
            }
          case s: SwitchStatement =>
            val stuffs = if(s.isFullyCoveredWithoutDefault){
              s.elements.map(e => walkBody(e.scopeStatement))
            } else if(s.defaultScope != null){
              s.elements.map(e => walkBody(e.scopeStatement)) += walkBody(s.defaultScope)
            } else {
              null
            }

            if(stuffs != null) {
              val head = stuffs.head
              for (tailStuff <- stuffs.tail) {
                for ((bt, assigned) <- head) {
                  tailStuff.get(bt) match {
                    case Some(otherBt) => assigned.intersect(otherBt)
                    case None          => assigned.clear()
                  }
                }
              }

              for ((bt, assigned) <- head) {
                if(getOrEmptyAdd(bt,assigned)){
                  PendingError(s"ASSIGNMENT OVERLAP completely the previous one of $bt\n ${s.getScalaLocationLong}")
                }
              }
            }
          case signal: BaseType if !(signal.component.isInBlackBoxTree && !signal.isInput) && !(signal.component.parent == null && signal.isInput)  =>
            getOrEmpty(signal)
          case s =>
         }

        for((bt, assignedBits) <- assigneds if (bt.isVital || !bt.dlcIsEmpty) && bt.rootScopeStatement == body && !assignedBits.isFull){
          if(bt.isComb) {
            val unassignedBits = new AssignedBits(bt.getBitsWidth)

            unassignedBits.add(bt.getBitsWidth - 1, 0)
            unassignedBits.remove(assignedBits)

            if (!unassignedBits.isEmpty) {
              if (bt.dlcIsEmpty)
                PendingError(s"NO DRIVER ON $bt, defined at\n${bt.getScalaLocationLong}")
              else if (unassignedBits.isFull)
                PendingError(s"LATCH DETECTED from the combinatorial signal $bt, defined at\n${bt.getScalaLocationLong}")
              else
                PendingError(s"LATCH DETECTED from the combinatorial signal $bt, unassigned bit mask " +
                  s"is ${unassignedBits.toBinaryString}, defined at\n${bt.getScalaLocationLong}")
            }
          }
        }

        assigneds
      }
      walkBody(c.dslBody)
    })
  }
}



class PhaseGetInfoRTL(prunedSignals: mutable.Set[BaseType], unusedSignals: mutable.Set[BaseType], counterRegisters: Ref[Int], rtlSourcesPath: mutable.LinkedHashSet[String])(pc: PhaseContext) extends PhaseCheck {

  override def impl(pc: PhaseContext): Unit = {
    import pc._

//    val targetAlgoId = GlobalData.get.algoId
//    Node.walk(walkNodesDefautStack,node => {node.algoId = targetAlgoId})
    walkStatements{
      case bt: BaseType if !bt.isVital && (!bt.isInstanceOf[BitVector] || bt.asInstanceOf[BitVector].inferredWidth != 0) && !bt.hasTag(unusedTag) && bt.isNamed && !bt.getName().startsWith(globalData.anonymSignalPrefix) =>
        prunedSignals += bt
      case bt: BaseType if bt.isVital && bt.isReg =>
        counterRegisters.value += bt.getBitsWidth
      case _ =>
    }

    walkComponents{
      case bb: BlackBox => bb.listRLTPath.foreach(path => rtlSourcesPath += path)
      case _            =>
    }

    val usedId = GlobalData.get.allocateAlgoIncrementale()

    walkStatements(s => {
      s.walkDrivingExpressions(e => e.algoIncrementale = usedId)
      s match {
        case s: MemReadSync  => s.algoIncrementale = usedId
        case s: MemReadAsync => s.algoIncrementale = usedId
        case s: MemReadWrite => s.algoIncrementale = usedId
        case s =>
      }
    })

    prunedSignals.foreach(s => {
      if(s.algoIncrementale != usedId) {
        unusedSignals += s
      }
    })
  }
}


class PhaseAllocateNames(pc: PhaseContext) extends PhaseMisc{

  override def impl(pc: PhaseContext): Unit = {
    import pc._

    for (enumDef <- enums.keys) {
      if (enumDef.isWeak)
        enumDef.setName(globalScope.allocateName(enumDef.getName()))
      else
        globalScope.iWantIt(enumDef.getName(),s"Reserved name ${enumDef.getName()} is not free for ${enumDef.toString()}")
    }


    for((enum, encodings) <- enums;
         encodingsScope = new NamingScope();
         encoding <- encodings){

      if (encoding.isWeak)
        encoding.setName(encodingsScope.allocateName(encoding.getName()))
      else
        encodingsScope.iWantIt(encoding.getName(),s"Reserved name ${encoding.getName()} is not free for ${encoding.toString()}")
    }

    for (c <- sortedComponents) {
      if (c.isInstanceOf[BlackBox])
        globalScope.lockName(c.definitionName)
      else
        c.definitionName = globalScope.allocateName(c.definitionName)
    }

    globalScope.lockScope()

    for (c <- sortedComponents) {
      c.allocateNames(pc.globalScope)
    }
  }
}

class PhaseStdLogicVectorAtTopLevelIo() extends PhaseNetlist {

  override def impl(pc: PhaseContext): Unit = {

    pc.topLevel.rework {

      def wrapIO[T <: BitVector](io: T): Unit = {

        val newIO = Bits(io.getWidth bits)

        newIO.setName(io.getName())
        io.unsetName()

        io.dir match {
          case `in`  =>
            in(newIO)
            io.assignFromBits(newIO)
          case `out` =>
            out(newIO)
            newIO := B(io)
        }

        io.asDirectionLess().allowDirectionLessIo
      }

      val ioList = pc.topLevel.getAllIo.toArray

      ioList.foreach {
        case io: UInt if io.isInput | io.isOutput => wrapIO(io)
        case io: SInt if io.isInput | io.isOutput => wrapIO(io)
        case _ =>
      }

    }
  }
}

//class PhaseRemoveComponentThatNeedNoHdlEmit(pc: PhaseContext) extends PhaseNetlist{
//  override def useNodeConsumers = false
//  override def impl(pc : PhaseContext): Unit = {
//    import pc._
//   components.foreach(c => {
//      if (c.nameables.size == 0) { //TODO IR speed
//        if (c.parent != null) c.parent.children -= c
//      }
//    })
//  }
//}
//
//class PhasePrintStates(pc: PhaseContext) extends PhaseMisc{
//  override def useNodeConsumers = false
//  override def impl(pc : PhaseContext): Unit = {
//    import pc._
//    var counter = 0
//    Node.walk(walkNodesDefautStack,_ => counter = counter + 1)
//    SpinalInfo(s"Graph has $counter nodes")
//  }
//}
//


class PhaseCreateComponent(gen: => Component)(pc: PhaseContext) extends PhaseNetlist{

  override def impl(pc: PhaseContext): Unit = {
    import pc._

    val defaultClockDomain = ClockDomain.external("",frequency = config.defaultClockDomainFrequency)

    defaultClockDomain.push()
    native //Avoid unconstructable during phase
    binarySequential
    binaryOneHot
    pc.topLevel = gen
    defaultClockDomain.pop()
    pc.checkGlobalData()
  }
}


class PhaseDummy(doThat : => Unit) extends PhaseMisc {
  override def impl(pc : PhaseContext): Unit = {
    doThat
  }
}


object SpinalVhdlBoot{

  def apply[T <: Component](config : SpinalConfig)(gen : => T) : SpinalReport[T] ={
    try {
      singleShot(config)(gen)
    } catch {
      case e: NullPointerException if config.debug =>
        println(
          """
            |ERROR !
            |A null pointer access has been detected in the JVM.
            |This could happen when in your SpinalHDL description, you access an signal which is only defined further.
            |For instance :
            |  val result = Bool
            |  result := a ^ b  //a and b can't be accessed there because they are only defined one line below (Software rule of execution order)
            |  val a,b = Bool
          """.stripMargin)
        System.out.flush()
        throw e
      case e: Throwable =>
        if(!config.debug){
          println("\n**********************************************************************************************")
          val errCnt = SpinalError.getErrorCount()
          SpinalWarning(s"Elaboration failed (${errCnt} error" + (if(errCnt > 1){s"s"} else {s""}) + s").\n" +
            s"          Spinal will restart with scala trace to help you to find the problem.")
          println("**********************************************************************************************\n")
          System.out.flush()
          return singleShot(config.copy(debug = true))(gen)
        }else{
          println("\n**********************************************************************************************")
          val errCnt = SpinalError.getErrorCount()
          SpinalWarning(s"Elaboration failed (${errCnt} error" + (if(errCnt > 1){s"s"} else {s""}) + ").")
          println("**********************************************************************************************")
          System.out.flush()
          throw e
        }
    }
  }

  def singleShot[T <: Component](config: SpinalConfig)(gen: => T): SpinalReport[T] = {
    val pc = new PhaseContext(config)

    pc.globalData.anonymSignalPrefix = if(config.anonymSignalPrefix == null) "zz" else config.anonymSignalPrefix

    val prunedSignals   = mutable.Set[BaseType]()
    val unusedSignals   = mutable.Set[BaseType]()
    val rtlSourcesPaths  = new mutable.LinkedHashSet[String]()
    val counterRegister = Ref[Int](0)

    SpinalProgress("Elaborate components")

    val phases = ArrayBuffer[Phase]()

    phases += new PhaseCreateComponent(gen)(pc)
    phases += new PhaseDummy(SpinalProgress("Checks and transforms"))
    phases ++= config.transformationPhases
    phases ++= config.memBlackBoxers
    if(config.onlyStdLogicVectorAtTopLevelIo){
      phases += new PhaseStdLogicVectorAtTopLevelIo()
    }
    phases += new PhaseApplyIoDefault(pc)

    phases += new PhaseNameNodesByReflection(pc)
    phases += new PhaseCollectAndNameEnum(pc)

    phases += new PhaseCheckIoBundle()
    phases += new PhaseCheckHiearchy()
    phases += new PhaseAnalog()
    phases += new PhaseRemoveUselessStuff(false, false)
    phases += new PhaseRemoveIntermediateUnameds(true)

    phases += new PhasePullClockDomains(pc)

    phases += new PhaseInferEnumEncodings(pc,e => e)
    phases += new PhaseInferWidth(pc)
    phases += new PhaseNormalizeNodeInputs(pc)
    phases += new PhaseSimplifyNodes(pc)

    phases += new PhaseCompletSwitchCases()
    phases += new PhaseRemoveUselessStuff(true, true)
    phases += new PhaseRemoveIntermediateUnameds(false)

    phases += new PhaseCheck_noLatchNoOverride(pc)
    phases += new PhaseCheck_noRegisterAsLatch()
    phases += new PhaseCheckCombinationalLoops()
    phases += new PhaseCheckCrossClock()

    phases += new PhaseAllocateNames(pc)

    def initVhdlBase[T <: VhdlBase](base: T) = {
      base.packageName     = pc.config.globalPrefix + base.packageName
      base.enumPackageName = pc.config.globalPrefix + base.enumPackageName
      base
    }

<<<<<<< HEAD
    phases += new PhaseGetInfoRTL(prunedSignals, unusedSignals, counterRegister, rtlSourcesPaths)(pc)


=======
    phases += new PhaseGetInfoRTL(prunedSignals, unusedSignals, counterRegister)(pc)
    val report = new SpinalReport[T]()
>>>>>>> 34410862
    phases += new PhaseDummy(SpinalProgress("Generate VHDL"))
    phases += initVhdlBase(new PhaseVhdl(pc, report))

    for(inserter <-config.phasesInserters){
      inserter(phases)
    }

    for(phase <- phases){
//      SpinalProgress(phase.getClass.getName)
      pc.doPhase(phase)
    }

    if(prunedSignals.nonEmpty){
      SpinalWarning(s"${prunedSignals.size} signals were pruned. You can call printPruned on the backend report to get more informations.")
    }

    pc.checkGlobalData()

    SpinalInfo(s"Number of registers : ${counterRegister.value}")


    report.toplevel = pc.topLevel.asInstanceOf[T]
    report.prunedSignals ++= prunedSignals
    report.unusedSignals ++= unusedSignals
    report.counterRegister = counterRegister.value
    report.rtlSourcesPaths ++= rtlSourcesPaths

    report
  }
}



object SpinalVerilogBoot{

  def apply[T <: Component](config: SpinalConfig)(gen: => T): SpinalReport[T] ={
    try {
      singleShot(config)(gen)
    } catch {
      case e: NullPointerException if config.debug =>
        println(
          """
            |ERROR !
            |A null pointer access has been detected in the JVM.
            |This could happen when in your SpinalHDL description, you access an signal which is only defined further.
            |For instance :
            |  val result = Bool
            |  result := a ^ b  //a and b can't be accessed there because they are only defined one line below (Software rule of execution order)
            |  val a,b = Bool
          """.stripMargin)
        System.out.flush()
        throw e
      case e: Throwable =>
        if(!config.debug){
          println("\n**********************************************************************************************")
          val errCnt = SpinalError.getErrorCount()
          SpinalWarning(s"Elaboration failed (${errCnt} error" + (if(errCnt > 1){s"s"} else {s""}) + s").\n" +
            s"          Spinal will restart with scala trace to help you to find the problem.")
          println("**********************************************************************************************\n")
          System.out.flush()
          return singleShot(config.copy(debug = true))(gen)
        }else{
          println("\n**********************************************************************************************")
          val errCnt = SpinalError.getErrorCount()
          SpinalWarning(s"Elaboration failed (${errCnt} error" + (if(errCnt > 1){s"s"} else {s""}) + ").")
          println("**********************************************************************************************")
          System.out.flush()
          throw e
        }
    }
  }

  def singleShot[T <: Component](config: SpinalConfig)(gen : => T): SpinalReport[T] ={

    val pc = new PhaseContext(config)
    pc.globalData.anonymSignalPrefix = if(config.anonymSignalPrefix == null) "_zz" else config.anonymSignalPrefix

    val prunedSignals    = mutable.Set[BaseType]()
    val unusedSignals    = mutable.Set[BaseType]()
    val rtlSourcesPaths  = new mutable.LinkedHashSet[String]()
    val counterRegister  = Ref[Int](0)

    SpinalProgress("Elaborate components")

    val phases = ArrayBuffer[Phase]()

    phases += new PhaseCreateComponent(gen)(pc)
    phases += new PhaseDummy(SpinalProgress("Checks and transforms"))
    phases ++= config.transformationPhases
    phases ++= config.memBlackBoxers
    phases += new PhaseApplyIoDefault(pc)

    phases += new PhaseNameNodesByReflection(pc)
    phases += new PhaseCollectAndNameEnum(pc)

    phases += new PhaseCheckIoBundle()
    phases += new PhaseCheckHiearchy()
    phases += new PhaseAnalog()
    phases += new PhaseRemoveUselessStuff(false, false)
    phases += new PhaseRemoveIntermediateUnameds(true)

    phases += new PhasePullClockDomains(pc)

    phases += new PhaseInferEnumEncodings(pc,e => if(e == `native`) binarySequential else e)
    phases += new PhaseInferWidth(pc)
    phases += new PhaseNormalizeNodeInputs(pc)
    phases += new PhaseSimplifyNodes(pc)

    phases += new PhaseCompletSwitchCases()
    phases += new PhaseRemoveUselessStuff(true, true)
    phases += new PhaseRemoveIntermediateUnameds(false)

    phases += new PhaseCheck_noLatchNoOverride(pc)
    phases += new PhaseCheck_noRegisterAsLatch()
    phases += new PhaseCheckCombinationalLoops()
    phases += new PhaseCheckCrossClock()

    phases += new PhaseAllocateNames(pc)

    phases += new PhaseGetInfoRTL(prunedSignals, unusedSignals, counterRegister, rtlSourcesPaths)(pc)

    phases += new PhaseDummy(SpinalProgress("Generate Verilog"))

    val report = new SpinalReport[T]()
    phases += new PhaseVerilog(pc, report)

    for(inserter <-config.phasesInserters){
      inserter(phases)
    }

    for(phase <- phases){
      pc.doPhase(phase)
    }

    if(prunedSignals.nonEmpty){
      SpinalWarning(s"${prunedSignals.size} signals were pruned. You can call printPruned on the backend report to get more informations.")
    }

    SpinalInfo(s"Number of registers : ${counterRegister.value}")

    pc.checkGlobalData()
    report.toplevel = pc.topLevel.asInstanceOf[T]
    report.prunedSignals ++= prunedSignals
    report.unusedSignals ++= unusedSignals
    report.counterRegister = counterRegister.value
<<<<<<< HEAD
    report.rtlSourcesPaths ++= rtlSourcesPaths

=======
>>>>>>> 34410862
    report
  }
}<|MERGE_RESOLUTION|>--- conflicted
+++ resolved
@@ -1744,14 +1744,8 @@
       base
     }
 
-<<<<<<< HEAD
     phases += new PhaseGetInfoRTL(prunedSignals, unusedSignals, counterRegister, rtlSourcesPaths)(pc)
-
-
-=======
-    phases += new PhaseGetInfoRTL(prunedSignals, unusedSignals, counterRegister)(pc)
     val report = new SpinalReport[T]()
->>>>>>> 34410862
     phases += new PhaseDummy(SpinalProgress("Generate VHDL"))
     phases += initVhdlBase(new PhaseVhdl(pc, report))
 
@@ -1897,11 +1891,8 @@
     report.prunedSignals ++= prunedSignals
     report.unusedSignals ++= unusedSignals
     report.counterRegister = counterRegister.value
-<<<<<<< HEAD
     report.rtlSourcesPaths ++= rtlSourcesPaths
 
-=======
->>>>>>> 34410862
     report
   }
 }