--- conflicted
+++ resolved
@@ -542,10 +542,7 @@
             }).mkString
 
             val backString = (for (m <- assertStatement.message if !m.isInstanceOf[String]) yield m match {
-<<<<<<< HEAD
-=======
               case m: SpinalEnumCraft[_] => ", " + emitExpression(m) + "_string"
->>>>>>> 841dd2b9
               case m: Expression => ", " + emitExpression(m)
               case `REPORT_TIME` => ", $time"
             }).mkString
