--- conflicted
+++ resolved
@@ -41,11 +41,8 @@
   nativeRomFilePrefix                : String,
   emitedComponentRef                 : java.util.concurrent.ConcurrentHashMap[Component, Component],
   emitedRtlSourcesPath               : mutable.LinkedHashSet[String],
-<<<<<<< HEAD
+  pc                                 : PhaseContext,
   spinalConfig                       : SpinalConfig
-=======
-  pc                                 : PhaseContext
->>>>>>> c62fa996
 ) extends ComponentEmitter {
 
   import verilogBase._
