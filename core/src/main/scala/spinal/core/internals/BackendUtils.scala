--- conflicted
+++ resolved
@@ -51,11 +51,7 @@
             override def out(s: => String): Unit = {}
             override def err(s: => String): Unit = {}
             override def buffer[T](f: => T): T = f
-<<<<<<< HEAD
-          }).lines().iterator().next()
-=======
           }).linesIterator.next()
->>>>>>> c21a00b5
           buffer ++=  s"$commentSymbol Git hash  : ${hash}\n"
         }
       } catch{
