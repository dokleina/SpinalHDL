/*                                                                           *\
**        _____ ____  _____   _____    __                                    **
**       / ___// __ \/  _/ | / /   |  / /   HDL Core                         **
**       \__ \/ /_/ // //  |/ / /| | / /    (c) Dolu, All rights reserved    **
**      ___/ / ____// // /|  / ___ |/ /___                                   **
**     /____/_/   /___/_/ |_/_/  |_/_____/                                   **
**                                                                           **
**      This library is free software; you can redistribute it and/or        **
**    modify it under the terms of the GNU Lesser General Public             **
**    License as published by the Free Software Foundation; either           **
**    version 3.0 of the License, or (at your option) any later version.     **
**                                                                           **
**      This library is distributed in the hope that it will be useful,      **
**    but WITHOUT ANY WARRANTY; without even the implied warranty of         **
**    MERCHANTABILITY or FITNESS FOR A PARTICULAR PURPOSE.  See the GNU      **
**    Lesser General Public License for more details.                        **
**                                                                           **
**      You should have received a copy of the GNU Lesser General Public     **
**    License along with this library.                                       **
\*                                                                           */
package spinal.core.internals

import spinal.core._

import scala.collection.mutable
import scala.collection.mutable.ArrayBuffer
import scala.util.Random


class ComponentEmiterVerilog(
  val c                              : Component,
  verilogBase                        : VerilogBase,
  override val algoIdIncrementalBase : Int,
  override val mergeAsyncProcess     : Boolean,
  asyncResetCombSensitivity          : Boolean,
  anonymSignalPrefix                 : String,
  emitedComponentRef                 : java.util.concurrent.ConcurrentHashMap[Component, Component]
) extends ComponentEmiter {

  import verilogBase._

  override def component = c

  val portMaps     = ArrayBuffer[String]()
  val declarations = new StringBuilder()
  val logics       = new StringBuilder()

  def getTrace() = new ComponentEmiterTrace(declarations :: logics :: Nil, portMaps)

  def result: String = {
    val ret = new StringBuilder()
    var first = true

    ret ++= s"module ${component.definitionName} ("

    for(portMap <- portMaps){
      if(first){
        ret ++= s"\n    $portMap"
        first = false
      } else {
        ret ++= s",\n    $portMap"
      }
    }

    ret ++= s");\n"
    ret ++= declarations
    ret ++= logics
    ret ++= s"endmodule\n"
    ret ++= s"\n"
    ret.toString()
  }

  def emitEntity(): Unit = {
    component.getOrdredNodeIo.foreach(baseType =>
      if(outputsToBufferize.contains(baseType) || baseType.isInput)
        portMaps += s"  ${emitSyntaxAttributes(baseType.instanceAttributes)}${emitDirection(baseType)} ${emitType(baseType)} ${baseType.getName()}${emitCommentAttributes(baseType.instanceAttributes)}"
      else
        portMaps += s"  ${emitSyntaxAttributes(baseType.instanceAttributes)}${emitDirection(baseType)} ${if(signalNeedProcess(baseType) && !outputsToBufferize.contains(baseType)) "reg " else ""}${emitType(baseType)} ${baseType.getName()}${if(outputsToBufferize.contains(baseType)) "" else getBaseTypeSignalInitialisation(baseType)}${emitCommentAttributes(baseType.instanceAttributes)}"
    )
  }

  override def wrapSubInput(io: BaseType): Unit = {
    val name = component.localNamingScope.allocateName(anonymSignalPrefix)
    declarations ++= emitBaseTypeWrap(io, name)
    referencesOverrides(io) = name
  }

  def emitArchitecture(): Unit = {
    for(mem <- mems){
      mem.foreachStatements(s => {
        s.foreachDrivingExpression{
          case e: BaseType =>
          case e           => expressionToWrap += e
        }

        s match {
          case s: MemReadSync  =>
            val name = component.localNamingScope.allocateName(anonymSignalPrefix)
            declarations ++= emitExpressionWrap(s, name, "reg")
            wrappedExpressionToName(s) = name
            expressionToWrap -= s
          case s: MemReadAsync =>
            val name = component.localNamingScope.allocateName(anonymSignalPrefix)
            declarations ++= emitExpressionWrap(s, name)
            wrappedExpressionToName(s) = name
            expressionToWrap -= s
          case s: MemReadWrite =>
            val name = component.localNamingScope.allocateName(anonymSignalPrefix)
            declarations ++= emitExpressionWrap(s, name, "reg")
            wrappedExpressionToName(s) = name
            expressionToWrap -= s
          case s: MemWrite    =>
        }
      })
    }

    for(output <- outputsToBufferize){
      val name = component.localNamingScope.allocateName(anonymSignalPrefix)
      declarations ++= emitBaseTypeSignal(output, name)
      logics ++= s"  assign ${emitReference(output, false)} = $name;\n"
      referencesOverrides(output) = name
    }

    component.children.foreach(sub => sub.getAllIo.foreach(io => if(io.isOutput) {
      val name = component.localNamingScope.allocateName(anonymSignalPrefix)
      declarations ++= emitExpressionWrap(io, name)
      referencesOverrides(io) = name
    }))

    //Wrap expression which need it
    for(e <- expressionToWrap if !e.isInstanceOf[DeclarationStatement]){
      val name = component.localNamingScope.allocateName(anonymSignalPrefix)
      declarations ++= emitExpressionWrap(e, name)
      wrappedExpressionToName(e) = name
    }

    for(e <- expressionToWrap  if !e.isInstanceOf[DeclarationStatement]){
      logics ++= s"  assign ${wrappedExpressionToName(e)} = ${emitExpressionNoWrappeForFirstOne(e)};\n"
    }

    //Wrap inout
    analogs.foreach(io => {
      io.foreachStatements{
        case AssignmentStatement(_, source: BaseType) =>
          referencesOverrides(source) = emitExpression(io)
        case _ =>
      }
    })

    //Flush all that mess out ^^
    emitSignals()
    emitMems(mems)
    emitSubComponents(openSubIo)
    emitAnalogs()

    processes.foreach(p => {
      if(p.leafStatements.nonEmpty ) {
        p.leafStatements.head match {
          case AssignmentStatement(target: DeclarationStatement, _) if subComponentInputToNotBufferize.contains(target) =>
          case _ => emitAsyncronous(p)
        }
      } else {
        emitAsyncronous(p)
      }
    })

    syncGroups.valuesIterator.foreach(emitSyncronous(component, _))

    component.dslBody.walkStatements{
      case s: TreeStatement => s.algoIncrementale = algoIdIncrementalBase
      case s                =>
    }
  }

  def emitAnalogs(): Unit ={
    analogs.foreach(analog => {
      analog.foreachStatements {
        case AssignmentStatement(target, source: AnalogDriver) => {
          source.getTypeObject match {
            case `TypeBool` => logics ++= s"  assign ${emitAssignedExpression(target)} = ${emitExpression(source.enable)} ? ${emitExpression(source.data)} : 1'bz;\n"
            case `TypeBits` | `TypeUInt` | `TypeSInt` =>
              val width = source.asInstanceOf[WidthProvider].getWidth
              logics ++= s"  assign ${emitAssignedExpression(target)} = ${emitExpression(source.enable)} ? ${emitExpression(source.data)} : $width'b${"z" * width};\n"
            case `TypeEnum` => SpinalError("???")
          }
        }
        case s =>
      }
    })
  }

  def emitSubComponents(openSubIo: mutable.HashSet[BaseType]): Unit = {

    for (child <- component.children) {
      val isBB             = child.isInstanceOf[BlackBox]
      val isBBUsingULogic  = isBB && child.asInstanceOf[BlackBox].isUsingULogic
      val definitionString =  if (isBB) child.definitionName else getOrDefault(emitedComponentRef, child, child).definitionName

      logics ++= s"  $definitionString "

      if (child.isInstanceOf[BlackBox]) {
        val bb = child.asInstanceOf[BlackBox]
        val genericFlat = bb.genericElements

        if (genericFlat.nonEmpty) {
          logics ++= s"#( \n"
          for (e <- genericFlat) {
            e match {
<<<<<<< HEAD
              case bt: BaseType               => logics ++= s"    .${emitReference(bt, false)}(${emitExpression(bt.head.source)}),\n"
              case (name: String, s: String)  => logics ++= s"    .${name}(${"\""}${s}${"\""}),\n"
              case (name: String, i: Int)     => logics ++= s"    .${name}($i),\n"
              case (name: String, d: Double)  => logics ++= s"    .${name}($d),\n"
              case (name: String, b: Boolean) => logics ++= s"    .${name}($b),\n"
=======
              case (name : String,bt: BaseType) => logics ++= s"    .${name}(${emitExpression(bt.head.source)}),\n"
              case (name : String,s : String) => logics ++= s"    .${name}(${"\""}${s}${"\""}),\n"
              case (name : String,i : Int) => logics ++= s"    .${name}($i),\n"
              case (name : String,d : Double) => logics ++= s"    .${name}($d),\n"
              case (name : String,b : Boolean) => logics ++= s"    .${name}($b),\n"
>>>>>>> 1709663e
            }
          }
          logics.setCharAt(logics.size - 2, ' ')
          logics ++= s"  ) "
        }
      }

      logics ++= s"${child.getName()} ( \n"
      for (data <- child.getOrdredNodeIo) {
        val logic = if(openSubIo.contains(data)) "" else emitReference(data, false)
        logics ++= s"    .${emitReferenceNoOverrides(data)}($logic),\n"
      }
      logics.setCharAt(logics.size - 2, ' ')

      logics ++= s"  );"
      logics ++= s"\n"
    }
  }

  def emitClockedProcess(emitRegsLogic        : (String, StringBuilder) => Unit,
                         emitRegsInitialValue : (String, StringBuilder) => Unit,
                         b                    : mutable.StringBuilder,
                         clockDomain          : ClockDomain,
                         withReset            : Boolean): Unit ={

    val clock       = component.pulledDataCache.getOrElse(clockDomain.clock, throw new Exception("???")).asInstanceOf[Bool]
    val reset       = if (null == clockDomain.reset || !withReset) null else component.pulledDataCache.getOrElse(clockDomain.reset, throw new Exception("???")).asInstanceOf[Bool]
    val softReset   = if (null == clockDomain.softReset || !withReset) null else component.pulledDataCache.getOrElse(clockDomain.softReset, throw new Exception("???")).asInstanceOf[Bool]
    val clockEnable = if (null == clockDomain.clockEnable) null else component.pulledDataCache.getOrElse(clockDomain.clockEnable, throw new Exception("???")).asInstanceOf[Bool]

    val asyncReset = (null != reset) && clockDomain.config.resetKind == ASYNC
    val syncReset  = (null != reset) && clockDomain.config.resetKind == SYNC
    var tabLevel   = 1

    def tabStr = "  " * tabLevel

    def inc = tabLevel = tabLevel + 1

    def dec = tabLevel = tabLevel - 1

    val initialStatlementsGeneration = new StringBuilder()

    referenceSetStart()

    referenceSetAdd(emitClockEdge(emitReference(clock,false),clockDomain.config.clockEdge))

    if(withReset) {
      if(!asyncResetCombSensitivity) referenceSetPause()
      emitRegsInitialValue("      ", initialStatlementsGeneration)
      if(!asyncResetCombSensitivity) referenceSetResume()
    }

    if (asyncReset) {
      referenceSetAdd(emitResetEdge(emitReference(reset, false), clockDomain.config.resetActiveLevel))
    }

    b ++= s"${tabStr}always @ (${referehceSetSorted().mkString(" or ")})\n"
    b ++= s"${tabStr}begin\n"

    inc

    if (asyncReset) {
      b ++= s"${tabStr}if (${if (clockDomain.config.resetActiveLevel == HIGH) "" else "!"}${emitReference(reset, false)}) begin\n"
      inc
      b ++= initialStatlementsGeneration
      dec
      b ++= s"${tabStr}end else begin\n"
      inc
    }

    if (clockEnable != null) {
      b ++= s"${tabStr}if(${if (clockDomain.config.clockEnableActiveLevel == HIGH) "" else "!"}${emitReference(clockEnable, false)}) begin\n"
      inc
    }

    if (syncReset || softReset != null) {
      var condList = ArrayBuffer[String]()
      if(syncReset) condList += s"${if (clockDomain.config.resetActiveLevel == HIGH) "" else "!"}${emitReference(reset, false)}"
      if(softReset != null) condList += s"${if (clockDomain.config.softResetActiveLevel == HIGH) "" else "!"}${emitReference(softReset, false)}"

      b ++= s"${tabStr}if(${condList.reduce(_ + " || " + _)}) begin\n"
      inc
      b ++= initialStatlementsGeneration
      dec
      b ++= s"${tabStr}end else begin\n"
      inc
      emitRegsLogic(tabStr,b)
      dec
      b ++= s"${tabStr}end\n"
      dec
    } else {
      emitRegsLogic(tabStr,b)
      dec
    }

    while (tabLevel != 1) {
      b ++= s"${tabStr}end\n"
      dec
    }
    b ++= s"${tabStr}end\n"
    dec
    b ++= s"${tabStr}\n"
  }

  def emitSyncronous(component: Component, group: SyncGroup): Unit = {
    import group._

    def withReset = hasInit

    def emitRegsInitialValue(tab: String, b: StringBuilder): Unit = {
      emitLeafStatements(group.initStatements, 0, group.scope, "<=", b , tab)
    }

    def emitRegsLogic(tab: String, b: StringBuilder): Unit = {
      emitLeafStatements(group.dataStatements, 0, group.scope, "<=", b , tab)
    }

    emitClockedProcess(
      emitRegsLogic        = emitRegsLogic,
      emitRegsInitialValue = emitRegsInitialValue,
      b                    = logics,
      clockDomain          = group.clockDomain,
      withReset            = withReset
    )
  }

  def emitAsyncronousAsAsign(process: AsyncProcess) = process.leafStatements.size == 1 && process.leafStatements.head.parentScope == process.nameableTargets.head.rootScopeStatement

  def emitAsyncronous(process: AsyncProcess): Unit = {
    process match {
      case _ if emitAsyncronousAsAsign(process) =>
        process.leafStatements.head match {
          case s: AssignmentStatement =>
            logics ++= s"  assign ${emitAssignedExpression(s.target)} = ${emitExpression(s.source)};\n"
        }
      case _ =>
        val tmp = new StringBuilder
        referenceSetStart()
        emitLeafStatements(process.leafStatements, 0, process.scope, "=", tmp, "    ")

        if (referehceSetSorted().nonEmpty) {
          logics ++= s"  always @ (${referehceSetSorted().mkString(" or ")})\n"
          logics ++= "  begin\n"
          logics ++= tmp.toString()
          logics ++= "  end\n\n"
        } else {
          //assert(process.nameableTargets.size == 1)
          for(node <- process.nameableTargets) node match {
            case node: BaseType =>
              val funcName = "zz_" + emitReference(node, false)
              declarations ++= s"  function automatic ${emitType(node)} $funcName(input dummy);\n"
//              declarations ++= s"    reg ${emitType(node)} ${emitReference(node, false)};\n"
              declarations ++= s"    begin\n"

              val statements = ArrayBuffer[LeafStatement]()
              node.foreachStatements(s => statements += s.asInstanceOf[LeafStatement])

              val oldRef = referencesOverrides.getOrElse(node, null)
              referencesOverrides(node) = funcName
              emitLeafStatements(statements, 0, process.scope, "=", declarations, "      ")

              if(oldRef != null) referencesOverrides(node) = oldRef else referencesOverrides.remove(node)
//              declarations ++= s"      $funcName = ${emitReference(node, false)};\n"
              declarations ++= s"    end\n"
              declarations ++= s"  endfunction\n"

              val name = component.localNamingScope.allocateName(anonymSignalPrefix)
              declarations ++= s"  wire ${emitType(node)} $name;\n"
              logics ++= s"  assign $name = ${funcName}(1'b0);\n"
              logics ++= s"  always @ ($name) ${emitReference(node, false)} = $name;\n"
          }
        }
    }
  }

  def emitLeafStatements(statements: ArrayBuffer[LeafStatement], statementIndexInit: Int, scope: ScopeStatement, assignmentKind: String, b: StringBuilder, tab: String): Int ={
    var statementIndex = statementIndexInit
    var lastWhen: WhenStatement = null

    def closeSubs(): Unit = {
      if(lastWhen != null) {
        b ++= s"${tab}end\n"
        lastWhen = null
      }
    }

    while(statementIndex < statements.length){

      val leaf        = statements(statementIndex)
      val statement   = leaf
      val targetScope = statement.parentScope

      if(targetScope == scope){
        closeSubs()

        statement match {
          case assignment: AssignmentStatement  => b ++= s"${tab}${emitAssignedExpression(assignment.target)} ${assignmentKind} ${emitExpression(assignment.source)};\n"
          case assertStatement: AssertStatement =>
            val cond = emitExpression(assertStatement.cond)
            val severity = assertStatement.severity match{
              case `NOTE`     => "NOTE"
              case `WARNING`  => "WARNING"
              case `ERROR`    => "ERROR"
              case `FAILURE`  => "FAILURE"
            }

            val frontString = (for(m <- assertStatement.message) yield m match{
              case m: String     => m
              case m: Expression => "%x"
            }).mkString

            val backString = (for(m <- assertStatement.message if m.isInstanceOf[Expression]) yield m match{
              case m: Expression => ", " + emitExpression(m)
            }).mkString

            b ++= s"${tab}if (!$cond) begin\n"
            b ++= s"""${tab}  $$display("$severity $frontString"$backString);\n"""
            if(assertStatement.severity == `FAILURE`) b ++= tab + "  $finish;\n"
            b ++= s"${tab}end\n"
        }
        statementIndex += 1
      } else {

        var scopePtr = targetScope

        while(scopePtr.parentStatement != null && scopePtr.parentStatement.parentScope != scope){
          scopePtr = scopePtr.parentStatement.parentScope
        }

        if(scopePtr.parentStatement == null) {
          closeSubs()
          return statementIndex
        }

        val treeStatement = scopePtr.parentStatement

        if(treeStatement != lastWhen) {
          closeSubs()
        }

        treeStatement match {
          case treeStatement: WhenStatement =>
            if(scopePtr == treeStatement.whenTrue){
              b ++= s"${tab}if(${emitExpression(treeStatement.cond)})begin\n"
            } else if(lastWhen == treeStatement){
              //              if(scopePtr.sizeIsOne && scopePtr.head.isInstanceOf[WhenStatement]){
              //                b ++= s"${tab}if ${emitExpression(treeStatement.cond)} = '1' then\n"
              //              } else {
              b ++= s"${tab}end else begin\n"
              //              }
            } else {
              b ++= s"${tab}if(! ${emitExpression(treeStatement.cond)}) begin\n"
            }
            lastWhen = treeStatement
            statementIndex = emitLeafStatements(statements,statementIndex, scopePtr, assignmentKind,b, tab + "  ")
          case switchStatement : SwitchStatement =>
            val isPure = switchStatement.elements.foldLeft(true)((carry, element) => carry && !(element.keys.exists(!_.isInstanceOf[Literal])))
            //Generate the code
            def findSwitchScopeRec(scope: ScopeStatement): ScopeStatement = scope.parentStatement match {
              case null => null
              case s if s == switchStatement => scope
              case s => findSwitchScopeRec(s.parentScope)
            }

            def findSwitchScope() : ScopeStatement = {
              if(statementIndex < statements.length)
                findSwitchScopeRec(statements(statementIndex).parentScope)
              else
                null
            }

            var nextScope = findSwitchScope()

            if(isPure) {
              def emitIsCond(that: Expression): String = that match {
                case e: BitVectorLiteral => s"${e.getWidth}'b${e.getBitsStringOn(e.getWidth,'x')}"
                case e: BoolLiteral      => if(e.value) "1'b1" else "1'b0"
                case lit: EnumLiteral[_] => emitEnumLiteral(lit.enum, lit.encoding)
              }

              b ++= s"${tab}case(${emitExpression(switchStatement.value)})\n"

              switchStatement.elements.foreach(element => {
                b ++= s"${tab}  ${element.keys.map(e => emitIsCond(e)).mkString(", ")} : begin\n"
                if(nextScope == element.scopeStatement) {
                  statementIndex = emitLeafStatements(statements, statementIndex, element.scopeStatement, assignmentKind, b, tab + "    ")
                  nextScope = findSwitchScope()
                }
                b ++= s"${tab}  end\n"
              })

              b ++= s"${tab}  default : begin\n"

              if(nextScope == switchStatement.defaultScope) {
                statementIndex = emitLeafStatements(statements, statementIndex, switchStatement.defaultScope, assignmentKind, b, tab + "    ")
                nextScope = findSwitchScope()
              }

              b ++= s"${tab}  end\n"
              b ++= s"${tab}endcase\n"

            } else {

              def emitIsCond(that: Expression): String = that match {
                case that: SwitchStatementKeyBool => s"(${emitExpression(that.cond)})"
                case that                         => s"(${emitExpression(switchStatement.value)} == ${emitExpression(that)})"
              }

              var index = 0

              switchStatement.elements.foreach(element => {
                b ++= s"${tab}${if(index == 0) "if" else "end else if"}(${element.keys.map(e => emitIsCond(e)).mkString(" || ")}) begin\n"
                if(nextScope == element.scopeStatement) {
                  statementIndex = emitLeafStatements(statements, statementIndex, element.scopeStatement, assignmentKind, b, tab + "    ")
                  nextScope = findSwitchScope()
                }
                index += 1
              })

              if(switchStatement.defaultScope != null){
                b ++= s"${tab}end else begin\n"
                if(nextScope == switchStatement.defaultScope) {
                  statementIndex = emitLeafStatements(statements, statementIndex, switchStatement.defaultScope, assignmentKind, b, tab + "    ")
                  nextScope = findSwitchScope()
                }
              }
              b ++= s"${tab}end\n"
            }
        }
      }
    }
    closeSubs()

    return statementIndex
  }

  def referenceSetStart(): Unit ={
    _referenceSetEnabled = true
    _referenceSet.clear()
  }

  def referenceSetStop(): Unit ={
    _referenceSetEnabled = false
    _referenceSet.clear()
  }

  def referenceSetPause(): Unit ={
    _referenceSetEnabled = false
  }

  def referenceSetResume(): Unit ={
    _referenceSetEnabled = true
  }

  def referenceSetAdd(str : String): Unit ={
    if(_referenceSetEnabled) {
      _referenceSet.add(str)
    }
  }

  def referehceSetSorted() = _referenceSet

  var _referenceSetEnabled = false
  val _referenceSet        = mutable.LinkedHashSet[String]()

  def emitReference(that: DeclarationStatement, sensitive: Boolean): String ={
    val name = referencesOverrides.getOrElse(that, that.getNameElseThrow) match {
      case x : String               => x
      case x : DeclarationStatement => emitReference(x, false)
    }
    if(sensitive) referenceSetAdd(name)
    name
  }

  def emitReferenceNoOverrides(that : DeclarationStatement): String ={
    that.getNameElseThrow
  }

  def emitAssignedExpression(that : Expression): String = that match{
    case that: BaseType                 => emitReference(that, false)
    case that: BitAssignmentFixed       => s"${emitReference(that.out, false)}[${that.bitId}]"
    case that: BitAssignmentFloating    => s"${emitReference(that.out, false)}[${emitExpression(that.bitId)}]"
    case that: RangedAssignmentFixed    => s"${emitReference(that.out, false)}[${that.hi} : ${that.lo}]"
    case that: RangedAssignmentFloating => s"${emitReference(that.out, false)}[${emitExpression(that.offset)} +: ${that.bitCount}]"
  }

  def emitExpression(that: Expression): String = {
    wrappedExpressionToName.get(that) match {
      case Some(name) =>
        referenceSetAdd(name)
        name
      case None => dispatchExpression(that)
    }
  }

  def emitExpressionNoWrappeForFirstOne(that: Expression): String = dispatchExpression(that)

  def emitBaseTypeSignal(baseType: BaseType, name: String): String = {
    s"  ${emitSyntaxAttributes(baseType.instanceAttributes)}${if(signalNeedProcess(baseType)) "reg " else "wire "}${emitType(baseType)} ${name}${getBaseTypeSignalInitialisation(baseType)}${emitCommentAttributes(baseType.instanceAttributes)};\n"
  }

  def emitBaseTypeWrap(baseType: BaseType, name: String): String = {
    s"  ${if(signalNeedProcess(baseType)) "reg " else "wire "}${emitType(baseType)} ${name};\n"
  }

  def getBaseTypeSignalInitialisation(signal: BaseType): String = {
    if(signal.isReg){
      if(signal.clockDomain.config.resetKind == BOOT && signal.hasInit) {
        var initStatement: AssignmentStatement = null
        var needFunc = false

        signal.foreachStatements {
          case s: InitAssignmentStatement if s.source.isInstanceOf[Literal] =>
            if(initStatement != null)
              needFunc = true
            initStatement = s
          case s =>
        }

        if(needFunc)
          ???
        else {
          assert(initStatement.parentScope == signal.parentScope)
          return " = " + emitExpressionNoWrappeForFirstOne(initStatement.source)
        }
      }else if (signal.hasTag(randomBoot)) {
        return signal match {
          case b: Bool       =>
            " = " + (if (Random.nextBoolean()) "1" else "0")
          case bv: BitVector =>
            val rand = BigInt(bv.getWidth, Random).toString(2)
            " = " + bv.getWidth + "'b" + "0" * (bv.getWidth - rand.length) + rand
          case e: SpinalEnumCraft[_] =>
            val vec  = e.spinalEnum.elements.toVector
            val rand = vec(Random.nextInt(vec.size))
            " = " + emitEnumLiteral(rand, e.getEncoding)
        }
      }
    }
    ""
  }

  var memBitsMaskKind: MemBitsMaskKind = MULTIPLE_RAM

  def emitSignals(): Unit = {
    component.dslBody.walkDeclarations {
      case signal: BaseType =>
        if (!signal.isIo) {
          declarations ++= emitBaseTypeSignal(signal, emitReference(signal, false))
        }
      case mem: Mem[_] =>
    }
  }

  def emitMems(mems: ArrayBuffer[Mem[_]]): Unit = {
    for(mem <- mems) emitMem(mem)
  }

  var verilogIndexGenerated = false

  def emitMem(mem: Mem[_]): Unit ={

    def emitDataType(mem: Mem[_], constrained: Boolean = true) =  s"${emitReference(mem, constrained)}_type"

    //ret ++= emitSignal(mem, mem);
    val symbolWidth = mem.getMemSymbolWidth()
    val symbolCount = mem.getMemSymbolCount()

    val initAssignmentBuilder = for(i <- 0 until symbolCount) yield {
      val builder = new StringBuilder()
      val mask    = (BigInt(1) << symbolWidth) - 1

      if (mem.initialContent != null) {
        builder ++= " := ("

        var first = true
        for ((value, index) <- mem.initialContent.zipWithIndex) {
          if (!first)
            builder ++= ","
          else
            first = false

          if ((index & 15) == 0) {
            builder ++= "\n     "
          }

          val unfilledValue = ((value>>(i*symbolWidth)) & mask).toString(2)
          val filledValue   = "0" * (symbolWidth-unfilledValue.length) + unfilledValue
          builder ++= "\"" + filledValue + "\""
        }

        builder ++= ")"

      }else if(mem.hasTag(randomBoot)){
        builder ++= " := (others => (others => '1'))"
      }
      builder
    }

    if(memBitsMaskKind == MULTIPLE_RAM && symbolCount != 1) {
      for(i <- 0 until symbolCount) {
          val postfix = "_symbol" + i
        declarations ++= s"  ${emitSyntaxAttributes(mem.instanceAttributes(Language.VERILOG))}reg [${symbolWidth- 1}:0] ${emitReference(mem,false)}$postfix [0:${mem.wordCount - 1}]${emitCommentAttributes(mem.instanceAttributes(Language.VERILOG))};\n"
      }
    }else{
      declarations ++= s"  ${emitSyntaxAttributes(mem.instanceAttributes(Language.VERILOG))}reg ${emitRange(mem)} ${emitReference(mem,false)} [0:${mem.wordCount - 1}]${emitCommentAttributes(mem.instanceAttributes(Language.VERILOG))};\n"
    }

    if (mem.initialContent != null) {
      logics ++= "  initial begin\n"
      for ((value, index) <- mem.initialContent.zipWithIndex) {
        val unfilledValue = value.toString(2)
        val filledValue = "0" * (mem.getWidth-unfilledValue.length) + unfilledValue
        if(memBitsMaskKind == MULTIPLE_RAM && symbolCount != 1) {
          for(i <- 0 until symbolCount){
            logics ++= s"    ${emitReference(mem, false)}_symbol$i[$index] = 'b${filledValue.substring(symbolWidth*(symbolCount-i-1), symbolWidth*(symbolCount-i))};\n"
          }
        }else{
          logics ++= s"    ${emitReference(mem, false)}[$index] = 'b$filledValue;\n"
        }
      }

      logics ++= "  end\n"
    }else if(mem.hasTag(randomBoot)){
      if(!verilogIndexGenerated) {
        verilogIndexGenerated = true
        logics ++= "integer verilogIndex;\n"
      }
      logics ++= s"""
initial begin
  for (verilogIndex = 0; verilogIndex < ${mem.wordCount}; verilogIndex = verilogIndex + 1)begin
${
  if(symbolCount == 1){
    emitReference(mem,false) + "[verilogIndex] = -1;"
  }  else {
    (0 until symbolCount).map("    " + emitReference(mem,false)  + "_symbol" + _ + "[verilogIndex] = -1;").reduce(_ + "\n" +_)
  }}
  end
end
"""
    }

    def emitWrite(b: StringBuilder, mem: Mem[_], writeEnable: String, address: Expression, data: Expression, mask: Expression with WidthProvider, symbolCount: Int, bitPerSymbole: Int, tab: String): Unit = {

      if(memBitsMaskKind == SINGLE_RAM || symbolCount == 1) {
        val ramAssign = s"$tab${emitReference(mem, false)}[${emitExpression(address)}] <= ${emitExpression(data)};\n"

        if (writeEnable != null) {
          b ++= s"${tab}if(${writeEnable}) begin\n  "
          b ++= ramAssign
          b ++= s"${tab}end\n"
        } else {
          b ++= ramAssign
        }

      } else {

        def maskCount = mask.getWidth

        for(i <- 0 until symbolCount) {
          var conds = if(writeEnable != null) List(writeEnable) else Nil
          val range = s"[${(i + 1) * bitPerSymbole - 1} : ${i * bitPerSymbole}]"

          if(mask != null)
            conds =  s"${emitExpression(mask)}[$i]" :: conds

          if(conds.nonEmpty)
            b ++= s"${tab}if(${conds.mkString(" && ")}) begin\n"

          if (memBitsMaskKind == SINGLE_RAM || symbolCount == 1)
            b ++= s"$tab  ${emitReference(mem, false)}[${emitExpression(address)}]$range <= ${emitExpression(data)}$range;\n"
          else
            b ++= s"$tab  ${emitReference(mem, false)}_symbol${i}[${emitExpression(address)}] <= ${emitExpression(data)}$range;\n"

          if(conds.nonEmpty)
            b ++= s"${tab}end\n"
        }
      }
    }

    def emitRead(b: StringBuilder, mem: Mem[_], address: Expression, target: Expression, tab: String) = {
      val ramRead = {
        val symbolCount = mem.getMemSymbolCount()

        if(memBitsMaskKind == SINGLE_RAM || symbolCount == 1)
          b ++= s"$tab${emitExpression(target)} <= ${emitReference(mem, false)}[${emitExpression(address)}];\n"
        else{
          val symboleReadDataNames = for(i <- 0 until symbolCount) yield {
            val symboleReadDataName = component.localNamingScope.allocateName(anonymSignalPrefix)
            declarations ++= s"  reg [${mem.getMemSymbolWidth()-1}:0] $symboleReadDataName;\n"
            b ++= s"$tab$symboleReadDataName <= ${emitReference(mem,false)}_symbol$i[${emitExpression(address)}];\n"
            symboleReadDataName
          }

          logics ++= s"  always @ (${symboleReadDataNames.mkString(" or " )}) begin\n"
          logics ++= s"    ${emitExpression(target)} = {${symboleReadDataNames.reverse.mkString(", " )}};\n"
          logics ++= s"  end\n"
        }
        //          (0 until symbolCount).reverse.map(i => (s"${emitReference(mem, false)}_symbol$i(to_integer(${emitExpression(address)}))")).reduce(_ + " & " + _)
      }
    }

    def emitPort(port: MemPortStatement, tab: String, b: mutable.StringBuilder): Unit = port match {
      case memWrite: MemWrite =>
        if(memWrite.aspectRatio != 1) SpinalError(s"Verilog backend can't emit ${memWrite.mem} because of its mixed width ports")
        emitWrite(b, memWrite.mem,  if (memWrite.writeEnable != null) emitExpression(memWrite.writeEnable) else null.asInstanceOf[String], memWrite.address, memWrite.data, memWrite.mask, memWrite.mem.getMemSymbolCount(), memWrite.mem.getMemSymbolWidth(), tab)
      case memReadSync: MemReadSync =>
        if(memReadSync.aspectRatio != 1) SpinalError(s"Verilog backend can't emit ${memReadSync.mem} because of its mixed width ports")
        if(memReadSync.readUnderWrite == writeFirst) SpinalError(s"Can't translate a memReadSync with writeFirst into Verilog $memReadSync")
        if(memReadSync.readUnderWrite == dontCare) SpinalWarning(s"memReadSync with dontCare is as readFirst into Verilog $memReadSync")
        if(memReadSync.readEnable != null) {
          b ++= s"${tab}if(${emitExpression(memReadSync.readEnable)}) begin\n"
          emitRead(b, memReadSync.mem, memReadSync.address, memReadSync, tab + "  ")
          b ++= s"${tab}end\n"
        } else {
          emitRead(b, memReadSync.mem, memReadSync.address, memReadSync, tab)
        }
      case memReadWrite: MemReadWrite =>
        if(memReadWrite.aspectRatio != 1) SpinalError(s"Verilog backend can't emit ${memReadWrite.mem} because of its mixed width ports")
        //                    if (memReadWrite.readUnderWrite == writeFirst) SpinalError(s"Can't translate a MemWriteOrRead with writeFirst into VERILOG $memReadWrite")
        //                    if (memReadWrite.readUnderWrite == dontCare) SpinalWarning(s"MemWriteOrRead with dontCare is as readFirst into VERILOG $memReadWrite")

        val symbolCount = memReadWrite.mem.getMemSymbolCount()
        emitWrite(b, memReadWrite.mem,s"${emitExpression(memReadWrite.chipSelect)} && ${emitExpression(memReadWrite.writeEnable)} ", memReadWrite.address, memReadWrite.data, memReadWrite.mask, memReadWrite.mem.getMemSymbolCount(), memReadWrite.mem.getMemSymbolWidth(),tab)
        b ++= s"${tab}if(${emitExpression(memReadWrite.chipSelect)}) begin\n"
        emitRead(b, memReadWrite.mem, memReadWrite.address, memReadWrite, tab + "  ")
        b ++= s"${tab}end\n"
    }

    val cdTasks = mutable.LinkedHashMap[ClockDomain, ArrayBuffer[MemPortStatement]]()
    mem.foreachStatements{
      case port: MemWrite     =>
        cdTasks.getOrElseUpdate(port.clockDomain, ArrayBuffer[MemPortStatement]()) += port
      case port: MemReadSync  =>
        if(port.readUnderWrite == readFirst)
          cdTasks.getOrElseUpdate(port.clockDomain, ArrayBuffer[MemPortStatement]()) += port
      case port: MemReadWrite =>
        cdTasks.getOrElseUpdate(port.clockDomain, ArrayBuffer[MemPortStatement]()) += port
      case port: MemReadAsync =>
    }

    val tmpBuilder = new StringBuilder()

    for((cd, ports) <- cdTasks){
      def syncLogic(tab: String, b: StringBuilder): Unit ={
        ports.foreach{
          case port: MemWrite     => emitPort(port, tab, b)
          case port: MemReadSync  => emitPort(port, tab, b)
          case port: MemReadWrite => emitPort(port, tab, b)
        }
      }
      emitClockedProcess(syncLogic, null, tmpBuilder, cd, false)
    }

    mem.foreachStatements{
      case port: MemWrite      =>
      case port: MemReadWrite  =>
      case port: MemReadSync   =>
        if(port.readUnderWrite == dontCare)
          emitClockedProcess(emitPort(port, _, _), null, tmpBuilder, port.clockDomain, false)
      case port: MemReadAsync  =>
        if(port.aspectRatio != 1) SpinalError(s"VERILOG backend can't emit ${port.mem} because of its mixed width ports")

        if (port.readUnderWrite == dontCare) SpinalWarning(s"memReadAsync with dontCare is as writeFirst into VERILOG")

        val symbolCount = port.mem.getMemSymbolCount()

        if(memBitsMaskKind == SINGLE_RAM || symbolCount == 1)
          tmpBuilder ++= s"  assign ${emitExpression(port)} = ${emitReference(port.mem, false)}[${emitExpression(port.address)}];\n"
        else
          (0 until symbolCount).foreach(i => tmpBuilder  ++= s"  assign ${emitExpression(port)}[${(i + 1) * symbolWidth - 1} : ${i * symbolWidth}] = ${emitReference(port.mem, false)}_symbol$i[${emitExpression(port.address)}];\n")

    }

    logics ++= tmpBuilder
  }

  def fillExpressionToWrap(): Unit = {

    def applyTo(that: Expression) = expressionToWrap += that

    def onEachExpression(e: Expression): Unit = {
      e match {
        case node: SubAccess => applyTo(node.getBitVector)
        case node: Resize if node.size < node.input.getWidth => applyTo(node.input)
        case _               =>
      }
    }

    def onEachExpressionNotDrivingBaseType(e: Expression): Unit = {
      onEachExpression(e)
      e match {
    //    case node: Literal => applyTo(node)
        case node: Resize                           => applyTo(node)
        case node if node.getTypeObject == TypeSInt => applyTo(node)
        case node: Operator.UInt.Add                => applyTo(node)
        case node: Operator.UInt.Sub                => applyTo(node)
        case node: Operator.UInt.Mul                => applyTo(node)
        case node: Operator.UInt.Div                => applyTo(node)
        case node: Operator.UInt.Mod                => applyTo(node)
        case node: Operator.BitVector.ShiftOperator => applyTo(node)
        case _ =>
      }
    }
    component.dslBody.walkStatements{
      case s: AssignmentStatement =>
        s.foreachExpression(e => {
          onEachExpression(e)
          e.walkDrivingExpressions(onEachExpressionNotDrivingBaseType)
        })
      case s => s.walkDrivingExpressions(onEachExpressionNotDrivingBaseType)
    }
  }

  def refImpl(e: BaseType): String = emitReference(e, true)

  def operatorImplAsBinaryOperator(verilog: String)(e: BinaryOperator): String = {
    s"(${emitExpression(e.left)} $verilog ${emitExpression(e.right)})"
  }

  def operatorImplAsBinaryOperatorSigned(vhd: String)(op: BinaryOperator): String = {
    s"($$signed(${emitExpression(op.left)}) $vhd $$signed(${emitExpression(op.right)}))"
  }

  def operatorImplAsBinaryOperatorLeftSigned(vhd: String)(op: BinaryOperator): String = {
    s"($$signed(${emitExpression(op.left)}) $vhd ${emitExpression(op.right)})"
  }

  def boolLiteralImpl(e: BoolLiteral) : String = if(e.value) "1'b1" else "1'b0"

  def operatorImplAsUnaryOperator(verilog: String)(e: UnaryOperator): String = {
    s"($verilog ${emitExpression(e.source)})"
  }

  def operatorImplAsMux(e: Multiplexer): String = {
    s"(${emitExpression(e.cond)} ? ${emitExpression(e.whenTrue)} : ${emitExpression(e.whenFalse)})"
  }

  def shiftRightSignedByIntFixedWidthImpl(e: Operator.BitVector.ShiftRightByIntFixedWidth): String = {
    s"($$signed(${emitExpression(e.source)}) >>> ${e.shift})"
  }

  def operatorImplAsCat(e: Operator.Bits.Cat): String = {
    s"{${emitExpression(e.left)},${emitExpression(e.right)}}"
  }

  def operatorImplAsNoTransformation(func: Cast): String = {
    emitExpression(func.input)
  }

  def operatorImplResize(func: Resize): String = {
    if(func.size < func.input.getWidth)
      s"${emitExpression(func.input)}[${func.size-1}:0]"
    else
      emitExpression(func.input)
  }

  def operatorImplResizeSigned(func: Resize): String = {
    if(func.size < func.input.getWidth)
      s"${emitExpression(func.input)}[${func.size-1}:0]"
    else
      "$signed(" + emitExpression(func.input) + ")"
  }

  def shiftRightByIntImpl(e: Operator.BitVector.ShiftRightByInt): String = {
    s"(${emitExpression(e.source)} >>> ${e.shift})"
  }

  def shiftLeftByIntImpl(e: Operator.BitVector.ShiftLeftByInt): String = {
    s"(${emitExpression(e.source)} <<< ${e.shift})"
  }

  def shiftRightByIntFixedWidthImpl(e: Operator.BitVector.ShiftRightByIntFixedWidth): String = {
    s"(${emitExpression(e.source)} >>> ${e.shift})"
  }

  def shiftLeftByIntFixedWidthImpl(e: Operator.BitVector.ShiftLeftByIntFixedWidth): String = {
    s"(${emitExpression(e.source)} <<< ${e.shift})"
  }

  def emitBitVectorLiteral(e: BitVectorLiteral): String = {
    s"(${e.getWidth}'b${e.getBitsStringOn(e.getWidth,'x')})"
  }

  def emitEnumLiteralWrap(e: EnumLiteral[_  <: SpinalEnum]): String = {
    emitEnumLiteral(e.enum, e.encoding)
  }

  def enumEgualsImpl(eguals: Boolean)(e: BinaryOperator with EnumEncoded): String = {
    val enumDef  = e.getDefinition
    val encoding = e.getEncoding

    encoding match {
      case `binaryOneHot` => s"((${emitExpression(e.left)} & ${emitExpression(e.right)}) ${if (eguals) "!=" else "=="} ${encoding.getWidth(enumDef)}'b${"0" * encoding.getWidth(enumDef)})"
      case _              => s"(${emitExpression(e.left)} ${if (eguals) "==" else "!="} ${emitExpression(e.right)})"
    }
  }

  def operatorImplAsEnumToEnum(e: CastEnumToEnum): String = {
    val enumDefSrc  = e.input.getDefinition
    val encodingSrc = e.input.getEncoding
    val enumDefDst  = e.getDefinition
    val encodingDst = e.getEncoding

    s"${getReEncodingFuntion(enumDefDst, encodingSrc,encodingDst)}(${emitExpression(e.input)})"
  }

  def emitEnumPoison(e: EnumPoison): String = {
    val width = e.encoding.getWidth(e.enum)
    s"(${width}'${"x" * width})"
  }

  def accessBoolFixed(e: BitVectorBitAccessFixed): String = {
    s"${emitExpression(e.source)}[${e.bitId}]"
  }

  def accessBoolFloating(e: BitVectorBitAccessFloating): String = {
    s"${emitExpression(e.source)}[${emitExpression(e.bitId)}]"
  }

  def accessBitVectorFixed(e: BitVectorRangedAccessFixed): String = {
    s"${emitExpression(e.source)}[${e.hi} : ${e.lo}]"
  }

  def accessBitVectorFloating(e: BitVectorRangedAccessFloating): String = {
    s"${emitExpression(e.source)}[${emitExpression(e.offset)} +: ${e.size}]"
  }

  def dispatchExpression(e: Expression): String = e match {
    case  e: BaseType                                 => refImpl(e)

    case  e: BoolLiteral                              => boolLiteralImpl(e)
    case  e: BitVectorLiteral                         => emitBitVectorLiteral(e)
    case  e: EnumLiteral[_]                           => emitEnumLiteralWrap(e)

    case  e: BoolPoison                               => "1'bx"
    case  e: EnumPoison                               => emitEnumPoison(e)

    //unsigned
    case  e: Operator.UInt.Add                        => operatorImplAsBinaryOperator("+")(e)
    case  e: Operator.UInt.Sub                        => operatorImplAsBinaryOperator("-")(e)
    case  e: Operator.UInt.Mul                        => operatorImplAsBinaryOperator("*")(e)
    case  e: Operator.UInt.Div                        => operatorImplAsBinaryOperator("/")(e)
    case  e: Operator.UInt.Mod                        => operatorImplAsBinaryOperator("%")(e)

    case  e: Operator.UInt.Or                         => operatorImplAsBinaryOperator("|")(e)
    case  e: Operator.UInt.And                        => operatorImplAsBinaryOperator("&")(e)
    case  e: Operator.UInt.Xor                        => operatorImplAsBinaryOperator("^")(e)
    case  e: Operator.UInt.Not                        =>  operatorImplAsUnaryOperator("~")(e)

    case  e: Operator.UInt.Equal                      => operatorImplAsBinaryOperator("==")(e)
    case  e: Operator.UInt.NotEqual                   => operatorImplAsBinaryOperator("!=")(e)
    case  e: Operator.UInt.Smaller                    =>  operatorImplAsBinaryOperator("<")(e)
    case  e: Operator.UInt.SmallerOrEqual             => operatorImplAsBinaryOperator("<=")(e)

    case  e: Operator.UInt.ShiftRightByInt            => shiftRightByIntImpl(e)
    case  e: Operator.UInt.ShiftLeftByInt             => shiftLeftByIntImpl(e)
    case  e: Operator.UInt.ShiftRightByUInt           => operatorImplAsBinaryOperator(">>>")(e)
    case  e: Operator.UInt.ShiftLeftByUInt            => operatorImplAsBinaryOperator("<<<")(e)
    case  e: Operator.UInt.ShiftRightByIntFixedWidth  =>  shiftRightByIntFixedWidthImpl(e)
    case  e: Operator.UInt.ShiftLeftByIntFixedWidth   =>  shiftLeftByIntFixedWidthImpl(e)
    case  e: Operator.UInt.ShiftLeftByUIntFixedWidth  =>  operatorImplAsBinaryOperator("<<<")(e)

    //signed
    case  e: Operator.SInt.Add                        => operatorImplAsBinaryOperatorSigned("+")(e)
    case  e: Operator.SInt.Sub                        => operatorImplAsBinaryOperatorSigned("-")(e)
    case  e: Operator.SInt.Mul                        => operatorImplAsBinaryOperatorSigned("*")(e)
    case  e: Operator.SInt.Div                        => operatorImplAsBinaryOperatorSigned("/")(e)
    case  e: Operator.SInt.Mod                        => operatorImplAsBinaryOperatorSigned("%")(e)

    case  e: Operator.SInt.Or                         => operatorImplAsBinaryOperator("|")(e)
    case  e: Operator.SInt.And                        => operatorImplAsBinaryOperator("&")(e)
    case  e: Operator.SInt.Xor                        => operatorImplAsBinaryOperator("^")(e)
    case  e: Operator.SInt.Not                        =>  operatorImplAsUnaryOperator("~")(e)
    case  e: Operator.SInt.Minus                      => operatorImplAsUnaryOperator("-")(e)

    case  e: Operator.SInt.Equal                      => operatorImplAsBinaryOperatorSigned("==")(e)
    case  e: Operator.SInt.NotEqual                   => operatorImplAsBinaryOperatorSigned("!=")(e)
    case  e: Operator.SInt.Smaller                    =>  operatorImplAsBinaryOperatorSigned("<")(e)
    case  e: Operator.SInt.SmallerOrEqual             => operatorImplAsBinaryOperatorSigned("<=")(e)

    case  e: Operator.SInt.ShiftRightByInt            => shiftRightByIntImpl(e)
    case  e: Operator.SInt.ShiftLeftByInt             => shiftLeftByIntImpl(e)
    case  e: Operator.SInt.ShiftRightByUInt           => operatorImplAsBinaryOperatorLeftSigned(">>>")(e)
    case  e: Operator.SInt.ShiftLeftByUInt            =>  operatorImplAsBinaryOperatorLeftSigned("<<<")(e)
    case  e: Operator.SInt.ShiftRightByIntFixedWidth  =>  shiftRightSignedByIntFixedWidthImpl(e)
    case  e: Operator.SInt.ShiftLeftByIntFixedWidth   =>  shiftLeftByIntFixedWidthImpl(e)
    case  e: Operator.SInt.ShiftLeftByUIntFixedWidth  =>  operatorImplAsBinaryOperatorLeftSigned("<<<")(e)

    //bits
    case  e: Operator.Bits.Cat                        => operatorImplAsCat(e)
    case  e: Operator.Bits.Or                         => operatorImplAsBinaryOperator("|")(e)
    case  e: Operator.Bits.And                        => operatorImplAsBinaryOperator("&")(e)
    case  e: Operator.Bits.Xor                        => operatorImplAsBinaryOperator("^")(e)
    case  e: Operator.Bits.Not                        =>  operatorImplAsUnaryOperator("~")(e)
    case  e: Operator.Bits.Equal                      => operatorImplAsBinaryOperator("==")(e)
    case  e: Operator.Bits.NotEqual                   => operatorImplAsBinaryOperator("!=")(e)

    case  e: Operator.Bits.ShiftRightByInt            => shiftRightByIntImpl(e)
    case  e: Operator.Bits.ShiftLeftByInt             => shiftLeftByIntImpl(e)
    case  e: Operator.Bits.ShiftRightByUInt           => operatorImplAsBinaryOperator(">>>")(e)
    case  e: Operator.Bits.ShiftLeftByUInt            =>  operatorImplAsBinaryOperator("<<<")(e)
    case  e: Operator.Bits.ShiftRightByIntFixedWidth  =>  shiftRightByIntFixedWidthImpl(e)
    case  e: Operator.Bits.ShiftLeftByIntFixedWidth   =>  shiftLeftByIntFixedWidthImpl(e)
    case  e: Operator.Bits.ShiftLeftByUIntFixedWidth  =>  operatorImplAsBinaryOperator("<<<")(e)

    //bool
    case  e: Operator.Bool.Equal                      => operatorImplAsBinaryOperator("==")(e)
    case  e: Operator.Bool.NotEqual                   => operatorImplAsBinaryOperator("!=")(e)

    case  e: Operator.Bool.Not                        => operatorImplAsUnaryOperator("!")(e)
    case  e: Operator.Bool.And                        => operatorImplAsBinaryOperator("&&")(e)
    case  e: Operator.Bool.Or                         => operatorImplAsBinaryOperator("||")(e)
    case  e: Operator.Bool.Xor                        => operatorImplAsBinaryOperator("^")(e)

    //enum
    case  e: Operator.Enum.Equal                      => enumEgualsImpl(true)(e)
    case  e: Operator.Enum.NotEqual                   => enumEgualsImpl(false)(e)

    //cast
    case  e: CastSIntToBits                           => operatorImplAsNoTransformation(e)
    case  e: CastUIntToBits                           => operatorImplAsNoTransformation(e)
    case  e: CastBoolToBits                           => operatorImplAsNoTransformation(e)
    case  e: CastEnumToBits                           => operatorImplAsNoTransformation(e)

    case  e: CastBitsToSInt                           => operatorImplAsNoTransformation(e)
    case  e: CastUIntToSInt                           => operatorImplAsNoTransformation(e)

    case  e: CastBitsToUInt                           => operatorImplAsNoTransformation(e)
    case  e: CastSIntToUInt                           => operatorImplAsNoTransformation(e)

    case  e: CastBitsToEnum                           => operatorImplAsNoTransformation(e)
    case  e: CastEnumToEnum                           => operatorImplAsEnumToEnum(e)

    //misc
    case  e: ResizeSInt                               => operatorImplResizeSigned(e)
    case  e: ResizeUInt                               => operatorImplResize(e)
    case  e: ResizeBits                               => operatorImplResize(e)

    case  e: Multiplexer                              => operatorImplAsMux(e)

    case  e: BitVectorBitAccessFixed                  => accessBoolFixed(e)
    case  e: BitVectorBitAccessFloating               => accessBoolFloating(e)
    case  e: BitVectorRangedAccessFixed               => accessBitVectorFixed(e)
    case  e: BitVectorRangedAccessFloating            => accessBitVectorFloating(e)
  }

  elaborate()
  fillExpressionToWrap()
  emitEntity()
  emitArchitecture()
}<|MERGE_RESOLUTION|>--- conflicted
+++ resolved
@@ -206,19 +206,11 @@
           logics ++= s"#( \n"
           for (e <- genericFlat) {
             e match {
-<<<<<<< HEAD
-              case bt: BaseType               => logics ++= s"    .${emitReference(bt, false)}(${emitExpression(bt.head.source)}),\n"
-              case (name: String, s: String)  => logics ++= s"    .${name}(${"\""}${s}${"\""}),\n"
-              case (name: String, i: Int)     => logics ++= s"    .${name}($i),\n"
-              case (name: String, d: Double)  => logics ++= s"    .${name}($d),\n"
-              case (name: String, b: Boolean) => logics ++= s"    .${name}($b),\n"
-=======
-              case (name : String,bt: BaseType) => logics ++= s"    .${name}(${emitExpression(bt.head.source)}),\n"
-              case (name : String,s : String) => logics ++= s"    .${name}(${"\""}${s}${"\""}),\n"
-              case (name : String,i : Int) => logics ++= s"    .${name}($i),\n"
-              case (name : String,d : Double) => logics ++= s"    .${name}($d),\n"
-              case (name : String,b : Boolean) => logics ++= s"    .${name}($b),\n"
->>>>>>> 1709663e
+              case (name: String, bt: BaseType) => logics ++= s"    .${name}(${emitExpression(bt.head.source)}),\n"
+              case (name: String, s: String)    => logics ++= s"    .${name}(${"\""}${s}${"\""}),\n"
+              case (name: String, i: Int)       => logics ++= s"    .${name}($i),\n"
+              case (name: String, d: Double)    => logics ++= s"    .${name}($d),\n"
+              case (name: String, b: Boolean)   => logics ++= s"    .${name}($b),\n"
             }
           }
           logics.setCharAt(logics.size - 2, ' ')
