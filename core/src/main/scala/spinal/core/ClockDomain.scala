--- conflicted
+++ resolved
@@ -299,22 +299,13 @@
   def readClockEnableWire = if (null == clockEnable) Bool(config.clockEnableActiveLevel == HIGH) else Data.doPull(clockEnable, Component.current, useCache = true, propagateName = true)
 
 
-  def setSyncWith(that: ClockDomain) : Unit = {
+  def setSyncWith(that: ClockDomain) : this.type = {
     val tag = new ClockSyncTag(this.clock, that.clock)
     this.clock.addTag(tag)
     that.clock.addTag(tag)
-  }
-<<<<<<< HEAD
-
-  def setSynchronousWith(that: ClockDomain) : this.type = {
-    this.synchronizedWith += that
-    that.synchronizedWith += this
     this
   }
-
-=======
-  def setSynchronousWith(that: ClockDomain) : Unit = setSyncWith(that)
->>>>>>> 08fc2bea
+  def setSynchronousWith(that: ClockDomain) : this.type = setSyncWith(that)
   @deprecated("misspelled method will be removed", "SpinalHDL 1.2.3")
   def setSyncronousWith(that: ClockDomain) = setSyncWith(that)
 
