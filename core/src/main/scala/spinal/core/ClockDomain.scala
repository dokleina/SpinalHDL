/*                                                                           *\
**        _____ ____  _____   _____    __                                    **
**       / ___// __ \/  _/ | / /   |  / /   HDL Core                         **
**       \__ \/ /_/ // //  |/ / /| | / /    (c) Dolu, All rights reserved    **
**      ___/ / ____// // /|  / ___ |/ /___                                   **
**     /____/_/   /___/_/ |_/_/  |_/_____/                                   **
**                                                                           **
**      This library is free software; you can redistribute it and/or        **
**    modify it under the terms of the GNU Lesser General Public             **
**    License as published by the Free Software Foundation; either           **
**    version 3.0 of the License, or (at your option) any later version.     **
**                                                                           **
**      This library is distributed in the hope that it will be useful,      **
**    but WITHOUT ANY WARRANTY; without even the implied warranty of         **
**    MERCHANTABILITY or FITNESS FOR A PARTICULAR PURPOSE.  See the GNU      **
**    Lesser General Public License for more details.                        **
**                                                                           **
**      You should have received a copy of the GNU Lesser General Public     **
**    License along with this library.                                       **
\*                                                                           */
package spinal.core

import spinal.core.ClockDomain.DivisionRate
import spinal.core.fiber.Handle

import scala.collection.mutable
import scala.collection.immutable
import scala.collection.mutable.ArrayBuffer

sealed trait EdgeKind
object RISING  extends EdgeKind
object FALLING extends EdgeKind

sealed trait ResetKind
object ASYNC extends ResetKind
object SYNC  extends ResetKind
object BOOT  extends ResetKind

sealed trait Polarity{
  def assertedBool : Bool
  def deassertedBool : Bool
}
object HIGH extends Polarity{
  override def assertedBool: Bool = True
  override def deassertedBool: Bool = False
}
object LOW  extends Polarity{
  override def assertedBool: Bool = False
  override def deassertedBool: Bool = True
}

case class ClockDomainTag(clockDomain: ClockDomain) extends SpinalTag{
  override def toString = s"ClockDomainTag($clockDomain)"
  override def allowMultipleInstance = false
}

case class ClockDomainReportTag(clockDomain: ClockDomain) extends SpinalTag{
  override def toString = s"ClockDomainReportTag($clockDomain)"
  override def allowMultipleInstance = true
}

sealed trait ClockDomainBoolTag extends SpinalTag{
  override def allowMultipleInstance = true
}
case class ClockTag(clockDomain: ClockDomain)       extends ClockDomainBoolTag
case class ResetTag(clockDomain: ClockDomain)       extends ClockDomainBoolTag
case class ClockEnableTag(clockDomain: ClockDomain) extends ClockDomainBoolTag



// Default configuration of clock domain is :
// Rising edge clock with optional asynchronous reset active high and optional active high clockEnable
case class ClockDomainConfig(clockEdge: EdgeKind = RISING, resetKind: ResetKind = ASYNC, resetActiveLevel: Polarity = HIGH, softResetActiveLevel: Polarity = HIGH, clockEnableActiveLevel: Polarity = HIGH) {
  val useResetPin = resetKind match{
    case `ASYNC` | `SYNC` => true
    case _                => false
  }

  def resetAssertValue = resetActiveLevel match {
    case HIGH => True
    case LOW => False
  }
}


object ClockDomain {

  val crossClockBufferPushToPopResetGen = new ScopeProperty[Boolean]{
    override def default: Boolean = true
  }

  /**
    *  Create a local clock domain with `name` as prefix. clock, reset, clockEnable signals should be assigned by your care.
    */
  def internal(name            : String,
               config          : ClockDomainConfig = GlobalData.get.commonClockConfig,
               withReset       : Boolean = true,
               dummyArg        : DummyTrait = null, // dummyArg is here to force the user to use an explicit argument specification
               withSoftReset   : Boolean = false,
               withClockEnable : Boolean = false,
               frequency       : ClockFrequency = UnknownFrequency()): ClockDomain = {

    val clock = Bool()
    clock.setName(if (name != "") name + "_clk" else "clk")

    var reset: Bool = null
    if (withReset && config.resetKind != BOOT) {
      reset = Bool()
      reset.setName((if (name != "") name + "_reset" else "reset") + (if (config.resetActiveLevel == HIGH) "" else "n"))
    }

    var softReset: Bool = null
    if (withSoftReset) {
      softReset = Bool()
      softReset.setName((if (name != "") name + "_soft_reset" else "soft_reset") + (if (config.softResetActiveLevel == HIGH) "" else "n"))
    }

    var clockEnable: Bool = null
    if (withClockEnable) {
      clockEnable = Bool()
      clockEnable.setName((if (name != "") name + "_clkEn" else "clkEn") + (if (config.resetActiveLevel == HIGH) "" else "n"))
    }

    val clockDomain = ClockDomain(clock, reset, dummyArg, softReset, clockEnable, config,  frequency)
    clockDomain
  }


  def defaultConfig = GlobalData.get.commonClockConfig

  /**
    * To use when you want to define a new ClockDomain that thank signals outside the toplevel.
    * (it create input clock, reset, clockenable in the toplevel)
    */
  def external(name            : String,
               config          : ClockDomainConfig = GlobalData.get.commonClockConfig,
               withReset       : Boolean = true,
               dummyArg        : DummyTrait = null, // dummyArg is here to force the user to use an explicit argument specification
               withSoftReset   : Boolean = false,
               withClockEnable : Boolean = false,
               frequency       : ClockFrequency = UnknownFrequency()): ClockDomain = {

    val ctx = Component.push(null)

    val clockDomain = internal(
      name            = name,
      config          = config,
      withReset       = withReset,
      dummyArg        = dummyArg,
      withSoftReset   = withSoftReset,
      withClockEnable = withClockEnable,
      frequency       = frequency
    )

    ctx.restore()

    clockDomain
  }

  /** Push a clockdomain on the stack */
  def push(c: Handle[ClockDomain]) = ClockDomainStack.set(c)
  def push(c: ClockDomain) = ClockDomainStack.set(Handle.sync(c))

//  def push(c: Handle[ClockDomain]): Unit = {
//    ClockDomainStack.push(c)
//  }
//
//  def push(c: ClockDomain): Unit = {
//    ClockDomainStack.push(Handle.sync(c))
//  }


  /** Pop a clockdomain on the stack */
//  def pop(): Unit = {
//    ClockDomainStack.pop()
//  }

  /** Return the current clock Domain */
  def current: ClockDomain = {
    val h = currentHandle
    if(h != null) h.get else null
  }
  def currentHandle: Handle[ClockDomain] = ClockDomainStack.get

  def isResetActive       = current.isResetActive
  def isClockEnableActive = current.isClockEnableActive

  def readClockWire       = current.readClockWire
  def readResetWire       = current.readResetWire
  def readClockEnableWire = current.readClockEnableWire

  def getClockDomainDriver(that: Bool): Bool = {
    if (that.existsTag(_.isInstanceOf[ClockDomainBoolTag])) {
      that
    } else {
      that.getSingleDriver match {
        case Some(driver) => getClockDomainDriver(driver)
        case _ => null
      }
    }
  }

  def getClockDomainTag(that: Bool): ClockDomainBoolTag = {
    val driver = getClockDomainDriver(that)
    if (driver == null) {
      null
    } else {
      driver.findTag(_.isInstanceOf[ClockDomainBoolTag]).get.asInstanceOf[ClockDomainBoolTag]
    }
  }


  trait DivisionRate {
    def getValue: BigInt
    def getMax:   BigInt
    def getMin:   BigInt
  }


  case class UnknownDivisionRate() extends DivisionRate {
    def getValue: BigInt = SpinalError("You are trying to get the frequency of a ClockDomain that doesn't know it")
    def getMax:   BigInt = SpinalError("You are trying to get the frequency of a ClockDomain that doesn't know it")
    def getMin:   BigInt = SpinalError("You are trying to get the frequency of a ClockDomain that doesn't know it")
  }


  case class FixedDivisionRate(value: BigInt) extends DivisionRate {
    def getValue: BigInt = value
    def getMax:   BigInt = value
    def getMin:   BigInt = value
  }


  trait ClockFrequency {
    def getValue: HertzNumber
    def getMax:   HertzNumber
    def getMin:   HertzNumber
  }


  case class UnknownFrequency() extends ClockFrequency {
    def getValue: HertzNumber = SpinalError("You are trying to get the frequency of a ClockDomain that doesn't know it")
    def getMax:   HertzNumber = SpinalError("You are trying to get the frequency of a ClockDomain that doesn't know it")
    def getMin:   HertzNumber = SpinalError("You are trying to get the frequency of a ClockDomain that doesn't know it")
  }


  case class FixedFrequency(value: HertzNumber) extends ClockFrequency {
    def getValue: HertzNumber = value
    def getMax:   HertzNumber = value
    def getMin:   HertzNumber = value
  }

  def getSyncronous(that: Bool)(solved: mutable.HashMap[Bool, immutable.Set[Bool]] = mutable.HashMap[Bool, immutable.Set[Bool]]()): immutable.Set[Bool] = {
    solved.get(that) match {
      case Some(sync) => sync
      case None => {
        var sync = scala.collection.immutable.Set[Bool]()

        //Collect all the directly syncronous Bool
        sync += that
        that.foreachTag {
          case tag: ClockSyncTag => sync += tag.a; sync += tag.b
          case tag: ClockDrivedTag => sync ++= getSyncronous(tag.driver)(solved)
          case _ =>
        }

        //Lock for driver inferation
        if (that.hasOnlyOneStatement && that.head.parentScope == that.rootScopeStatement && that.head.source.isInstanceOf[Bool] && that.head.source.asInstanceOf[Bool].isComb) {
          sync ++= getSyncronous(that.head.source.asInstanceOf[Bool])(solved)
        }

        //Cache result
        solved(that) = sync

        sync
      }
    }
  }

  def areSynchronousBool(a: Bool, b: Bool)(solved: mutable.HashMap[Bool, immutable.Set[Bool]]): Boolean = getSyncronous(a)(solved).contains(b) || getSyncronous(b)(solved).contains(a) || getSyncronous(a)(solved).intersect(getSyncronous(b)(solved)).nonEmpty

  def areSynchronous(a: ClockDomain, b: ClockDomain,solved: mutable.HashMap[Bool, immutable.Set[Bool]] = mutable.HashMap[Bool, immutable.Set[Bool]]()): Boolean = {
    a == b || a.clock == b.clock || areSynchronousBool(a.clock, b.clock)(solved)
  }

  def areSynchronous(a: ClockDomain, b: ClockDomain) : Boolean = areSynchronous(a,b,mutable.HashMap[Bool, immutable.Set[Bool]]())

}



case class ClockSyncTag(a : Bool, b : Bool) extends SpinalTag{
  override def canSymplifyHost: Boolean = false
}
case class ClockDrivedTag(driver : Bool) extends SpinalTag{
  override def canSymplifyHost: Boolean = false
}
case class ClockDriverTag(drived : Bool) extends SpinalTag{
  override def canSymplifyHost: Boolean = false
}

object Clock{
  def syncDrive(source : Bool, sink : Bool): Unit ={
    source.addTag(ClockDriverTag(sink))
    sink.addTag(ClockDrivedTag(source))
  }
  def sync(a : Bool, b : Bool): this.type ={
    val tag = new ClockSyncTag(a, b)
    a.addTag(tag)
    b.addTag(tag)
    this
  }
}

/**
  * clock and reset signals can be combined to create a clock domain.
  * Clock domains could be applied to some area of the design and then all synchronous elements instantiated into this
  * area will then implicitly use this clock domain.
  * Clock domain application work like a stack, which mean, if you are in a given clock domain, you can still apply another clock domain locally
  *
  * @see  [[http://spinalhdl.github.io/SpinalDoc/spinal/core/clock_domain ClockDomain Documentation]]
  */
case class ClockDomain(clock       : Bool,
                       reset       : Bool = null,
                       dummyArg    : DummyTrait = null, // dummyArg is here to force the user to use an explicit argument specification
                       softReset   : Bool = null,
                       clockEnable : Bool = null,
                       config      : ClockDomainConfig = GlobalData.get.commonClockConfig,
                       frequency   : ClockDomain.ClockFrequency = UnknownFrequency(),
                       clockEnableDivisionRate : ClockDomain.DivisionRate = ClockDomain.UnknownDivisionRate()) extends SpinalTagReady {

  assert(!(reset != null && config.resetKind == BOOT), "A reset pin was given to a clock domain where the config.resetKind is 'BOOT'")

  val instanceCounter = GlobalData.get.getInstanceCounter

  clock.addTag(ClockTag(this))

  if (reset != null) reset.addTag(ResetTag(this))
  if (clockEnable != null) clockEnable.addTag(ClockEnableTag(this))

  def hasClockEnableSignal = clockEnable != null
  def hasResetSignal       = reset != null
  def hasSoftResetSignal   = softReset != null
  def canInit = hasResetSignal || hasSoftResetSignal || config.resetKind == BOOT

  def push() = ClockDomain.push(this)
//  def pop(): Unit  = ClockDomain.pop()

  def isResetActive = {
    if(config.useResetPin && reset != null)
      if (config.resetActiveLevel == HIGH) readResetWire else !readResetWire
    else
      False
  }

  def isSoftResetActive = {
    if(softReset != null)
      if (config.softResetActiveLevel == HIGH) readSoftResetWire else ! readSoftResetWire
    else
      False
  }

  def isClockEnableActive = {
    if(clockEnable != null)
      if (config.clockEnableActiveLevel == HIGH) readClockEnableWire else !readClockEnableWire
    else
      True
  }

  def readClockWire       = if (null == clock) Bool(config.clockEdge == FALLING)                 else Data.doPull(clock, Component.current, useCache = true, propagateName = true)
  def readResetWire       = if (null == reset) Bool(config.resetActiveLevel == LOW)              else Data.doPull(reset, Component.current, useCache = true, propagateName = true)
  def readSoftResetWire   = if (null == softReset) Bool(config.softResetActiveLevel == LOW)      else Data.doPull(softReset, Component.current, useCache = true, propagateName = true)
  def readClockEnableWire = if (null == clockEnable) Bool(config.clockEnableActiveLevel == HIGH) else Data.doPull(clockEnable, Component.current, useCache = true, propagateName = true)


//  def renameInCurrentComponent(clock : String = "clk",
//                               reset : String = if(config.resetActiveLevel == HIGH) "reset" else "resetn",
//                               softReset : String = if(config.softResetActiveLevel == HIGH) "soft_reset" else "soft_resetn",
//                               enable : String  = if(config.clockEnableActiveLevel == HIGH) "clk_en" else "clk_en"): this.type ={
  def renamePulledWires(clock     : String = null,
                      reset     : String = null,
                      softReset : String = null,
                      enable    : String = null): this.type ={
    if(clock != null) readClockWire.setName(clock)
    if(reset != null && this.reset != null) readResetWire.setName(reset)
    if(softReset != null && this.softReset != null) readSoftResetWire.setName(softReset)
    if(enable != null && this.clockEnable != null) readClockEnableWire.setName(enable)
    this
  }

  def setSyncWith(that: ClockDomain) : this.type = {
    val tag = new ClockSyncTag(this.clock, that.clock)
    this.clock.addTag(tag)
    that.clock.addTag(tag)
    this
  }
  def setSynchronousWith(that: ClockDomain) : this.type = setSyncWith(that)
  @deprecated("misspelled method will be removed", "SpinalHDL 1.2.3")
  def setSyncronousWith(that: ClockDomain) = setSyncWith(that)

  def apply[T](block: => T): T = {
    val pop = this.push()
    val ret: T = block
    pop.restore()
    ret
  }

  def on [T](block : => T) : T = apply(block)

  def withoutReset() = GlobalData.get.userDatabase.getOrElseUpdate(this -> "withoutReset", copy(reset = null, softReset = null)).asInstanceOf[ClockDomain]

  def duringReset(body : => Unit): Unit ={
    when(ClockDomain.current.isResetActive) {
      ClockDomain.current.withoutReset() on body
    }
  }

  /** Slow down the current clock to factor time */
  def newClockDomainSlowedBy(factor: BigInt): ClockDomain = factor match {
    case x if x == 1 => this.copy()
    case x if x > 1  => this{
      val counter = Reg(UInt(log2Up(factor) bits)) init (0)
      val tick = counter === factor - 1
      counter := counter + 1
      when(tick) {
        counter := 0
      }

      val currentDivisionRate = if(ClockDomain.current.clockEnable == null) ClockDomain.FixedDivisionRate(1) else  ClockDomain.current.clockEnableDivisionRate
      val divisionRate = new DivisionRate {
        override def getValue: BigInt = currentDivisionRate.getValue*factor
        override def getMax: BigInt = currentDivisionRate.getMax*factor
        override def getMin: BigInt =  currentDivisionRate.getMin*factor
      }
      def syncResetFix(enable : Bool) = config.resetKind match {
        case `SYNC` if hasResetSignal => enable || isResetActive //Ensure that the area get a reset even if the enable isn't set
        case _ => enable
      }
      this.copy(clockEnable = syncResetFix(RegNext(tick) init(False)) && ClockDomain.current.isClockEnableActive, clockEnableDivisionRate = divisionRate, config = ClockDomain.current.config.copy(clockEnableActiveLevel = HIGH))
    }
  }

  def newSlowedClockDomain(freq: HertzNumber): ClockDomain = {
    val currentFreq = frequency.getValue.toBigDecimal
    freq match {
      case x if x.toBigDecimal > currentFreq => SpinalError("To high frequancy")
      case x                                 => newClockDomainSlowedBy((currentFreq/freq.toBigDecimal).toBigInt)
    }
  }

  @deprecated("Use copy instead of clone", "1.3.0")
  def clone(config      : ClockDomainConfig = config,
            clock       : Bool = clock,
            reset       : Bool = reset,
            dummyArg    : DummyTrait = null,
            softReset   : Bool = softReset,
            clockEnable : Bool = clockEnable): ClockDomain = {
    this.copy(clock, reset, dummyArg, softReset, clockEnable, config, frequency)
  }

  override def toString = clock.getName("???")

  def withRevertedClockEdge() = {
    copy(config = config.copy(clockEdge = if(config.clockEdge == RISING) FALLING else RISING))
  }

  def withAsyncReset() = {
    copy(config = config.copy(resetKind = ASYNC))
  }

  def withSyncReset() = {
    copy(config = config.copy(resetKind = SYNC))
  }

  def withBootReset() = {
    copy(reset = null, config = config.copy(resetKind = BOOT))
  }


  def samplingRate : IClockDomainFrequency = {
    if(clockEnable == null) return frequency
    try{
      val f = new IClockDomainFrequency{
        override def getValue: HertzNumber = frequency.getValue/BigDecimal(clockEnableDivisionRate.getValue)
        override def getMax: HertzNumber = frequency.getMax/BigDecimal(clockEnableDivisionRate.getMin)
        override def getMin: HertzNumber = frequency.getMin/BigDecimal(clockEnableDivisionRate.getMax)
      }
      //Test it
      f.getValue
      f.getMax
      f.getMin

      return f
    } catch {
      case _ : Throwable => return UnknownFrequency()
    }
  }
<<<<<<< HEAD
}
=======

  class Area extends ClockingArea(this)
}




>>>>>>> 21efcf3d
<|MERGE_RESOLUTION|>--- conflicted
+++ resolved
@@ -496,14 +496,6 @@
       case _ : Throwable => return UnknownFrequency()
     }
   }
-<<<<<<< HEAD
-}
-=======
 
   class Area extends ClockingArea(this)
-}
-
-
-
-
->>>>>>> 21efcf3d
+}