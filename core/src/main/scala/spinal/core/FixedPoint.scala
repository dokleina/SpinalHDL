/*                                                                           *\
**        _____ ____  _____   _____    __                                    **
**       / ___// __ \/  _/ | / /   |  / /   HDL Core                         **
**       \__ \/ /_/ // //  |/ / /| | / /    (c) Dolu, All rights reserved    **
**      ___/ / ____// // /|  / ___ |/ /___                                   **
**     /____/_/   /___/_/ |_/_/  |_/_____/                                   **
**                                                                           **
**      This library is free software; you can redistribute it and/or        **
**    modify it under the terms of the GNU Lesser General Public             **
**    License as published by the Free Software Foundation; either           **
**    version 3.0 of the License, or (at your option) any later version.     **
**                                                                           **
**      This library is distributed in the hope that it will be useful,      **
**    but WITHOUT ANY WARRANTY; without even the implied warranty of         **
**    MERCHANTABILITY or FITNESS FOR A PARTICULAR PURPOSE.  See the GNU      **
**    Lesser General Public License for more details.                        **
**                                                                           **
**      You should have received a copy of the GNU Lesser General Public     **
**    License along with this library.                                       **
\*                                                                           */
package spinal.core

import scala.collection.mutable.ArrayBuffer

sealed trait RoundType

object RoundType{
  case object CEIL           extends RoundType ;// Wikipedia name: RoundUp
  case object FLOOR          extends RoundType ;// Wikipedia name: RoundDown
  case object FLOORTOZERO    extends RoundType ;// Wikipedia name: RoundToZero
  case object CEILTOINF      extends RoundType ;// Wikipedia name: RoundToInf
  case object ROUNDUP        extends RoundType ;// Wikipedia name: RoundHalfUp
  case object ROUNDDOWN      extends RoundType ;// Wikipedia name: RoundHalfDown
  case object ROUNDTOZERO    extends RoundType ;// Wikipedia name: RoundHalfToZero
  case object ROUNDTOINF     extends RoundType ;// Wikipedia name: RoundHalfToInf
  case object ROUNDTOEVEN    extends RoundType ;// Wikipedia name: RoundHalfToEven; Have not been implemented yet
  case object ROUNDTOODD     extends RoundType ;// Wikipedia name: RoundHalfToOdd ; Have not been implemented yet
}

case class FixPointConfig(roundType: RoundType,
<<<<<<< HEAD
                          symmetric: Boolean) {

  def flush(infos: String = s"${this} enabled!"): FixPointConfig = {
    setFixRound(roundType)
    setFixSym(symmetric)
    SpinalInfo(infos)
    this
  }

  def apply[T](block: => T): T = {
    val outer = FixPointConfig(getFixRound(), getFixSym())
    this.flush()
    val ret: T = block
    outer.flush(s"$outer recovered")
    ret
  }
}

object DefaultFixPointConfig {
  def apply() = FixPointConfig(RoundType.ROUNDTOINF, false)
}

object LowCostFixPointConfig {
  def apply() = FixPointConfig(RoundType.ROUNDUP, true)
}

/*singleton Object*/
private object GlobalRoundType{
  private var roundType: RoundType = RoundType.ROUNDTOINF

  def apply(): RoundType = roundType

  def set(round: RoundType) = {
    roundType = round
    roundType
  }
}

private object GlobalSymmetricType{
  private var symmetric: Boolean = false

  def apply(): Boolean = symmetric

  def set(sym: Boolean) = {
    symmetric = sym
    symmetric
  }
}

object getFixRound{
  def apply(): RoundType = GlobalRoundType()
}

object setFixRound{
  def apply(round: RoundType): RoundType = GlobalRoundType.set(round)
}

object getFixSym{
  def apply(): Boolean = GlobalSymmetricType()
}

object setFixSym{
  def apply(sym: Boolean): Boolean = GlobalSymmetricType.set(sym)
}

object ResetFixConfig{
  def apply() = {
    DefaultFixPointConfig().flush()
  }
}

object ShowFixConfig{
  def apply(pretag: String = "") = {
    SpinalInfo(pretag + " " + FixPointConfig(getFixRound(),getFixSym()).toString())
  }
}
=======
                          symmetric: Boolean){
  def on[B](body : => B) = {
    FixedPointProperty(this) on {
      body
    }
  }
  def apply[B](body : => B): B = on(body)
}



object FixedPointProperty extends ScopeProperty[FixPointConfig]{
  override def default: FixPointConfig = DefaultFixPointConfig
}

object getFixRound{
  def apply(): RoundType = FixedPointProperty.get.roundType
}

object getFixSym{
  def apply(): Boolean = FixedPointProperty.get.symmetric
}


//case class FixPointConfig(roundType: RoundType,
//                          symmetric: Boolean) {
//
//  def flush(infos: String = s"${this} enabled!"): FixPointConfig = {
//    setFixRound(roundType)
//    setFixSym(symmetric)
//    SpinalInfo(infos)
//    this
//  }
//
//  def apply[T](block: => T): T = {
//    val outer = FixPointConfig(getFixRound(), getFixSym())
//    this.flush()
//    val ret: T = block
//    outer.flush(s"$outer recovered")
//    ret
//  }
//}
//

//
///*singleton Object*/
//private object GlobalRoundType{
//  private var roundType: RoundType = RoundType.ROUNDTOINF
//
//  def apply(): RoundType = roundType
//
//  def set(round: RoundType) = {
//    roundType = round
//    roundType
//  }
//}
//
//private object GlobalSymmetricType{
//  private var symmetric: Boolean = false
//
//  def apply(): Boolean = symmetric
//
//  def set(sym: Boolean) = {
//    symmetric = sym
//    symmetric
//  }
//}
//
//object getFixRound{
//  def apply(): RoundType = GlobalRoundType()
//}
//
//object setFixRound{
//  def apply(round: RoundType): RoundType = GlobalRoundType.set(round)
//}
//
//object getFixSym{
//  def apply(): Boolean = GlobalSymmetricType()
//}
//
//object setFixSym{
//  def apply(sym: Boolean): Boolean = GlobalSymmetricType.set(sym)
//}
//
//object ResetFixConfig{
//  def apply() = {
//    DefaultFixPointConfig().flush()
//  }
//}
//
//object ShowFixConfig{
//  def apply(pretag: String = "") = {
//    SpinalInfo(pretag + " " + FixPointConfig(getFixRound(),getFixSym()).toString())
//  }
//}
>>>>>>> 4e5d8b30





trait SFixFactory extends TypeFactory{
  def SFix(peak: ExpNumber, width: BitCount): SFix = postTypeFactory(new SFix(peak.value, width.value))
  def SFix(peak: ExpNumber, resolution: ExpNumber): SFix = postTypeFactory(new SFix(peak.value, 1 + peak.value - resolution.value))
}


trait UFixFactory extends TypeFactory{
  def UFix(peak: ExpNumber, width: BitCount): UFix = postTypeFactory(new UFix(peak.value, width.value))
  def UFix(peak: ExpNumber, resolution: ExpNumber): UFix = postTypeFactory(new UFix(peak.value, peak.value - resolution.value))
}


trait SFixCast {
  @deprecated("Use xxx.toSFix instead", "???")
  def toSFix(sint: SInt) = sint.toSFix
}


trait UFixCast {
  @deprecated("Use xxx.toUFix instead", "???")
  def toUFix(uint: UInt): UFix = uint.toUFix
}


/**
  * Base class for SFix and UFix
  */
abstract class XFix[T <: XFix[T, R], R <: BitVector with Num[R]](val maxExp: Int, val bitCount: Int) extends MultiData {

  require(bitCount >= 0)

  val raw = rawFactory(maxExp, bitCount)

  def minExp: Int

  raw.setRefOwner(this)
  raw.setPartialName("", weak = true)

  override def elements: ArrayBuffer[(String, Data)] = {
    ArrayBuffer("" -> raw)
  }

  def rawFactory(exp: Int, bitCount: Int): R
  def fixFactory(exp: Int, bitCount: Int): T

  def difLsb(that: T) = (this.maxExp - this.bitCount) - (that.maxExp - that.bitCount)

  def resolution : BigDecimal

  def alignLsb(that: T): (R, R) = {
    val lsbDif   = difLsb(that)
    val left: R  = if (lsbDif > 0) this.raw << lsbDif else this.raw
    val right: R = if (lsbDif < 0) that.raw << -lsbDif else that.raw
    (left, right)
  }

  def doAddSub(that: T, sub: Boolean): T = {
    val (rawLeft, rawRight) = alignLsb(that)
    val ret = fixFactory(Math.max(this.maxExp, that.maxExp), Math.max(rawLeft.getBitsWidth, rawRight.getBitsWidth))
    ret.raw := (if (sub) rawLeft - rawRight else rawLeft + rawRight)
    ret
  }

  def doSmaller(that: T): Bool = {
    val (rawLeft, rawRight) = alignLsb(that)
    rawLeft < rawRight
  }

  def doSmallerEguals(that: T): Bool = {
    val (rawLeft, rawRight) = alignLsb(that)
    rawLeft <= rawRight
  }

  def doShiftLeft(that: Int): T = {
    val ret = fixFactory(maxExp + that, bitCount)
    ret.raw := this.raw
    ret
  }

  def doShiftRight(that: Int): T = {
    val ret = fixFactory(maxExp - that, bitCount)
    ret.raw := this.raw
    ret
  }

  def doShiftLeftBorned(that: Int): T = {
    val ret = fixFactory(maxExp + that, bitCount + that)
    ret.raw := this.raw << that
    ret
  }

  def doShiftRightBorned(that: Int): T = {
    val ret = fixFactory(maxExp - that, bitCount - that)
    ret.raw := this.raw >> that
    ret
  }

  override def autoConnect(that: Data): Unit = autoConnectBaseImpl(that)

  def truncated: this.type = {
    val copy = cloneOf(this)
    copy.raw := this.raw
    copy.addTag(tagTruncated)
    copy.asInstanceOf[this.type]
  }

  override private[spinal] def assignFromImpl(that: AnyRef, target: AnyRef, kind: AnyRef): Unit = {
    that match {
      case that if this.getClass.isAssignableFrom(that.getClass) =>
        val t = that.asInstanceOf[T]
        if(this.maxExp < t.maxExp || this.minExp > t.minExp){
          if(!t.hasTag(tagTruncated)){
            val trace = ScalaLocated.long
            globalData.pendingErrors += (() => s"$this can't be assigned by $t because of truncation. You can do x := y.truncated if that's fine.\n $trace")
          }
        }
        val difLsb = this.difLsb(t)
        if (difLsb > 0)
          this.raw compositAssignFrom ((t.raw >> difLsb).resized, this.raw, kind)
        else if (difLsb < 0)
          this.raw compositAssignFrom ( (t.raw << -difLsb).resized, this.raw, kind)
        else
          this.raw compositAssignFrom ( t.raw.resized, this.raw, kind)
      case _ => SpinalError("Undefined assignment")
    }
  }
}

//TODO Fix autoconnect
/**
  * Signed fix point
  *
  * @see  [[http://spinalhdl.github.io/SpinalDoc/spinal/core/types/Fix SFix Documentation]]
  */
class SFix(maxExp: Int, bitCount: Int) extends XFix[SFix, SInt](maxExp, bitCount) {
  override def rawFactory(maxExp: Int, bitCount: Int): SInt = SInt(bitCount bit)

  override def fixFactory(maxExp: Int, bitCount: Int): SFix = SFix(maxExp exp, bitCount bit)

  override def minExp: Int = maxExp - bitCount + 1

  def +(that: SFix): SFix = doAddSub(that, sub = false)
  def -(that: SFix): SFix = doAddSub(that, sub = true)
  def *(that: SFix): SFix = {
    val ret = fixFactory(this.maxExp + that.maxExp + 1, this.bitCount + that.bitCount)
    ret.raw := this.raw * that.raw
    ret
  }

  def << (that: Int): SFix  = doShiftLeft(that)
  def >> (that: Int): SFix  = doShiftRight(that)
  def <<|(that: Int): SFix  = doShiftLeftBorned(that)
  def >>|(that: Int): SFix  = doShiftRightBorned(that)
  def <  (that: SFix): Bool = doSmaller(that)
  def >  (that: SFix): Bool = that.doSmaller(this)
  def <= (that: SFix): Bool = doSmallerEguals(that)
  def >= (that: SFix): Bool = that.doSmallerEguals(this)

  def >= (that: BigDecimal): Bool = {
    if (that > maxValue) {
      SpinalWarning("Impossible comparison at " + ScalaLocated.long)
      return False
    }
    val other = cloneOf(this)
    other := that
    this >= other
  }

  def >(that: BigDecimal): Bool = {
    if (that > maxValue) {
      SpinalWarning("Impossible comparison at " + ScalaLocated.long)
      return False
    }
    val other = cloneOf(this)
    other := that
    this > other
  }

  def <(that: BigDecimal): Bool = {
    if (that < minValue) {
      SpinalWarning("Impossible comparison at " + ScalaLocated.long)
      return False
    }
    val other = cloneOf(this)
    other := that
    this < other
  }

  def <=(that: BigDecimal): Bool = {
    if (that < minValue) {
      SpinalWarning("Impossible comparison at " + ScalaLocated.long)
      return False
    }
    val other = cloneOf(this)
    other := that
    this <= other
  }

  def :=(that: Int): Unit   = this := BigInt(that)
  def :=(that: Long): Unit  = this := BigInt(that)
  def :=(that: Float): Unit = this := BigDecimal(that.toDouble)

  def :=(that: BigDecimal): Unit = {
    assert(that <= this.maxValue, s"Literal $that is to big to be assigned in $this")
    assert(that >= this.minValue, s"Literal $that is to negative to be assigned in this $this")

    val shift = bitCount - maxExp - 1
    val value = if(shift >= 0)
      (that * BigDecimal(BigInt(1) << shift)).toBigInt
    else
      (that / BigDecimal(BigInt(1) << -shift)).toBigInt
    this.raw := value
  }

  def :=(that: BigInt): Unit = {
    assert(BigDecimal(that) <= this.maxValue, s"Literal $that is to big to be assigned in $this")
    assert(BigDecimal(that)  >= this.minValue, s"Literal $that is to negative to be assigned in this $this")

    val minExp = this.minExp
    if (minExp > 0)
      this.raw := that >> minExp
    else
      this.raw := that << -minExp
  }

  def init(that: BigDecimal): this.type = {
    val initValue = cloneOf(this)
    initValue := that
    this init (initValue)
    this
  }

  // Rounded down
  def toSInt: SInt = {
    if (maxExp < 0)
      S(0)
    else {
      if (minExp == 0)
        raw
      else if (minExp > 0)
        raw << minExp
      else
        raw >> (-minExp)
    }
  }

  //TODO Should update the calculation with BigDecimal
  def maxValue: BigDecimal = Math.pow(2.0, maxExp) * (1.0 - BigDecimal(1.0 / math.pow(2.0, bitCount - 1)))
  def minValue: BigDecimal = -Math.pow(2.0, maxExp)
  override def resolution: BigDecimal = Math.pow(2.0, maxExp-bitCount+1)

  override def clone: this.type = new SFix(maxExp, bitCount).asInstanceOf[this.type]

  override def toString(): String = s"${component.getPath() + "/" + this.getDisplayName()} : ${getClass.getSimpleName}[peak=2^$maxExp resolution=2^$minExp]"
}


//@valClone
class SFix2D(val maxExp: Int, val bitCount: Int) extends Bundle {

  val x = SFix(maxExp exp, bitCount bit)
  val y = SFix(maxExp exp, bitCount bit)

  def truncated : this.type = {
    val copy = clone()
    copy.x := this.x
    copy.y := this.y
    copy.x.addTag(tagTruncated)
    copy.y.addTag(tagTruncated)
    copy
  }

  override def clone: this.type = new SFix2D(maxExp, bitCount).asInstanceOf[this.type]
}

/**
  * Unsigned fix point
  *
  * @see  [[http://spinalhdl.github.io/SpinalDoc/spinal/core/types/Fix UFix Documentation]]
  */
class UFix(maxExp: Int, bitCount: Int) extends XFix[UFix, UInt](maxExp, bitCount) {

  override def rawFactory(maxExp: Int, bitCount: Int): UInt = UInt(bitCount bit)
  override def fixFactory(maxExp: Int, bitCount: Int): UFix = UFix(maxExp exp, bitCount bit)
  override def minExp: Int = maxExp - bitCount

  def +(that: UFix): UFix = doAddSub(that, sub = false)
  def -(that: UFix): UFix = doAddSub(that, sub = true)
  def *(that: UFix): UFix = {
    val ret = fixFactory(this.maxExp + that.maxExp, this.bitCount + that.bitCount)
    ret.raw := this.raw * that.raw
    ret
  }

  def << (that: Int): UFix  = doShiftLeft(that)
  def >> (that: Int): UFix  = doShiftRight(that)
  def <<|(that: Int): UFix  = doShiftLeftBorned(that)
  def >>|(that: Int): UFix  = doShiftRightBorned(that)
  def <  (that: UFix): Bool = doSmaller(that)
  def >  (that: UFix): Bool = that.doSmaller(this)
  def <= (that: UFix): Bool = doSmallerEguals(that)
  def >= (that: UFix): Bool = that.doSmallerEguals(this)

  def >=(that: BigDecimal): Bool = {
    if (that > maxValue) {
      SpinalWarning("Impossible comparison at " + ScalaLocated.long)
      return False
    }
    val other = cloneOf(this)
    other := that
    this >= other
  }

  def :=(that: Int): Unit   = this := BigInt(that)
  def :=(that: Long): Unit  = this := BigInt(that)
  def :=(that: Float): Unit = this := BigDecimal(that.toDouble)

  def :=(that: BigDecimal): Unit = {
    assert(that >= 0)
    assert(that <= this.maxValue, s"Literal $that is to big to be assigned in this $this")

    val shift = bitCount - maxExp
    val value = if(shift >= 0)
      (that * BigDecimal(BigInt(1) << shift)).toBigInt
    else
      (that / BigDecimal(BigInt(1) << -shift)).toBigInt
    this.raw := value
  }

  def :=(that: BigInt): Unit = {
    assert(that >= 0)
    assert(that < (BigInt(1) << maxExp), s"Literal $that is to big to be assigned in this $this")

    val minExp = this.minExp
    if (minExp > 0)
      this.raw := that >> minExp
    else
      this.raw := that << -minExp
  }

  def init(that: BigDecimal): this.type = {
    val initValue = cloneOf(this)
    initValue := that
    this init (initValue)
    this
  }

  //Rounded down
  def toUInt: UInt = {
    if (maxExp < 0)
      U(0)
    else {
      if (minExp == 0)
        raw
      else if (minExp > 0)
        raw << minExp
      else
        raw >> (-minExp)
    }
  }

  def fractionalPart: UFix = {
    assert(this.bitCount - this.maxExp > 0)
    val ret = UFix(0 exp, -minExp bit)
    ret := this.resized
    ret
  }

  def maxValue: BigDecimal = Math.pow(2.0, maxExp) * (1.0 - 1.0 / math.pow(2.0, bitCount - 1))
  def minValue: BigDecimal = 0.0

  override def resolution: BigDecimal = Math.pow(2.0, maxExp - bitCount)

  override def clone: this.type = new UFix(maxExp, bitCount).asInstanceOf[this.type]
}


/**
  * Two-dimensional XFix
  */
class UFix2D(val maxExp: Int, val bitCount: Int) extends Bundle {
  val x = UFix(maxExp exp, bitCount bit)
  val y = UFix(maxExp exp, bitCount bit)

  def truncated : this.type = {
    val copy = clone()
    copy.x := this.x
    copy.y := this.y
    copy.x.addTag(tagTruncated)
    copy.y.addTag(tagTruncated)
    copy
  }

  override def clone: UFix2D.this.type = new UFix2D(maxExp, bitCount).asInstanceOf[this.type]
}


/**
  * Two-dimensionnal SFix
  */
object SFix2D {
  def apply(maxExp: ExpNumber, bitCount: BitCount): SFix2D = new SFix2D(maxExp.value, bitCount.value)

  def apply(copy: SFix): SFix2D = SFix2D(copy.maxExp exp, copy.bitCount bit)
}


/**
  * Two-dimensionnal UFix
  */
object UFix2D {
  def apply(maxExp: ExpNumber, bitCount: BitCount): UFix2D = new UFix2D(maxExp.value, bitCount.value)

  def apply(copy: UFix): UFix2D = UFix2D(copy.maxExp exp, copy.bitCount bit)
}


object SF{
  def apply(value: BigDecimal, peak: ExpNumber, width: BitCount): SFix = {
    val tmp = SFix(peak, width)
    tmp := value
    tmp
  }

  def apply(value: BigDecimal, peak: ExpNumber, resolution: ExpNumber): SFix = {
    val tmp = SFix(peak, resolution)
    tmp := value
    tmp
  }
}


object UF{
  def apply(value: BigDecimal, peak: ExpNumber, width: BitCount): UFix = {
    val tmp = UFix(peak, width)
    tmp := value
    tmp
  }

  def apply(value: BigDecimal, peak: ExpNumber, resolution: ExpNumber): UFix = {
    val tmp = UFix(peak, resolution)
    tmp := value
    tmp
  }
}<|MERGE_RESOLUTION|>--- conflicted
+++ resolved
@@ -38,84 +38,6 @@
 }
 
 case class FixPointConfig(roundType: RoundType,
-<<<<<<< HEAD
-                          symmetric: Boolean) {
-
-  def flush(infos: String = s"${this} enabled!"): FixPointConfig = {
-    setFixRound(roundType)
-    setFixSym(symmetric)
-    SpinalInfo(infos)
-    this
-  }
-
-  def apply[T](block: => T): T = {
-    val outer = FixPointConfig(getFixRound(), getFixSym())
-    this.flush()
-    val ret: T = block
-    outer.flush(s"$outer recovered")
-    ret
-  }
-}
-
-object DefaultFixPointConfig {
-  def apply() = FixPointConfig(RoundType.ROUNDTOINF, false)
-}
-
-object LowCostFixPointConfig {
-  def apply() = FixPointConfig(RoundType.ROUNDUP, true)
-}
-
-/*singleton Object*/
-private object GlobalRoundType{
-  private var roundType: RoundType = RoundType.ROUNDTOINF
-
-  def apply(): RoundType = roundType
-
-  def set(round: RoundType) = {
-    roundType = round
-    roundType
-  }
-}
-
-private object GlobalSymmetricType{
-  private var symmetric: Boolean = false
-
-  def apply(): Boolean = symmetric
-
-  def set(sym: Boolean) = {
-    symmetric = sym
-    symmetric
-  }
-}
-
-object getFixRound{
-  def apply(): RoundType = GlobalRoundType()
-}
-
-object setFixRound{
-  def apply(round: RoundType): RoundType = GlobalRoundType.set(round)
-}
-
-object getFixSym{
-  def apply(): Boolean = GlobalSymmetricType()
-}
-
-object setFixSym{
-  def apply(sym: Boolean): Boolean = GlobalSymmetricType.set(sym)
-}
-
-object ResetFixConfig{
-  def apply() = {
-    DefaultFixPointConfig().flush()
-  }
-}
-
-object ShowFixConfig{
-  def apply(pretag: String = "") = {
-    SpinalInfo(pretag + " " + FixPointConfig(getFixRound(),getFixSym()).toString())
-  }
-}
-=======
                           symmetric: Boolean){
   def on[B](body : => B) = {
     FixedPointProperty(this) on {
@@ -211,7 +133,6 @@
 //    SpinalInfo(pretag + " " + FixPointConfig(getFixRound(),getFixSym()).toString())
 //  }
 //}
->>>>>>> 4e5d8b30
 
 
 
