/*                                                                           *\
**        _____ ____  _____   _____    __                                    **
**       / ___// __ \/  _/ | / /   |  / /   HDL Core                         **
**       \__ \/ /_/ // //  |/ / /| | / /    (c) Dolu, All rights reserved    **
**      ___/ / ____// // /|  / ___ |/ /___                                   **
**     /____/_/   /___/_/ |_/_/  |_/_____/                                   **
**                                                                           **
**      This library is free software; you can redistribute it and/or        **
**    modify it under the terms of the GNU Lesser General Public             **
**    License as published by the Free Software Foundation; either           **
**    version 3.0 of the License, or (at your option) any later version.     **
**                                                                           **
**      This library is distributed in the hope that it will be useful,      **
**    but WITHOUT ANY WARRANTY; without even the implied warranty of         **
**    MERCHANTABILITY or FITNESS FOR A PARTICULAR PURPOSE.  See the GNU      **
**    Lesser General Public License for more details.                        **
**                                                                           **
**      You should have received a copy of the GNU Lesser General Public     **
**    License along with this library.                                       **
\*                                                                           */
package spinal.core


/**
  * Bool factory used for instance by the IODirection to create a in/out Bool
  */
trait BoolFactory {
  /** Create a new Bool */
  def Bool(): Bool = new Bool
  /** Create a new Bool initialized with a boolean value */
  def Bool(value: Boolean): Bool = BoolLiteral(value, Bool)
}


/**
  * The Bool type corresponds to a boolean value (True or False)
  *
  * @example {{{
  *     val myBool = Bool()
  *     myBool := False
  *     myBool := Bool(false)
  * }}}
  *
  * @see  [[http://spinalhdl.github.io/SpinalDoc/spinal/core/types/Bool Bool Documentation]]
  */
class Bool extends BaseType with DataPrimitives[Bool] with BitwiseOp[Bool]{
  override def getTypeObject = TypeBool
  override def getBitsWidth: Int = 1

  override def opName: String = "Bool"

  private[spinal] override def _data: Bool = this


    /**
    * Logical AND
    * @example{{{ val result = myBool1 && myBool2 }}}
    * @return a Bool assign with the AND result
    */
  def &&(b: Bool): Bool = wrapLogicalOperator(b, new Operator.Bool.And)
  override def &(b: Bool): Bool = this && b

  /**
    * Logical OR
    * @example{{{ val result = myBool1 || myBool2 }}}
    * @return a Bool assign with the OR result
    */
  def ||(b: Bool): Bool = wrapLogicalOperator(b, new Operator.Bool.Or)
  override def |(b: Bool): Bool = this || b

  override def ^(b: Bool): Bool  = wrapLogicalOperator(b, new Operator.Bool.Xor)

  /**
    * Logical NOT
    * @example{{{ val result = !myBool1 }}}
    * @return a Bool assign with the NOT result
    */
  def unary_!(): Bool = wrapUnaryOperator(new Operator.Bool.Not)

  override def unary_~(): Bool = ! this

  /** this is assigned to True */
  def set() = this := True
  /** this is assigned to False */
  def clear() = this := False

  /**
    * this is assigned to True when cond is True
    * @example{{{ myBool.setWhen(cond) }}}
    * @param cond a Bool condition
    * @return this is assigned to True when cond is True
    */
  def setWhen(cond: Bool): Bool   = { when(cond){ this := True }; this }
  /** this is assigned to False when cond is True */
  def clearWhen(cond: Bool): Bool = { when(cond){ this := False }; this }

  /**
    * Rising edge detection of this with an initial value
    * @example{{{ val res = myBool.rise(False) }}}
    * @param initAt the initial value
    * @return a Bool
    */
  def rise(initAt: Bool) = this && ! RegNext(this).init(initAt)
  /** Rising edge detection */
  def rise() = this && ! RegNext(this)

  /**
    * Falling edge detection of this with an initial value
    * @example{{{ val res = myBool.fall(False) }}}
    * @param initAt the initial value
    * @return a Bool
    */
  def fall(initAt: Bool) = ! this && RegNext(this).init(initAt)
  /** Falling edge detection */
  def fall() = ! this && RegNext(this)

  /**
    * Edge detection of this with an initial value
    * @example{{{ val res = myBool.edge(False) }}}
    * @param initAt the initial value
    * @return a Bool
    */
  def edge(initAt: Bool) = this ^ RegNext(this).init(initAt)
  /** Edge detection */
  def edge() = this ^ RegNext(this)

  def edges() : BoolEdges = {
    val ret = BoolEdges()
    val old = RegNext(this)
    ret.rise := !old && this
    ret.fall := old && !this
    ret.toogle := old =/= this
    ret
  }

  def edges(initAt: Bool) : BoolEdges = {
    val ret = BoolEdges()
    val old = RegNext(this) init(initAt)
    ret.rise := !old && this
    ret.fall := old && !this
    ret.toogle := old =/= this
    ret
  }

  override def assignFromBits(bits: Bits): Unit = this := bits(0)

  override def assignFromBits(bits: Bits, hi: Int, low: Int): Unit = {
    assert(hi == 0, "assignFromBits hi != 0")
    assert(low == 0, "assignFromBits low != 0")
    assignFromBits(bits)
  }

  /**
    * Cast a Bool to an UInt
    * @example{{{ myUInt := myBool.asUInt }}}
    * @return an UInt data
    */
  def asUInt: UInt = asBits.asUInt

  /**
    * Cast a Bool to an SInt
    * @example{{{ mySInt := myBool.asSInt }}}
    * @return a SInt data
    */
  def asSInt: SInt = asBits.asSInt

  /**
    * Cast a Bool to an UInt of a given width
    * @example{{{ myUInt := myBool.asUInt(8 bits) }}}
    * @param bitCount the width of the UInt
    * @return an UInt data of a given length initialize to this
    */
  def asUInt(bitCount: BitCount): UInt = asBits.asUInt.resize(bitCount.value)

  /**
    * Cast a Bool to an Bits of a given width
    * @param bitCount the width of the Bits
    * @return a Bits data of a given length initialize to this
    */
  def asBits(bitCount: BitCount): Bits = asBits.resize(bitCount.value)

  override def asBits: Bits = wrapCast(Bits(), new CastBoolToBits)

  private[core] override def isEquals(that: Any): Bool = {
    that match {
      case that: Bool => wrapLogicalOperator(that,new Operator.Bool.Equal);
      case _          => SpinalError(s"Don't know how compare $this with $that"); null
    }
  }

  private[core] override def isNotEquals(that: Any): Bool = {
    that match {
      case that: Bool => wrapLogicalOperator(that,new Operator.Bool.NotEqual);
      case _          => SpinalError(s"Don't know how compare $this with $that"); null
    }
  }

  private[core] override def newMultiplexer(sel: Bool, whenTrue: Expression, whenFalse: Expression): Multiplexer = newMultiplexer(sel, whenTrue, whenFalse, new MultiplexerBool)

  private[core] override def weakClone: this.type = new Bool().asInstanceOf[this.type]
  override def getZero: this.type = False.asInstanceOf[this.type]

  /**
    * Class used to write conditional operation on Data value
    * @example {{{ val res = myBool ? myBits1 | myBits2 }}}
    */
  case class MuxBuilder[T <: Data](whenTrue: T){
    def |(whenFalse: T): T = Mux(Bool.this, whenTrue, whenFalse)
  }

  /** Conditional operation for Data value */
  def ?[T <: Data](whenTrue: T) = MuxBuilder(whenTrue)

  /**
    * Class used to write conditional operation on Enumeration value
    * @example {{{ val res = myBool ? myEnum1 | myEnum2 }}}
    * @note implicit conversion is used to send SpinalEnumElement
    */
  case class MuxBuilderEnum[T <: SpinalEnum](whenTrue: SpinalEnumCraft[T]){
    def |(whenFalse: SpinalEnumCraft[T]): SpinalEnumCraft[T]   = Mux(Bool.this, whenTrue, whenFalse)
  }

  /** Conditional operation for Enumeration value */
  def ?[T <: SpinalEnum](whenTrue: SpinalEnumCraft[T])   = MuxBuilderEnum(whenTrue)
<<<<<<< HEAD

  override def assignDontCare(): this.type = {
    this.assignFrom(new BoolPoison())
    this
  }

=======
}


case class BoolEdges() extends Bundle{
  val rise, fall, toogle = Bool
>>>>>>> b54e4b0b
}<|MERGE_RESOLUTION|>--- conflicted
+++ resolved
@@ -222,18 +222,15 @@
 
   /** Conditional operation for Enumeration value */
   def ?[T <: SpinalEnum](whenTrue: SpinalEnumCraft[T])   = MuxBuilderEnum(whenTrue)
-<<<<<<< HEAD
 
   override def assignDontCare(): this.type = {
     this.assignFrom(new BoolPoison())
     this
   }
 
-=======
 }
 
 
 case class BoolEdges() extends Bundle{
   val rise, fall, toogle = Bool
->>>>>>> b54e4b0b
 }