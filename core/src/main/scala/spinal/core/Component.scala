--- conflicted
+++ resolved
@@ -82,19 +82,8 @@
   private[core] var ioPrefixEnable = true
   /** Used to store arbitrary object related to the component */
   val userCache = mutable.Map[Object, mutable.Map[Object, Object]]()
-<<<<<<< HEAD
-  /** */
-  private[core] val localScope = new Scope()
-  /** */
-=======
-//  private[core] val localScope = new Scope()
-  case class PrePopTask(task : () => Unit,clockDomain: ClockDomain)
-  private[core] val prePopTasks = mutable.ArrayBuffer[PrePopTask]()
->>>>>>> f33ef459
   private[core] val kindsOutputsToBindings = mutable.Map[BaseType, BaseType]()
-  /** */
   private[core] val kindsOutputsBindings = mutable.Set[BaseType]()
-  /** */
   private[core] val additionalNodesRoot = mutable.Set[Node]()
   /** Definition Name (name of the entity (VHDL) or module (Verilog))*/
   var definitionName: String = null
@@ -107,14 +96,14 @@
   /** Contains all nodes of the components */
   var nodes: ArrayBuffer[Node] = null
 
+  private[core] var pulledDataCache = mutable.Map[Data, Data]()
+  private[core] val initialAssignementCondition = globalData.conditionalAssignStack.head()
+
   /** Get the parent component (null if there is no parent)*/
   val parent = Component.current
   /** Get the current clock domain (null if there is no clock domain already set )*/
   val clockDomain = ClockDomain.current
-  /**  */
-  private[core] val initialAssignementCondition = globalData.conditionalAssignStack.head()
-  /**  */
-  private[core] var pulledDataCache = mutable.Map[Data, Data]()
+
 
   // Check if it is a top level component or a children of another component
   if (parent != null) {
@@ -199,7 +188,6 @@
       }
       OwnableRef.proposal(io,this)
     }
-
 
     Misc.reflect(this, (name, obj) => {
       if(obj != io) {
@@ -233,14 +221,11 @@
     })
   }
 
-<<<<<<< HEAD
-  /**  */
-  private[core] def allocateNames(): Unit = {
-
-=======
+  /**
+    * Name allocation
+    */
   private[core] def allocateNames(globalScope : Scope): Unit = {
     val localScope = globalScope.newChild
->>>>>>> f33ef459
     localScope.allocateName("zz")
 
     for (node <- nodes) node match {
@@ -282,6 +267,7 @@
       })
       nodeIo
     }
+
   }
 
   /** Sort all IO regarding instanceCounter */
@@ -300,8 +286,8 @@
     delays
   }
 
-
-  /**  */
+  private[core] def userParentCalledDef: Unit = {}
+
   private[core] def isInBlackBoxTree: Boolean = if (parent == null) false else parent.isInBlackBoxTree
 
   private[core] override def getComponent(): Component = parent
@@ -323,7 +309,6 @@
   def getPath(sep: String = "/"): String = (if (parent == null) "" else (getParentsPath(sep) + sep)) + this.getDisplayName()
 
 
-  /** */
   def getGroupedIO(ioBundleBypass: Boolean): Seq[Data] = {
     val ret = mutable.Set[Data]()
     val ioBundle = if (ioBundleBypass) reflectIo else null
